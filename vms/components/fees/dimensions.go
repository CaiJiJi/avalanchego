--- conflicted
+++ resolved
@@ -6,11 +6,7 @@
 import (
 	"encoding/binary"
 	"errors"
-<<<<<<< HEAD
 	"fmt"
-	"math"
-=======
->>>>>>> bb4c5918
 
 	safemath "github.com/ava-labs/avalanchego/utils/math"
 )
@@ -34,8 +30,9 @@
 var (
 	errUnknownDimension = errors.New("unknown dimension")
 
-	ZeroGas = Gas(0)
-	Empty   = Dimensions{}
+	ZeroGas      = Gas(0)
+	ZeroGasPrice = GasPrice(0)
+	Empty        = Dimensions{}
 
 	DimensionStrings = []string{
 		bandwidthString,
@@ -73,7 +70,21 @@
 	return res, nil
 }
 
-<<<<<<< HEAD
+func ScalarProd(lhs, rhs Dimensions) (Gas, error) {
+	var res uint64
+	for i := 0; i < FeeDimensions; i++ {
+		v, err := safemath.Mul64(lhs[i], rhs[i])
+		if err != nil {
+			return ZeroGas, err
+		}
+		res, err = safemath.Add64(res, v)
+		if err != nil {
+			return ZeroGas, err
+		}
+	}
+	return Gas(res), nil
+}
+
 // [Compare] returns true only if rhs[i] >= lhs[i] for each dimensions
 // Arrays ordering is not total, so we avoided naming [Compare] as [Less]
 // to discourage improper use
@@ -105,19 +116,4 @@
 		d[i] = binary.BigEndian.Uint64(b[i*uint64Len : (i+1)*uint64Len])
 	}
 	return nil
-=======
-func ScalarProd(lhs, rhs Dimensions) (Gas, error) {
-	var res uint64
-	for i := 0; i < FeeDimensions; i++ {
-		v, err := safemath.Mul64(lhs[i], rhs[i])
-		if err != nil {
-			return ZeroGas, err
-		}
-		res, err = safemath.Add64(res, v)
-		if err != nil {
-			return ZeroGas, err
-		}
-	}
-	return Gas(res), nil
->>>>>>> bb4c5918
 }