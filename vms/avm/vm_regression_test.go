--- conflicted
+++ resolved
@@ -19,13 +19,7 @@
 func TestVerifyFxUsage(t *testing.T) {
 	require := require.New(t)
 
-<<<<<<< HEAD
-	env := setup(t, &envConfig{
-		fork: eUpgrade,
-	})
-=======
 	env := setup(t, &envConfig{fork: latest})
->>>>>>> f2d8c8c5
 	env.vm.ctx.Lock.Unlock()
 	defer func() {
 		env.vm.ctx.Lock.Lock()
