--- conflicted
+++ resolved
@@ -6,7 +6,6 @@
 import (
 	"context"
 	"testing"
-	"time"
 
 	"github.com/prometheus/client_golang/prometheus"
 	"github.com/stretchr/testify/require"
@@ -20,11 +19,7 @@
 	"github.com/ava-labs/avalanchego/utils/constants"
 	"github.com/ava-labs/avalanchego/utils/crypto/secp256k1"
 	"github.com/ava-labs/avalanchego/utils/logging"
-<<<<<<< HEAD
 	"github.com/ava-labs/avalanchego/utils/units"
-	"github.com/ava-labs/avalanchego/vms/avm/config"
-=======
->>>>>>> d251fe6a
 	"github.com/ava-labs/avalanchego/vms/avm/txs"
 	"github.com/ava-labs/avalanchego/vms/components/avax"
 	"github.com/ava-labs/avalanchego/vms/components/index"
@@ -36,16 +31,7 @@
 func TestIndexTransaction_Ordered(t *testing.T) {
 	require := require.New(t)
 
-<<<<<<< HEAD
-	env := setup(t, &envConfig{
-		vmStaticConfig: &config.Config{
-			DurangoTime:  time.Time{},
-			EUpgradeTime: time.Time{},
-		},
-	})
-=======
 	env := setup(t, &envConfig{vmStaticConfig: noFeesTestConfig})
->>>>>>> d251fe6a
 	defer func() {
 		require.NoError(env.vm.Shutdown(context.Background()))
 		env.vm.ctx.Lock.Unlock()
@@ -87,16 +73,7 @@
 func TestIndexTransaction_MultipleTransactions(t *testing.T) {
 	require := require.New(t)
 
-<<<<<<< HEAD
-	env := setup(t, &envConfig{
-		vmStaticConfig: &config.Config{
-			DurangoTime:  time.Time{},
-			EUpgradeTime: time.Time{},
-		},
-	})
-=======
 	env := setup(t, &envConfig{vmStaticConfig: noFeesTestConfig})
->>>>>>> d251fe6a
 	defer func() {
 		require.NoError(env.vm.Shutdown(context.Background()))
 		env.vm.ctx.Lock.Unlock()
@@ -142,16 +119,7 @@
 func TestIndexTransaction_MultipleAddresses(t *testing.T) {
 	require := require.New(t)
 
-<<<<<<< HEAD
-	env := setup(t, &envConfig{
-		vmStaticConfig: &config.Config{
-			DurangoTime:  time.Time{},
-			EUpgradeTime: time.Time{},
-		},
-	})
-=======
 	env := setup(t, &envConfig{vmStaticConfig: noFeesTestConfig})
->>>>>>> d251fe6a
 	defer func() {
 		require.NoError(env.vm.Shutdown(context.Background()))
 		env.vm.ctx.Lock.Unlock()
