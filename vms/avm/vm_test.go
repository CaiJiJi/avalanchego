// (c) 2019-2020, Ava Labs, Inc. All rights reserved.
// See the file LICENSE for licensing terms.

package avm

import (
	"bytes"
	"errors"
	"testing"

	"github.com/ava-labs/avalanchego/api/keystore"
	"github.com/ava-labs/avalanchego/chains/atomic"
	"github.com/ava-labs/avalanchego/database/manager"
	"github.com/ava-labs/avalanchego/database/mockdb"
	"github.com/ava-labs/avalanchego/database/prefixdb"
	"github.com/ava-labs/avalanchego/ids"
	"github.com/ava-labs/avalanchego/snow"
	"github.com/ava-labs/avalanchego/snow/engine/common"
	"github.com/ava-labs/avalanchego/utils/crypto"
	"github.com/ava-labs/avalanchego/utils/formatting"
	"github.com/ava-labs/avalanchego/utils/json"
	"github.com/ava-labs/avalanchego/utils/logging"
	"github.com/ava-labs/avalanchego/utils/units"
	"github.com/ava-labs/avalanchego/utils/wrappers"
	"github.com/ava-labs/avalanchego/version"
	"github.com/ava-labs/avalanchego/vms/components/avax"
	"github.com/ava-labs/avalanchego/vms/components/verify"
	"github.com/ava-labs/avalanchego/vms/nftfx"
	"github.com/ava-labs/avalanchego/vms/propertyfx"
	"github.com/ava-labs/avalanchego/vms/secp256k1fx"
	"github.com/stretchr/testify/assert"
)

var (
	networkID       uint32 = 10
	chainID                = ids.ID{5, 4, 3, 2, 1}
	platformChainID        = ids.Empty.Prefix(0)
	testTxFee              = uint64(1000)
	startBalance           = uint64(50000)

	keys  []*crypto.PrivateKeySECP256K1R
	addrs []ids.ShortID // addrs[i] corresponds to keys[i]

	assetID        = ids.ID{1, 2, 3}
	username       = "bobby"
	password       = "StrnasfqewiurPasswdn56d" // #nosec G101
	feeAssetName   = "TEST"
	otherAssetName = "OTHER"
)

func init() {
	factory := crypto.FactorySECP256K1R{}

	for _, key := range []string{
		"24jUJ9vZexUM6expyMcT48LBx27k1m7xpraoV62oSQAHdziao5",
		"2MMvUMsxx6zsHSNXJdFD8yc5XkancvwyKPwpw4xUK3TCGDuNBY",
		"cxb7KpGWhDMALTjNNSJ7UQkkomPesyWAPUaWRGdyeBNzR6f35",
	} {
		keyBytes, _ := formatting.Decode(formatting.CB58, key)
		pk, _ := factory.ToPrivateKey(keyBytes)
		keys = append(keys, pk.(*crypto.PrivateKeySECP256K1R))
		addrs = append(addrs, pk.PublicKey().Address())
	}
}

type snLookup struct {
	chainsToSubnet map[ids.ID]ids.ID
}

func (sn *snLookup) SubnetID(chainID ids.ID) (ids.ID, error) {
	subnetID, ok := sn.chainsToSubnet[chainID]
	if !ok {
		return ids.ID{}, errors.New("")
	}
	return subnetID, nil
}

func NewContext(tb testing.TB) *snow.Context {
	genesisBytes := BuildGenesisTest(tb)
	tx := GetAVAXTxFromGenesisTest(genesisBytes, tb)

	ctx := snow.DefaultContextTest()
	ctx.NetworkID = networkID
	ctx.ChainID = chainID
	ctx.AVAXAssetID = tx.ID()
	ctx.XChainID = ids.Empty.Prefix(0)
	aliaser := ctx.BCLookup.(*ids.Aliaser)

	errs := wrappers.Errs{}
	errs.Add(
		aliaser.Alias(chainID, "X"),
		aliaser.Alias(chainID, chainID.String()),
		aliaser.Alias(platformChainID, "P"),
		aliaser.Alias(platformChainID, platformChainID.String()),
	)
	if errs.Errored() {
		tb.Fatal(errs.Err)
	}

	sn := &snLookup{
		chainsToSubnet: make(map[ids.ID]ids.ID),
	}
	sn.chainsToSubnet[chainID] = ctx.SubnetID
	sn.chainsToSubnet[platformChainID] = ctx.SubnetID
	ctx.SNLookup = sn
	return ctx
}

// Returns:
//   1) tx in genesis that creates asset
//   2) the index of the output
func GetCreateTxFromGenesisTest(tb testing.TB, genesisBytes []byte, assetName string) *Tx {
	_, c := setupCodec()
	genesis := Genesis{}
	if _, err := c.Unmarshal(genesisBytes, &genesis); err != nil {
		tb.Fatal(err)
	}

	if len(genesis.Txs) == 0 {
		tb.Fatal("genesis tx didn't have any txs")
	}

	var assetTx *GenesisAsset
	for _, tx := range genesis.Txs {
		if tx.Name == assetName {
			assetTx = tx
			break
		}
	}
	if assetTx == nil {
		tb.Fatal("there is no create tx")
	}

	tx := Tx{
		UnsignedTx: &assetTx.CreateAssetTx,
	}
	if err := tx.SignSECP256K1Fx(c, nil); err != nil {
		tb.Fatal(err)
	}

	return &tx
}

func GetAVAXTxFromGenesisTest(genesisBytes []byte, tb testing.TB) *Tx {
	return GetCreateTxFromGenesisTest(tb, genesisBytes, "AVAX")
}

// BuildGenesisTest is the common Genesis builder for most tests
func BuildGenesisTest(tb testing.TB) []byte {
	addr0Str, _ := formatting.FormatBech32(testHRP, addrs[0].Bytes())
	addr1Str, _ := formatting.FormatBech32(testHRP, addrs[1].Bytes())
	addr2Str, _ := formatting.FormatBech32(testHRP, addrs[2].Bytes())

	defaultArgs := &BuildGenesisArgs{
		Encoding: formatting.Hex,
		GenesisData: map[string]AssetDefinition{
			"asset1": {
				Name:   "AVAX",
				Symbol: "SYMB",
				InitialState: map[string][]interface{}{
					"fixedCap": {
						Holder{
							Amount:  json.Uint64(startBalance),
							Address: addr0Str,
						},
						Holder{
							Amount:  json.Uint64(startBalance),
							Address: addr1Str,
						},
						Holder{
							Amount:  json.Uint64(startBalance),
							Address: addr2Str,
						},
					},
				},
			},
			"asset2": {
				Name:   "myVarCapAsset",
				Symbol: "MVCA",
				InitialState: map[string][]interface{}{
					"variableCap": {
						Owners{
							Threshold: 1,
							Minters: []string{
								addr0Str,
								addr1Str,
							},
						},
						Owners{
							Threshold: 2,
							Minters: []string{
								addr0Str,
								addr1Str,
								addr2Str,
							},
						},
					},
				},
			},
			"asset3": {
				Name: "myOtherVarCapAsset",
				InitialState: map[string][]interface{}{
					"variableCap": {
						Owners{
							Threshold: 1,
							Minters: []string{
								addr0Str,
							},
						},
					},
				},
			},
		},
	}

	return BuildGenesisTestWithArgs(tb, defaultArgs)
}

// BuildGenesisTestWithArgs allows building the genesis while injecting different starting points (args)
func BuildGenesisTestWithArgs(tb testing.TB, args *BuildGenesisArgs) []byte {
	ss := CreateStaticService()

	reply := BuildGenesisReply{}
	err := ss.BuildGenesis(nil, args, &reply)
	if err != nil {
		tb.Fatal(err)
	}

	b, err := formatting.Decode(reply.Encoding, reply.Bytes)
	if err != nil {
		tb.Fatal(err)
	}

	return b
}

func GenesisVM(tb testing.TB) ([]byte, chan common.Message, *VM, *atomic.Memory) {
	return GenesisVMWithArgs(tb, nil, nil)
}

func GenesisVMWithArgs(tb testing.TB, additionalFxs []*common.Fx, args *BuildGenesisArgs) ([]byte, chan common.Message, *VM, *atomic.Memory) {
	var genesisBytes []byte

	if args != nil {
		genesisBytes = BuildGenesisTestWithArgs(tb, args)
	} else {
		genesisBytes = BuildGenesisTest(tb)
	}

	ctx := NewContext(tb)

	baseDBManager := manager.NewMemDB(version.DefaultVersion1_0_0)

	m := &atomic.Memory{}
	err := m.Initialize(logging.NoLog{}, prefixdb.New([]byte{0}, baseDBManager.Current().Database))
	if err != nil {
		tb.Fatal(err)
	}
	ctx.SharedMemory = m.NewSharedMemory(ctx.ChainID)

	// NB: this lock is intentionally left locked when this function returns.
	// The caller of this function is responsible for unlocking.
	ctx.Lock.Lock()

	userKeystore, err := keystore.CreateTestKeystore()
	if err != nil {
		tb.Fatal(err)
	}
	if err := userKeystore.CreateUser(username, password); err != nil {
		tb.Fatal(err)
	}
	ctx.Keystore = userKeystore.NewBlockchainKeyStore(ctx.ChainID)

	issuer := make(chan common.Message, 1)
	vm := &VM{Factory: Factory{
		TxFee:            testTxFee,
		CreateAssetTxFee: testTxFee,
	}}
	configBytes, err := BuildAvmConfigBytes(Config{IndexTransactions: true})
	if err != nil {
		tb.Fatal("should not have caused error in creating avm config bytes")
	}
	err = vm.Initialize(
		ctx,
		baseDBManager.NewPrefixDBManager([]byte{1}),
		genesisBytes,
		nil,
		configBytes,
		issuer,
		append([]*common.Fx{
			{
				ID: ids.Empty,
				Fx: &secp256k1fx.Fx{},
			},
			{
				ID: nftfx.ID,
				Fx: &nftfx.Fx{},
			},
<<<<<<< HEAD
		},
		nil,
=======
		}, additionalFxs...),
>>>>>>> f2e51d79
	)
	if err != nil {
		tb.Fatal(err)
	}
	vm.batchTimeout = 0

	if err := vm.Bootstrapping(); err != nil {
		tb.Fatal(err)
	}

	if err := vm.Bootstrapped(); err != nil {
		tb.Fatal(err)
	}

	return genesisBytes, issuer, vm, m
}

func NewTx(t *testing.T, genesisBytes []byte, vm *VM) *Tx {
	return NewTxWithAsset(t, genesisBytes, vm, "AVAX")
}

func NewTxWithAsset(t *testing.T, genesisBytes []byte, vm *VM, assetName string) *Tx {
	createTx := GetCreateTxFromGenesisTest(t, genesisBytes, assetName)

	newTx := &Tx{UnsignedTx: &BaseTx{BaseTx: avax.BaseTx{
		NetworkID:    networkID,
		BlockchainID: chainID,
		Ins: []*avax.TransferableInput{{
			UTXOID: avax.UTXOID{
				TxID:        createTx.ID(),
				OutputIndex: 2,
			},
			Asset: avax.Asset{ID: createTx.ID()},
			In: &secp256k1fx.TransferInput{
				Amt: startBalance,
				Input: secp256k1fx.Input{
					SigIndices: []uint32{
						0,
					},
				},
			},
		}},
	}}}
	if err := newTx.SignSECP256K1Fx(vm.codec, [][]*crypto.PrivateKeySECP256K1R{{keys[0]}}); err != nil {
		t.Fatal(err)
	}
	return newTx
}

func setupIssueTx(t testing.TB) (chan common.Message, *VM, *snow.Context, []*Tx) {
	genesisBytes, issuer, vm, _ := GenesisVM(t)
	ctx := vm.ctx

	avaxTx := GetAVAXTxFromGenesisTest(genesisBytes, t)
	key := keys[0]
	firstTx := &Tx{UnsignedTx: &BaseTx{BaseTx: avax.BaseTx{
		NetworkID:    networkID,
		BlockchainID: chainID,
		Ins: []*avax.TransferableInput{{
			UTXOID: avax.UTXOID{
				TxID:        avaxTx.ID(),
				OutputIndex: 2,
			},
			Asset: avax.Asset{ID: avaxTx.ID()},
			In: &secp256k1fx.TransferInput{
				Amt: startBalance,
				Input: secp256k1fx.Input{
					SigIndices: []uint32{
						0,
					},
				},
			},
		}},
		Outs: []*avax.TransferableOutput{{
			Asset: avax.Asset{ID: avaxTx.ID()},
			Out: &secp256k1fx.TransferOutput{
				Amt: startBalance - vm.TxFee,
				OutputOwners: secp256k1fx.OutputOwners{
					Threshold: 1,
					Addrs:     []ids.ShortID{key.PublicKey().Address()},
				},
			},
		}},
	}}}
	if err := firstTx.SignSECP256K1Fx(vm.codec, [][]*crypto.PrivateKeySECP256K1R{{key}}); err != nil {
		t.Fatal(err)
	}

	secondTx := &Tx{UnsignedTx: &BaseTx{BaseTx: avax.BaseTx{
		NetworkID:    networkID,
		BlockchainID: chainID,
		Ins: []*avax.TransferableInput{{
			UTXOID: avax.UTXOID{
				TxID:        avaxTx.ID(),
				OutputIndex: 2,
			},
			Asset: avax.Asset{ID: avaxTx.ID()},
			In: &secp256k1fx.TransferInput{
				Amt: startBalance,
				Input: secp256k1fx.Input{
					SigIndices: []uint32{
						0,
					},
				},
			},
		}},
		Outs: []*avax.TransferableOutput{{
			Asset: avax.Asset{ID: avaxTx.ID()},
			Out: &secp256k1fx.TransferOutput{
				Amt: 1,
				OutputOwners: secp256k1fx.OutputOwners{
					Threshold: 1,
					Addrs:     []ids.ShortID{key.PublicKey().Address()},
				},
			},
		}},
	}}}
	if err := secondTx.SignSECP256K1Fx(vm.codec, [][]*crypto.PrivateKeySECP256K1R{{key}}); err != nil {
		t.Fatal(err)
	}
	return issuer, vm, ctx, []*Tx{avaxTx, firstTx, secondTx}
}

func TestTxSerialization(t *testing.T) {
	expected := []byte{
		// Codec version:
		0x00, 0x00,
		// txID:
		0x00, 0x00, 0x00, 0x01,
		// networkID:
		0x00, 0x00, 0x00, 0x0a,
		// chainID:
		0x05, 0x04, 0x03, 0x02, 0x01, 0x00, 0x00, 0x00,
		0x00, 0x00, 0x00, 0x00, 0x00, 0x00, 0x00, 0x00,
		0x00, 0x00, 0x00, 0x00, 0x00, 0x00, 0x00, 0x00,
		0x00, 0x00, 0x00, 0x00, 0x00, 0x00, 0x00, 0x00,
		// number of outs:
		0x00, 0x00, 0x00, 0x03,
		// output[0]:
		// assetID:
		0x01, 0x02, 0x03, 0x00, 0x00, 0x00, 0x00, 0x00,
		0x00, 0x00, 0x00, 0x00, 0x00, 0x00, 0x00, 0x00,
		0x00, 0x00, 0x00, 0x00, 0x00, 0x00, 0x00, 0x00,
		0x00, 0x00, 0x00, 0x00, 0x00, 0x00, 0x00, 0x00,
		// fxID:
		0x00, 0x00, 0x00, 0x07,
		// secp256k1 Transferable Output:
		// amount:
		0x00, 0x00, 0x12, 0x30, 0x9c, 0xe5, 0x40, 0x00,
		// locktime:
		0x00, 0x00, 0x00, 0x00, 0x00, 0x00, 0x00, 0x00,
		// threshold:
		0x00, 0x00, 0x00, 0x01,
		// number of addresses
		0x00, 0x00, 0x00, 0x01,
		// address[0]
		0xfc, 0xed, 0xa8, 0xf9, 0x0f, 0xcb, 0x5d, 0x30,
		0x61, 0x4b, 0x99, 0xd7, 0x9f, 0xc4, 0xba, 0xa2,
		0x93, 0x07, 0x76, 0x26,
		// output[1]:
		// assetID:
		0x01, 0x02, 0x03, 0x00, 0x00, 0x00, 0x00, 0x00,
		0x00, 0x00, 0x00, 0x00, 0x00, 0x00, 0x00, 0x00,
		0x00, 0x00, 0x00, 0x00, 0x00, 0x00, 0x00, 0x00,
		0x00, 0x00, 0x00, 0x00, 0x00, 0x00, 0x00, 0x00,
		// fxID:
		0x00, 0x00, 0x00, 0x07,
		// secp256k1 Transferable Output:
		// amount:
		0x00, 0x00, 0x12, 0x30, 0x9c, 0xe5, 0x40, 0x00,
		// locktime:
		0x00, 0x00, 0x00, 0x00, 0x00, 0x00, 0x00, 0x00,
		// threshold:
		0x00, 0x00, 0x00, 0x01,
		// number of addresses:
		0x00, 0x00, 0x00, 0x01,
		// address[0]:
		0x6e, 0xad, 0x69, 0x3c, 0x17, 0xab, 0xb1, 0xbe,
		0x42, 0x2b, 0xb5, 0x0b, 0x30, 0xb9, 0x71, 0x1f,
		0xf9, 0x8d, 0x66, 0x7e,
		// output[2]:
		// assetID:
		0x01, 0x02, 0x03, 0x00, 0x00, 0x00, 0x00, 0x00,
		0x00, 0x00, 0x00, 0x00, 0x00, 0x00, 0x00, 0x00,
		0x00, 0x00, 0x00, 0x00, 0x00, 0x00, 0x00, 0x00,
		0x00, 0x00, 0x00, 0x00, 0x00, 0x00, 0x00, 0x00,
		// fxID:
		0x00, 0x00, 0x00, 0x07,
		// secp256k1 Transferable Output:
		// amount:
		0x00, 0x00, 0x12, 0x30, 0x9c, 0xe5, 0x40, 0x00,
		// locktime:
		0x00, 0x00, 0x00, 0x00, 0x00, 0x00, 0x00, 0x00,
		// threshold:
		0x00, 0x00, 0x00, 0x01,
		// number of addresses:
		0x00, 0x00, 0x00, 0x01,
		// address[0]:
		0xf2, 0x42, 0x08, 0x46, 0x87, 0x6e, 0x69, 0xf4,
		0x73, 0xdd, 0xa2, 0x56, 0x17, 0x29, 0x67, 0xe9,
		0x92, 0xf0, 0xee, 0x31,
		// number of inputs:
		0x00, 0x00, 0x00, 0x00,
		// Memo length:
		0x00, 0x00, 0x00, 0x04,
		// Memo:
		0x00, 0x01, 0x02, 0x03,
		// name length:
		0x00, 0x04,
		// name:
		'n', 'a', 'm', 'e',
		// symbol length:
		0x00, 0x04,
		// symbol:
		's', 'y', 'm', 'b',
		// denomination
		0x00,
		// number of initial states:
		0x00, 0x00, 0x00, 0x01,
		// fx index:
		0x00, 0x00, 0x00, 0x00,
		// number of outputs:
		0x00, 0x00, 0x00, 0x01,
		// fxID:
		0x00, 0x00, 0x00, 0x06,
		// secp256k1 Mint Output:
		// locktime:
		0x00, 0x00, 0x00, 0x00, 0x00, 0x00, 0x00, 0x00,
		// threshold:
		0x00, 0x00, 0x00, 0x01,
		// number of addresses:
		0x00, 0x00, 0x00, 0x01,
		// address[0]:
		0xfc, 0xed, 0xa8, 0xf9, 0x0f, 0xcb, 0x5d, 0x30,
		0x61, 0x4b, 0x99, 0xd7, 0x9f, 0xc4, 0xba, 0xa2,
		0x93, 0x07, 0x76, 0x26,
		// number of credentials:
		0x00, 0x00, 0x00, 0x00,
	}

	unsignedTx := &CreateAssetTx{
		BaseTx: BaseTx{BaseTx: avax.BaseTx{
			NetworkID:    networkID,
			BlockchainID: chainID,
			Memo:         []byte{0x00, 0x01, 0x02, 0x03},
		}},
		Name:         "name",
		Symbol:       "symb",
		Denomination: 0,
		States: []*InitialState{
			{
				FxIndex: 0,
				Outs: []verify.State{
					&secp256k1fx.MintOutput{
						OutputOwners: secp256k1fx.OutputOwners{
							Threshold: 1,
							Addrs:     []ids.ShortID{keys[0].PublicKey().Address()},
						},
					},
				},
			},
		},
	}
	tx := &Tx{UnsignedTx: unsignedTx}
	for _, key := range keys {
		addr := key.PublicKey().Address()

		unsignedTx.Outs = append(unsignedTx.Outs, &avax.TransferableOutput{
			Asset: avax.Asset{ID: assetID},
			Out: &secp256k1fx.TransferOutput{
				Amt: 20 * units.KiloAvax,
				OutputOwners: secp256k1fx.OutputOwners{
					Threshold: 1,
					Addrs:     []ids.ShortID{addr},
				},
			},
		})
	}

	_, c := setupCodec()
	if err := tx.SignSECP256K1Fx(c, nil); err != nil {
		t.Fatal(err)
	}

	result := tx.Bytes()
	if !bytes.Equal(expected, result) {
		t.Fatalf("\nExpected: 0x%x\nResult:   0x%x", expected, result)
	}
}

func TestInvalidGenesis(t *testing.T) {
	vm := &VM{}
	ctx := NewContext(t)
	ctx.Lock.Lock()
	defer func() {
		if err := vm.Shutdown(); err != nil {
			t.Fatal(err)
		}
		ctx.Lock.Unlock()
	}()

	err := vm.Initialize(
		ctx, // context
		manager.NewMemDB(version.DefaultVersion1_0_0), // dbManager
		nil,                          // genesisState
		nil,                          // upgradeBytes
		nil,                          // configBytes
		make(chan common.Message, 1), // engineMessenger
		nil,                          // fxs
		nil,                          // AppSender
	)
	if err == nil {
		t.Fatalf("Should have errored due to an invalid genesis")
	}
}

func TestInvalidFx(t *testing.T) {
	vm := &VM{}
	ctx := NewContext(t)
	ctx.Lock.Lock()
	defer func() {
		if err := vm.Shutdown(); err != nil {
			t.Fatal(err)
		}
		ctx.Lock.Unlock()
	}()

	genesisBytes := BuildGenesisTest(t)
	err := vm.Initialize(
		ctx, // context
		manager.NewMemDB(version.DefaultVersion1_0_0), // dbManager
		genesisBytes,                 // genesisState
		nil,                          // upgradeBytes
		nil,                          // configBytes
		make(chan common.Message, 1), // engineMessenger
		[]*common.Fx{ // fxs
			nil,
		},
		nil,
	)
	if err == nil {
		t.Fatalf("Should have errored due to an invalid interface")
	}
}

func TestFxInitializationFailure(t *testing.T) {
	vm := &VM{}
	ctx := NewContext(t)
	ctx.Lock.Lock()
	defer func() {
		if err := vm.Shutdown(); err != nil {
			t.Fatal(err)
		}
		ctx.Lock.Unlock()
	}()

	genesisBytes := BuildGenesisTest(t)
	err := vm.Initialize(
		ctx, // context
		manager.NewMemDB(version.DefaultVersion1_0_0), // dbManager
		genesisBytes,                 // genesisState
		nil,                          // upgradeBytes
		nil,                          // configBytes
		make(chan common.Message, 1), // engineMessenger
		[]*common.Fx{{ // fxs
			ID: ids.Empty,
			Fx: &FxTest{
				InitializeF: func(interface{}) error {
					return errUnknownFx
				},
			},
		}},
		nil,
	)
	if err == nil {
		t.Fatalf("Should have errored due to an invalid fx initialization")
	}
}

func TestIssueTx(t *testing.T) {
	genesisBytes, issuer, vm, _ := GenesisVM(t)
	ctx := vm.ctx
	defer func() {
		if err := vm.Shutdown(); err != nil {
			t.Fatal(err)
		}
		ctx.Lock.Unlock()
	}()

	newTx := NewTx(t, genesisBytes, vm)

	txID, err := vm.IssueTx(newTx.Bytes())
	if err != nil {
		t.Fatal(err)
	}
	if txID != newTx.ID() {
		t.Fatalf("Issue Tx returned wrong TxID")
	}
	ctx.Lock.Unlock()

	msg := <-issuer
	if msg != common.PendingTxs {
		t.Fatalf("Wrong message")
	}
	ctx.Lock.Lock()

	if txs := vm.PendingTxs(); len(txs) != 1 {
		t.Fatalf("Should have returned %d tx(s)", 1)
	}
}

func TestGenesisGetUTXOs(t *testing.T) {
	_, _, vm, _ := GenesisVM(t)
	ctx := vm.ctx
	defer func() {
		if err := vm.Shutdown(); err != nil {
			t.Fatal(err)
		}
		ctx.Lock.Unlock()
	}()

	addrsSet := ids.ShortSet{}
	addrsSet.Add(addrs[0])

	utxos, _, _, err := vm.getPaginatedUTXOs(addrsSet, ids.ShortEmpty, ids.Empty, 0)
	if err != nil {
		t.Fatal(err)
	}
	if len(utxos) != 4 {
		t.Fatalf("Wrong number of utxos. Expected (%d) returned (%d)", 4, len(utxos))
	}

	utxos, err = vm.getAllUTXOs(addrsSet)
	if err != nil {
		t.Fatal(err)
	}
	if len(utxos) != 4 {
		t.Fatalf("Wrong number of utxos. Expected (%d) returned (%d)", 4, len(utxos))
	}

	utxos, _, _, err = vm.getPaginatedUTXOs(addrsSet, ids.ShortEmpty, ids.Empty, 0)
	if err != nil {
		t.Fatal(err)
	}
	if len(utxos) != 4 {
		t.Fatalf("Wrong number of utxos. Expected (%d) returned (%d)", 4, len(utxos))
	}
}

// TestGenesisGetPaginatedUTXOs tests
// - Pagination when the total UTXOs exceed maxUTXOsToFetch (1024)
// - Fetching all UTXOs when they exceed maxUTXOsToFetch (1024)
func TestGenesisGetPaginatedUTXOs(t *testing.T) {
	addr0Str, _ := formatting.FormatBech32(testHRP, addrs[0].Bytes())
	addr1Str, _ := formatting.FormatBech32(testHRP, addrs[1].Bytes())
	addr2Str, _ := formatting.FormatBech32(testHRP, addrs[2].Bytes())

	// Create a starting point of 3000 UTXOs on different addresses
	utxoCount := 2345
	holder := map[string][]interface{}{}
	for i := 0; i < utxoCount; i++ {
		holder["fixedCap"] = append(holder["fixedCap"],
			Holder{
				Amount:  json.Uint64(startBalance),
				Address: addr0Str,
			},
			Holder{
				Amount:  json.Uint64(startBalance),
				Address: addr1Str,
			},
			Holder{
				Amount:  json.Uint64(startBalance),
				Address: addr2Str,
			})
	}

	// Inject them in the Genesis build
	genesisArgs := &BuildGenesisArgs{
		Encoding: formatting.Hex,
		GenesisData: map[string]AssetDefinition{
			"asset1": {
				Name:         "AVAX",
				Symbol:       "SYMB",
				InitialState: holder,
			},
		},
	}
	_, _, vm, _ := GenesisVMWithArgs(t, nil, genesisArgs)
	ctx := vm.ctx
	defer func() {
		if err := vm.Shutdown(); err != nil {
			t.Fatal(err)
		}
		ctx.Lock.Unlock()
	}()

	addrsSet := ids.ShortSet{}
	addrsSet.Add(addrs[0], addrs[1])

	var (
		fetchedUTXOs []*avax.UTXO
		err          error
	)

	lastAddr := ids.ShortEmpty
	lastIdx := ids.Empty

	var totalUTXOs []*avax.UTXO
	for i := 0; i <= 3; i++ {
		fetchedUTXOs, lastAddr, lastIdx, err = vm.getPaginatedUTXOs(addrsSet, lastAddr, lastIdx, 0)
		if err != nil {
			t.Fatal(err)
		}

		if len(fetchedUTXOs) == utxoCount {
			t.Fatalf("Wrong number of utxos. Should be Paginated. Expected (%d) returned (%d)", maxUTXOsToFetch, len(fetchedUTXOs))
		}
		totalUTXOs = append(totalUTXOs, fetchedUTXOs...)
	}

	if len(totalUTXOs) != 4*maxUTXOsToFetch {
		t.Fatalf("Wrong number of utxos. Should have paginated through all. Expected (%d) returned (%d)", 4*maxUTXOsToFetch, len(totalUTXOs))
	}

	// Fetch all UTXOs
	notPaginatedUTXOs, err := vm.getAllUTXOs(addrsSet)
	if err != nil {
		t.Fatal(err)
	}

	if len(notPaginatedUTXOs) != 2*utxoCount {
		t.Fatalf("Wrong number of utxos. Expected (%d) returned (%d)", 2*utxoCount, len(notPaginatedUTXOs))
	}
}

// Test issuing a transaction that consumes a currently pending UTXO. The
// transaction should be issued successfully.
func TestIssueDependentTx(t *testing.T) {
	issuer, vm, ctx, txs := setupIssueTx(t)
	defer func() {
		if err := vm.Shutdown(); err != nil {
			t.Fatal(err)
		}
		ctx.Lock.Unlock()
	}()

	firstTx := txs[1]
	secondTx := txs[2]

	if _, err := vm.IssueTx(firstTx.Bytes()); err != nil {
		t.Fatal(err)
	}

	if _, err := vm.IssueTx(secondTx.Bytes()); err != nil {
		t.Fatal(err)
	}
	ctx.Lock.Unlock()

	msg := <-issuer
	if msg != common.PendingTxs {
		t.Fatalf("Wrong message")
	}
	ctx.Lock.Lock()

	if txs := vm.PendingTxs(); len(txs) != 2 {
		t.Fatalf("Should have returned %d tx(s)", 2)
	}
}

// Test issuing a transaction that creates an NFT family
func TestIssueNFT(t *testing.T) {
	vm := &VM{}
	ctx := NewContext(t)
	ctx.Lock.Lock()
	defer func() {
		if err := vm.Shutdown(); err != nil {
			t.Fatal(err)
		}
		ctx.Lock.Unlock()
	}()

	genesisBytes := BuildGenesisTest(t)
	issuer := make(chan common.Message, 1)
	err := vm.Initialize(
		ctx,
		manager.NewMemDB(version.DefaultVersion1_0_0),
		genesisBytes,
		nil,
		nil,
		issuer,
		[]*common.Fx{
			{
				ID: ids.Empty.Prefix(0),
				Fx: &secp256k1fx.Fx{},
			},
			{
				ID: ids.Empty.Prefix(1),
				Fx: &nftfx.Fx{},
			},
		},
		nil,
	)
	if err != nil {
		t.Fatal(err)
	}
	vm.batchTimeout = 0

	err = vm.Bootstrapping()
	if err != nil {
		t.Fatal(err)
	}

	err = vm.Bootstrapped()
	if err != nil {
		t.Fatal(err)
	}

	createAssetTx := &Tx{UnsignedTx: &CreateAssetTx{
		BaseTx: BaseTx{BaseTx: avax.BaseTx{
			NetworkID:    networkID,
			BlockchainID: chainID,
		}},
		Name:         "Team Rocket",
		Symbol:       "TR",
		Denomination: 0,
		States: []*InitialState{{
			FxIndex: 1,
			Outs: []verify.State{
				&nftfx.MintOutput{
					GroupID: 1,
					OutputOwners: secp256k1fx.OutputOwners{
						Threshold: 1,
						Addrs:     []ids.ShortID{keys[0].PublicKey().Address()},
					},
				},
				&nftfx.MintOutput{
					GroupID: 2,
					OutputOwners: secp256k1fx.OutputOwners{
						Threshold: 1,
						Addrs:     []ids.ShortID{keys[0].PublicKey().Address()},
					},
				},
			},
		}},
	}}
	if err := createAssetTx.SignSECP256K1Fx(vm.codec, nil); err != nil {
		t.Fatal(err)
	}

	if _, err = vm.IssueTx(createAssetTx.Bytes()); err != nil {
		t.Fatal(err)
	}

	mintNFTTx := &Tx{UnsignedTx: &OperationTx{
		BaseTx: BaseTx{BaseTx: avax.BaseTx{
			NetworkID:    networkID,
			BlockchainID: chainID,
		}},
		Ops: []*Operation{{
			Asset: avax.Asset{ID: createAssetTx.ID()},
			UTXOIDs: []*avax.UTXOID{{
				TxID:        createAssetTx.ID(),
				OutputIndex: 0,
			}},
			Op: &nftfx.MintOperation{
				MintInput: secp256k1fx.Input{
					SigIndices: []uint32{0},
				},
				GroupID: 1,
				Payload: []byte{'h', 'e', 'l', 'l', 'o'},
				Outputs: []*secp256k1fx.OutputOwners{{}},
			},
		}},
	}}
	if err := mintNFTTx.SignNFTFx(vm.codec, [][]*crypto.PrivateKeySECP256K1R{{keys[0]}}); err != nil {
		t.Fatal(err)
	}

	if _, err = vm.IssueTx(mintNFTTx.Bytes()); err != nil {
		t.Fatal(err)
	}

	transferNFTTx := &Tx{
		UnsignedTx: &OperationTx{
			BaseTx: BaseTx{BaseTx: avax.BaseTx{
				NetworkID:    networkID,
				BlockchainID: chainID,
			}},
			Ops: []*Operation{{
				Asset: avax.Asset{ID: createAssetTx.ID()},
				UTXOIDs: []*avax.UTXOID{{
					TxID:        mintNFTTx.ID(),
					OutputIndex: 0,
				}},
				Op: &nftfx.TransferOperation{
					Input: secp256k1fx.Input{},
					Output: nftfx.TransferOutput{
						GroupID:      1,
						Payload:      []byte{'h', 'e', 'l', 'l', 'o'},
						OutputOwners: secp256k1fx.OutputOwners{},
					},
				},
			}},
		},
		Creds: []*FxCredential{
			{Verifiable: &nftfx.Credential{}},
		},
	}
	if err := transferNFTTx.SignNFTFx(vm.codec, nil); err != nil {
		t.Fatal(err)
	}

	if _, err = vm.IssueTx(transferNFTTx.Bytes()); err != nil {
		t.Fatal(err)
	}
}

// Test issuing a transaction that creates an Property family
func TestIssueProperty(t *testing.T) {
	vm := &VM{}
	ctx := NewContext(t)
	ctx.Lock.Lock()
	defer func() {
		if err := vm.Shutdown(); err != nil {
			t.Fatal(err)
		}
		ctx.Lock.Unlock()
	}()

	genesisBytes := BuildGenesisTest(t)
	issuer := make(chan common.Message, 1)
	err := vm.Initialize(
		ctx,
		manager.NewMemDB(version.DefaultVersion1_0_0),
		genesisBytes,
		nil,
		nil,
		issuer,
		[]*common.Fx{
			{
				ID: ids.Empty.Prefix(0),
				Fx: &secp256k1fx.Fx{},
			},
			{
				ID: ids.Empty.Prefix(1),
				Fx: &nftfx.Fx{},
			},
			{
				ID: ids.Empty.Prefix(2),
				Fx: &propertyfx.Fx{},
			},
		},
		nil,
	)
	if err != nil {
		t.Fatal(err)
	}
	vm.batchTimeout = 0

	err = vm.Bootstrapping()
	if err != nil {
		t.Fatal(err)
	}

	err = vm.Bootstrapped()
	if err != nil {
		t.Fatal(err)
	}

	createAssetTx := &Tx{UnsignedTx: &CreateAssetTx{
		BaseTx: BaseTx{BaseTx: avax.BaseTx{
			NetworkID:    networkID,
			BlockchainID: chainID,
		}},
		Name:         "Team Rocket",
		Symbol:       "TR",
		Denomination: 0,
		States: []*InitialState{{
			FxIndex: 2,
			Outs: []verify.State{
				&propertyfx.MintOutput{
					OutputOwners: secp256k1fx.OutputOwners{
						Threshold: 1,
						Addrs:     []ids.ShortID{keys[0].PublicKey().Address()},
					},
				},
			},
		}},
	}}
	if err := createAssetTx.SignSECP256K1Fx(vm.codec, nil); err != nil {
		t.Fatal(err)
	}

	if _, err = vm.IssueTx(createAssetTx.Bytes()); err != nil {
		t.Fatal(err)
	}

	mintPropertyTx := &Tx{UnsignedTx: &OperationTx{
		BaseTx: BaseTx{BaseTx: avax.BaseTx{
			NetworkID:    networkID,
			BlockchainID: chainID,
		}},
		Ops: []*Operation{{
			Asset: avax.Asset{ID: createAssetTx.ID()},
			UTXOIDs: []*avax.UTXOID{{
				TxID:        createAssetTx.ID(),
				OutputIndex: 0,
			}},
			Op: &propertyfx.MintOperation{
				MintInput: secp256k1fx.Input{
					SigIndices: []uint32{0},
				},
				MintOutput: propertyfx.MintOutput{
					OutputOwners: secp256k1fx.OutputOwners{
						Threshold: 1,
						Addrs:     []ids.ShortID{keys[0].PublicKey().Address()},
					},
				},
				OwnedOutput: propertyfx.OwnedOutput{},
			},
		}},
	}}

	unsignedBytes, err := vm.codec.Marshal(codecVersion, &mintPropertyTx.UnsignedTx)
	if err != nil {
		t.Fatal(err)
	}

	key := keys[0]
	sig, err := key.Sign(unsignedBytes)
	if err != nil {
		t.Fatal(err)
	}
	fixedSig := [crypto.SECP256K1RSigLen]byte{}
	copy(fixedSig[:], sig)

	mintPropertyTx.Creds = append(mintPropertyTx.Creds, &FxCredential{
		Verifiable: &propertyfx.Credential{
			Credential: secp256k1fx.Credential{
				Sigs: [][crypto.SECP256K1RSigLen]byte{
					fixedSig,
				},
			},
		},
	})

	signedBytes, err := vm.codec.Marshal(codecVersion, mintPropertyTx)
	if err != nil {
		t.Fatal(err)
	}
	mintPropertyTx.Initialize(unsignedBytes, signedBytes)

	if _, err = vm.IssueTx(mintPropertyTx.Bytes()); err != nil {
		t.Fatal(err)
	}

	burnPropertyTx := &Tx{UnsignedTx: &OperationTx{
		BaseTx: BaseTx{BaseTx: avax.BaseTx{
			NetworkID:    networkID,
			BlockchainID: chainID,
		}},
		Ops: []*Operation{{
			Asset: avax.Asset{ID: createAssetTx.ID()},
			UTXOIDs: []*avax.UTXOID{{
				TxID:        mintPropertyTx.ID(),
				OutputIndex: 1,
			}},
			Op: &propertyfx.BurnOperation{Input: secp256k1fx.Input{}},
		}},
	}}

	burnPropertyTx.Creds = append(burnPropertyTx.Creds, &FxCredential{Verifiable: &propertyfx.Credential{}})

	unsignedBytes, err = vm.codec.Marshal(codecVersion, burnPropertyTx.UnsignedTx)
	if err != nil {
		t.Fatal(err)
	}
	signedBytes, err = vm.codec.Marshal(codecVersion, burnPropertyTx)
	if err != nil {
		t.Fatal(err)
	}
	burnPropertyTx.Initialize(unsignedBytes, signedBytes)

	if _, err = vm.IssueTx(burnPropertyTx.Bytes()); err != nil {
		t.Fatal(err)
	}
}

func setupTxFeeAssets(t *testing.T) ([]byte, chan common.Message, *VM, *atomic.Memory) {
	addr0Str, _ := formatting.FormatBech32(testHRP, addrs[0].Bytes())
	addr1Str, _ := formatting.FormatBech32(testHRP, addrs[1].Bytes())
	addr2Str, _ := formatting.FormatBech32(testHRP, addrs[2].Bytes())
	assetAlias := "asset1"
	customArgs := &BuildGenesisArgs{
		Encoding: formatting.Hex,
		GenesisData: map[string]AssetDefinition{
			assetAlias: {
				Name:   feeAssetName,
				Symbol: "TST",
				InitialState: map[string][]interface{}{
					"fixedCap": {
						Holder{
							Amount:  json.Uint64(startBalance),
							Address: addr0Str,
						},
						Holder{
							Amount:  json.Uint64(startBalance),
							Address: addr1Str,
						},
						Holder{
							Amount:  json.Uint64(startBalance),
							Address: addr2Str,
						},
					},
				},
			},
			"asset2": {
				Name:   otherAssetName,
				Symbol: "OTH",
				InitialState: map[string][]interface{}{
					"fixedCap": {
						Holder{
							Amount:  json.Uint64(startBalance),
							Address: addr0Str,
						},
						Holder{
							Amount:  json.Uint64(startBalance),
							Address: addr1Str,
						},
						Holder{
							Amount:  json.Uint64(startBalance),
							Address: addr2Str,
						},
					},
				},
			},
		},
	}
	genesisBytes, issuer, vm, m := GenesisVMWithArgs(t, nil, customArgs)
	expectedID, err := vm.Aliaser.Lookup(assetAlias)
	assert.NoError(t, err)
	assert.Equal(t, expectedID, vm.feeAssetID)
	return genesisBytes, issuer, vm, m
}

func TestIssueTxWithFeeAsset(t *testing.T) {
	genesisBytes, issuer, vm, _ := setupTxFeeAssets(t)
	ctx := vm.ctx
	defer func() {
		err := vm.Shutdown()
		assert.NoError(t, err)
		ctx.Lock.Unlock()
	}()
	// send first asset
	newTx := NewTxWithAsset(t, genesisBytes, vm, feeAssetName)

	txID, err := vm.IssueTx(newTx.Bytes())
	assert.NoError(t, err)
	assert.Equal(t, txID, newTx.ID())

	ctx.Lock.Unlock()

	msg := <-issuer
	assert.Equal(t, msg, common.PendingTxs)

	ctx.Lock.Lock()
	assert.Len(t, vm.PendingTxs(), 1)
	t.Log(vm.PendingTxs())
}

func TestIssueTxWithAnotherAsset(t *testing.T) {
	genesisBytes, issuer, vm, _ := setupTxFeeAssets(t)
	ctx := vm.ctx
	defer func() {
		err := vm.Shutdown()
		assert.NoError(t, err)
		ctx.Lock.Unlock()
	}()

	// send second asset
	feeAssetCreateTx := GetCreateTxFromGenesisTest(t, genesisBytes, feeAssetName)
	createTx := GetCreateTxFromGenesisTest(t, genesisBytes, otherAssetName)

	newTx := &Tx{UnsignedTx: &BaseTx{BaseTx: avax.BaseTx{
		NetworkID:    networkID,
		BlockchainID: chainID,
		Ins: []*avax.TransferableInput{
			// fee asset
			{
				UTXOID: avax.UTXOID{
					TxID:        feeAssetCreateTx.ID(),
					OutputIndex: 2,
				},
				Asset: avax.Asset{ID: feeAssetCreateTx.ID()},
				In: &secp256k1fx.TransferInput{
					Amt: startBalance,
					Input: secp256k1fx.Input{
						SigIndices: []uint32{
							0,
						},
					},
				},
			},
			// issued asset
			{
				UTXOID: avax.UTXOID{
					TxID:        createTx.ID(),
					OutputIndex: 2,
				},
				Asset: avax.Asset{ID: createTx.ID()},
				In: &secp256k1fx.TransferInput{
					Amt: startBalance,
					Input: secp256k1fx.Input{
						SigIndices: []uint32{
							0,
						},
					},
				},
			},
		},
	}}}
	if err := newTx.SignSECP256K1Fx(vm.codec, [][]*crypto.PrivateKeySECP256K1R{{keys[0]}, {keys[0]}}); err != nil {
		t.Fatal(err)
	}

	txID, err := vm.IssueTx(newTx.Bytes())
	assert.NoError(t, err)
	assert.Equal(t, txID, newTx.ID())

	ctx.Lock.Unlock()

	msg := <-issuer
	assert.Equal(t, msg, common.PendingTxs)

	ctx.Lock.Lock()
	assert.Len(t, vm.PendingTxs(), 1)
}

func TestVMFormat(t *testing.T) {
	_, _, vm, _ := GenesisVM(t)
	defer func() {
		if err := vm.Shutdown(); err != nil {
			t.Fatal(err)
		}
		vm.ctx.Lock.Unlock()
	}()

	tests := []struct {
		in       ids.ShortID
		expected string
	}{
		{ids.ShortEmpty, "X-testing1qqqqqqqqqqqqqqqqqqqqqqqqqqqqqqqqtu2yas"},
	}
	for _, test := range tests {
		t.Run(test.in.String(), func(t *testing.T) {
			addrStr, err := vm.FormatLocalAddress(test.in)
			if err != nil {
				t.Error(err)
			}
			if test.expected != addrStr {
				t.Errorf("Expected %q, got %q", test.expected, addrStr)
			}
		})
	}
}

func TestTxCached(t *testing.T) {
	genesisBytes, _, vm, _ := GenesisVM(t)
	ctx := vm.ctx
	defer func() {
		if err := vm.Shutdown(); err != nil {
			t.Fatal(err)
		}
		ctx.Lock.Unlock()
	}()

	newTx := NewTx(t, genesisBytes, vm)
	txBytes := newTx.Bytes()

	_, err := vm.ParseTx(txBytes)
	assert.NoError(t, err)

	db := mockdb.New()
	called := new(bool)
	db.OnGet = func([]byte) ([]byte, error) {
		*called = true
		return nil, errors.New("")
	}

	vm.state.(*state).TxState = NewTxState(prefixdb.New([]byte("tx"), db), vm.genesisCodec)

	_, err = vm.ParseTx(txBytes)
	assert.NoError(t, err)
	assert.False(t, *called, "shouldn't have called the DB")
}

func TestTxNotCached(t *testing.T) {
	genesisBytes, _, vm, _ := GenesisVM(t)
	ctx := vm.ctx
	defer func() {
		if err := vm.Shutdown(); err != nil {
			t.Fatal(err)
		}
		ctx.Lock.Unlock()
	}()

	newTx := NewTx(t, genesisBytes, vm)
	txBytes := newTx.Bytes()

	_, err := vm.ParseTx(txBytes)
	assert.NoError(t, err)

	db := mockdb.New()
	called := new(bool)
	db.OnGet = func([]byte) ([]byte, error) {
		*called = true
		return nil, errors.New("")
	}
	db.OnPut = func([]byte, []byte) error { return nil }

	s := vm.state.(*state)
	s.TxState = NewTxState(prefixdb.New(txStatePrefix, db), vm.genesisCodec)
	s.StatusState = avax.NewStatusState(prefixdb.New(statusStatePrefix, db))
	s.uniqueTxs.Flush()

	_, err = vm.ParseTx(txBytes)
	assert.NoError(t, err)
	assert.True(t, *called, "should have called the DB")
}

func TestTxVerifyAfterIssueTx(t *testing.T) {
	issuer, vm, ctx, issueTxs := setupIssueTx(t)
	defer func() {
		if err := vm.Shutdown(); err != nil {
			t.Fatal(err)
		}
		ctx.Lock.Unlock()
	}()
	firstTx := issueTxs[1]
	secondTx := issueTxs[2]
	parsedSecondTx, err := vm.ParseTx(secondTx.Bytes())
	if err != nil {
		t.Fatal(err)
	}
	if err := parsedSecondTx.Verify(); err != nil {
		t.Fatal(err)
	}
	if _, err := vm.IssueTx(firstTx.Bytes()); err != nil {
		t.Fatal(err)
	}
	if err := parsedSecondTx.Accept(); err != nil {
		t.Fatal(err)
	}
	ctx.Lock.Unlock()

	msg := <-issuer
	if msg != common.PendingTxs {
		t.Fatalf("Wrong message")
	}
	ctx.Lock.Lock()

	txs := vm.PendingTxs()
	if len(txs) != 1 {
		t.Fatalf("Should have returned %d tx(s)", 1)
	}
	parsedFirstTx := txs[0]

	if err := parsedFirstTx.Verify(); err == nil {
		t.Fatalf("Should have errored due to a missing UTXO")
	}
}

func TestTxVerifyAfterGet(t *testing.T) {
	_, vm, ctx, issueTxs := setupIssueTx(t)
	defer func() {
		if err := vm.Shutdown(); err != nil {
			t.Fatal(err)
		}
		ctx.Lock.Unlock()
	}()
	firstTx := issueTxs[1]
	secondTx := issueTxs[2]

	parsedSecondTx, err := vm.ParseTx(secondTx.Bytes())
	if err != nil {
		t.Fatal(err)
	}
	if err := parsedSecondTx.Verify(); err != nil {
		t.Fatal(err)
	}
	if _, err := vm.IssueTx(firstTx.Bytes()); err != nil {
		t.Fatal(err)
	}
	parsedFirstTx, err := vm.GetTx(firstTx.ID())
	if err != nil {
		t.Fatal(err)
	}
	if err := parsedSecondTx.Accept(); err != nil {
		t.Fatal(err)
	}
	if err := parsedFirstTx.Verify(); err == nil {
		t.Fatalf("Should have errored due to a missing UTXO")
	}
}

func TestTxVerifyAfterVerifyAncestorTx(t *testing.T) {
	_, vm, ctx, issueTxs := setupIssueTx(t)
	defer func() {
		if err := vm.Shutdown(); err != nil {
			t.Fatal(err)
		}
		ctx.Lock.Unlock()
	}()
	avaxTx := issueTxs[0]
	firstTx := issueTxs[1]
	secondTx := issueTxs[2]
	key := keys[0]
	firstTxDescendant := &Tx{UnsignedTx: &BaseTx{BaseTx: avax.BaseTx{
		NetworkID:    networkID,
		BlockchainID: chainID,
		Ins: []*avax.TransferableInput{{
			UTXOID: avax.UTXOID{
				TxID:        firstTx.ID(),
				OutputIndex: 0,
			},
			Asset: avax.Asset{ID: avaxTx.ID()},
			In: &secp256k1fx.TransferInput{
				Amt: startBalance - vm.TxFee,
				Input: secp256k1fx.Input{
					SigIndices: []uint32{
						0,
					},
				},
			},
		}},
		Outs: []*avax.TransferableOutput{{
			Asset: avax.Asset{ID: avaxTx.ID()},
			Out: &secp256k1fx.TransferOutput{
				Amt: startBalance - 2*vm.TxFee,
				OutputOwners: secp256k1fx.OutputOwners{
					Threshold: 1,
					Addrs:     []ids.ShortID{key.PublicKey().Address()},
				},
			},
		}},
	}}}
	if err := firstTxDescendant.SignSECP256K1Fx(vm.codec, [][]*crypto.PrivateKeySECP256K1R{{key}}); err != nil {
		t.Fatal(err)
	}

	parsedSecondTx, err := vm.ParseTx(secondTx.Bytes())
	if err != nil {
		t.Fatal(err)
	}
	if err := parsedSecondTx.Verify(); err != nil {
		t.Fatal(err)
	}
	if _, err := vm.IssueTx(firstTx.Bytes()); err != nil {
		t.Fatal(err)
	}
	if _, err := vm.IssueTx(firstTxDescendant.Bytes()); err != nil {
		t.Fatal(err)
	}
	parsedFirstTx, err := vm.GetTx(firstTx.ID())
	if err != nil {
		t.Fatal(err)
	}
	if err := parsedSecondTx.Accept(); err != nil {
		t.Fatal(err)
	}
	if err := parsedFirstTx.Verify(); err == nil {
		t.Fatalf("Should have errored due to a missing UTXO")
	}
}<|MERGE_RESOLUTION|>--- conflicted
+++ resolved
@@ -296,12 +296,8 @@
 				ID: nftfx.ID,
 				Fx: &nftfx.Fx{},
 			},
-<<<<<<< HEAD
-		},
+		}, additionalFxs...),
 		nil,
-=======
-		}, additionalFxs...),
->>>>>>> f2e51d79
 	)
 	if err != nil {
 		tb.Fatal(err)
