--- conflicted
+++ resolved
@@ -91,7 +91,7 @@
 	feeAssetID ids.ID
 
 	// Asset ID --> Bit set with fx IDs the asset supports
-	assetToFxCache *cache.LRU[ids.ID, ids.BitSet]
+	assetToFxCache *cache.LRU[ids.ID, ids.BitSet64]
 
 	// Transaction issuing
 	timer        *timer.Timer
@@ -168,7 +168,7 @@
 	vm.toEngine = toEngine
 	vm.baseDB = db
 	vm.db = versiondb.New(db)
-	vm.assetToFxCache = &cache.LRU[ids.ID, ids.BitSet]{Size: assetToFxCacheSize}
+	vm.assetToFxCache = &cache.LRU[ids.ID, ids.BitSet64]{Size: assetToFxCacheSize}
 
 	vm.pubsub = pubsub.New(ctx.NetworkID, ctx.Log)
 
@@ -566,14 +566,8 @@
 
 func (vm *VM) verifyFxUsage(fxID int, assetID ids.ID) bool {
 	// Check cache to see whether this asset supports this fx
-<<<<<<< HEAD
 	if fxIDs, ok := vm.assetToFxCache.Get(assetID); ok {
 		return fxIDs.Contains(uint(fxID))
-=======
-	fxIDsIntf, assetInCache := vm.assetToFxCache.Get(assetID)
-	if assetInCache {
-		return fxIDsIntf.(ids.BitSet64).Contains(uint(fxID))
->>>>>>> 9a0dccc2
 	}
 	// Caches doesn't say whether this asset support this fx.
 	// Get the tx that created the asset and check.
