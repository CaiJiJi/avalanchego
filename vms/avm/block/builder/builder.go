--- conflicted
+++ resolved
@@ -92,15 +92,9 @@
 		inputs        set.Set[ids.ID]
 		remainingSize = targetBlockSize
 
-<<<<<<< HEAD
-		isEForkActive = b.backend.Config.IsEActivated(nextBlkTime)
-		feesCfg       = config.GetDynamicFeesConfig(isEForkActive)
-=======
-		chainTime  = stateDiff.GetTimestamp()
-		isEActive  = b.backend.Config.IsEActivated(chainTime)
-		feesCfg    = config.GetDynamicFeesConfig(isEActive)
-		feeManager = fees.NewManager(feesCfg.FeeRate)
->>>>>>> 7972d926
+		chainTime = stateDiff.GetTimestamp()
+		isEActive = b.backend.Config.IsEActivated(chainTime)
+		feesCfg   = config.GetDynamicFeesConfig(isEActive)
 	)
 
 	feeRates, err := stateDiff.GetFeeRates()
@@ -113,7 +107,7 @@
 	}
 
 	feeManager := fees.NewManager(feeRates)
-	if isEForkActive {
+	if isEActive {
 		if err := feeManager.UpdateFeeRates(
 			feesCfg,
 			parentBlkComplexity,
@@ -133,8 +127,8 @@
 
 		// pre e upgrade is active, we fill blocks till a target size
 		// post e upgrade is active, we fill blocks till a target complexity
-		done := (!isEForkActive && txSize > remainingSize) ||
-			(isEForkActive && !fees.Compare(feeManager.GetCumulatedComplexity(), feesCfg.BlockTargetComplexityRate))
+		done := (!isEActive && txSize > remainingSize) ||
+			(isEActive && !fees.Compare(feeManager.GetCumulatedComplexity(), feesCfg.BlockTargetComplexityRate))
 		if done {
 			break
 		}
@@ -190,7 +184,7 @@
 		txDiff.SetLastBlockComplexity(feeManager.GetCumulatedComplexity())
 		txDiff.Apply(stateDiff)
 
-		if isEForkActive {
+		if isEActive {
 			remainingSize -= txSize
 		}
 		blockTxs = append(blockTxs, tx)
