--- conflicted
+++ resolved
@@ -17,12 +17,9 @@
 	"github.com/ava-labs/avalanchego/utils/logging"
 	"github.com/ava-labs/avalanchego/utils/math"
 	"github.com/ava-labs/avalanchego/vms/avm/txs"
-	"github.com/ava-labs/avalanchego/vms/avm/txs/fees"
 	"github.com/ava-labs/avalanchego/vms/avm/txs/mempool"
 	"github.com/ava-labs/avalanchego/vms/components/avax"
 	"github.com/ava-labs/avalanchego/vms/secp256k1fx"
-
-	commonfees "github.com/ava-labs/avalanchego/vms/components/fees"
 )
 
 var errMissingUTXO = errors.New("missing utxo")
@@ -226,60 +223,18 @@
 		})
 	}
 
-<<<<<<< HEAD
-	var (
-		chainTime = w.vm.state.GetTimestamp()
-		feeCfg    = w.vm.GetDynamicFeesConfig(chainTime)
-		feeMan    = commonfees.NewManager(feeCfg.UnitFees)
-		feeCalc   = &fees.Calculator{
-			IsEUpgradeActive: w.vm.IsEUpgradeActivated(chainTime),
-			Config:           &w.vm.Config,
-			FeeManager:       feeMan,
-			ConsumedUnitsCap: feeCfg.BlockUnitsCap,
-			Codec:            w.vm.parser.Codec(),
-		}
-	)
-	uTx := &txs.BaseTx{
-		BaseTx: avax.BaseTx{
-			NetworkID:    w.vm.ctx.NetworkID,
-			BlockchainID: w.vm.ctx.ChainID,
-			Memo:         memoBytes,
-			Outs:         outs,
-		},
-	}
-	if err := uTx.Visit(feeCalc); err != nil {
-		return err
-	}
-
-	toSpend := make(map[ids.ID]uint64)
-	ins, outs, keys, err := w.vm.FinanceTx(
-		utxos,
-		w.vm.feeAssetID,
+	w.walletServiceBackend.ResetAddresses(kc.Addresses())
+	tx, _, err := buildBaseTx(
+		w.walletServiceBackend,
+		outs,
+		memoBytes,
 		kc,
-		toSpend,
-		feeCalc,
 		changeAddr,
 	)
-=======
-	w.walletServiceBackend.ResetAddresses(kc.Addresses())
-	tx, _, err := buildBaseTx(w.walletServiceBackend, outs, memoBytes, kc, changeAddr)
->>>>>>> 57f5b221
-	if err != nil {
-		return err
-	}
-
-<<<<<<< HEAD
-	codec := w.vm.parser.Codec()
-	avax.SortTransferableOutputs(outs, codec)
-
-	uTx.Ins = ins
-	tx := &txs.Tx{Unsigned: uTx}
-	if err := tx.SignSECP256K1Fx(codec, keys); err != nil {
-		return err
-	}
-
-=======
->>>>>>> 57f5b221
+	if err != nil {
+		return err
+	}
+
 	txID, err := w.issue(tx)
 	if err != nil {
 		return fmt.Errorf("problem issuing transaction: %w", err)
