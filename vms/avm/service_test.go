// Copyright (C) 2019-2024, Ava Labs, Inc. All rights reserved.
// See the file LICENSE for licensing terms.

package avm

import (
	"context"
	"encoding/json"
	"strings"
	"testing"
	"time"

	"github.com/btcsuite/btcd/btcutil/bech32"
	"github.com/prometheus/client_golang/prometheus"
	"github.com/stretchr/testify/require"
	"go.uber.org/mock/gomock"

	"github.com/ava-labs/avalanchego/api"
	"github.com/ava-labs/avalanchego/chains/atomic"
	"github.com/ava-labs/avalanchego/codec"
	"github.com/ava-labs/avalanchego/database"
	"github.com/ava-labs/avalanchego/ids"
	"github.com/ava-labs/avalanchego/snow"
	"github.com/ava-labs/avalanchego/snow/choices"
	"github.com/ava-labs/avalanchego/snow/engine/common"
	"github.com/ava-labs/avalanchego/utils/constants"
	"github.com/ava-labs/avalanchego/utils/crypto/secp256k1"
	"github.com/ava-labs/avalanchego/utils/formatting"
	"github.com/ava-labs/avalanchego/utils/formatting/address"
	"github.com/ava-labs/avalanchego/utils/logging"
	"github.com/ava-labs/avalanchego/utils/units"
	"github.com/ava-labs/avalanchego/vms/avm/block"
	"github.com/ava-labs/avalanchego/vms/avm/block/executor"
	"github.com/ava-labs/avalanchego/vms/avm/config"
	"github.com/ava-labs/avalanchego/vms/avm/state"
	"github.com/ava-labs/avalanchego/vms/avm/txs"
	"github.com/ava-labs/avalanchego/vms/components/avax"
	"github.com/ava-labs/avalanchego/vms/components/index"
	"github.com/ava-labs/avalanchego/vms/components/verify"
	"github.com/ava-labs/avalanchego/vms/nftfx"
	"github.com/ava-labs/avalanchego/vms/propertyfx"
	"github.com/ava-labs/avalanchego/vms/secp256k1fx"

	avajson "github.com/ava-labs/avalanchego/utils/json"
	commonfees "github.com/ava-labs/avalanchego/vms/components/fees"
)

func TestServiceIssueTx(t *testing.T) {
	require := require.New(t)

	env := setup(t, &envConfig{
		fork: latest,
	})
	env.vm.ctx.Lock.Unlock()

	defer func() {
		env.vm.ctx.Lock.Lock()
		require.NoError(env.vm.Shutdown(context.Background()))
		env.vm.ctx.Lock.Unlock()
	}()

	txArgs := &api.FormattedTx{}
	txReply := &api.JSONTxID{}
	err := env.service.IssueTx(nil, txArgs, txReply)
	require.ErrorIs(err, codec.ErrCantUnpackVersion)

	tx := newTx(t, env.genesisBytes, env.vm.ctx.ChainID, env.vm.parser, "AVAX")
	txArgs.Tx, err = formatting.Encode(formatting.Hex, tx.Bytes())
	require.NoError(err)
	txArgs.Encoding = formatting.Hex
	txReply = &api.JSONTxID{}
	require.NoError(env.service.IssueTx(nil, txArgs, txReply))
	require.Equal(tx.ID(), txReply.TxID)
}

func TestServiceGetTxStatus(t *testing.T) {
	require := require.New(t)

	env := setup(t, &envConfig{
		fork: latest,
	})
	env.vm.ctx.Lock.Unlock()

	defer func() {
		env.vm.ctx.Lock.Lock()
		require.NoError(env.vm.Shutdown(context.Background()))
		env.vm.ctx.Lock.Unlock()
	}()

	statusArgs := &api.JSONTxID{}
	statusReply := &GetTxStatusReply{}
	err := env.service.GetTxStatus(nil, statusArgs, statusReply)
	require.ErrorIs(err, errNilTxID)

	newTx := newAvaxBaseTxWithOutputs(t, env)
	txID := newTx.ID()

	statusArgs = &api.JSONTxID{
		TxID: txID,
	}
	statusReply = &GetTxStatusReply{}
	require.NoError(env.service.GetTxStatus(nil, statusArgs, statusReply))
	require.Equal(choices.Unknown, statusReply.Status)

	issueAndAccept(require, env.vm, env.issuer, newTx)

	statusReply = &GetTxStatusReply{}
	require.NoError(env.service.GetTxStatus(nil, statusArgs, statusReply))
	require.Equal(choices.Accepted, statusReply.Status)
}

// Test the GetBalance method when argument Strict is true
func TestServiceGetBalanceStrict(t *testing.T) {
	require := require.New(t)

	env := setup(t, &envConfig{
		fork: latest,
	})
	defer func() {
		env.vm.ctx.Lock.Lock()
		require.NoError(env.vm.Shutdown(context.Background()))
		env.vm.ctx.Lock.Unlock()
	}()

	assetID := ids.GenerateTestID()
	addr := ids.GenerateTestShortID()
	addrStr, err := env.vm.FormatLocalAddress(addr)
	require.NoError(err)

	// A UTXO with a 2 out of 2 multisig
	// where one of the addresses is [addr]
	twoOfTwoUTXO := &avax.UTXO{
		UTXOID: avax.UTXOID{
			TxID:        ids.GenerateTestID(),
			OutputIndex: 0,
		},
		Asset: avax.Asset{ID: assetID},
		Out: &secp256k1fx.TransferOutput{
			Amt: 1337,
			OutputOwners: secp256k1fx.OutputOwners{
				Threshold: 2,
				Addrs:     []ids.ShortID{addr, ids.GenerateTestShortID()},
			},
		},
	}
	// Insert the UTXO
	env.vm.state.AddUTXO(twoOfTwoUTXO)
	require.NoError(env.vm.state.Commit())

	env.vm.ctx.Lock.Unlock()

	// Check the balance with IncludePartial set to true
	balanceArgs := &GetBalanceArgs{
		Address:        addrStr,
		AssetID:        assetID.String(),
		IncludePartial: true,
	}
	balanceReply := &GetBalanceReply{}
	require.NoError(env.service.GetBalance(nil, balanceArgs, balanceReply))
	// The balance should include the UTXO since it is partly owned by [addr]
	require.Equal(uint64(1337), uint64(balanceReply.Balance))
	require.Len(balanceReply.UTXOIDs, 1)

	// Check the balance with IncludePartial set to false
	balanceArgs = &GetBalanceArgs{
		Address: addrStr,
		AssetID: assetID.String(),
	}
	balanceReply = &GetBalanceReply{}
	require.NoError(env.service.GetBalance(nil, balanceArgs, balanceReply))
	// The balance should not include the UTXO since it is only partly owned by [addr]
	require.Zero(balanceReply.Balance)
	require.Empty(balanceReply.UTXOIDs)

	env.vm.ctx.Lock.Lock()

	// A UTXO with a 1 out of 2 multisig
	// where one of the addresses is [addr]
	oneOfTwoUTXO := &avax.UTXO{
		UTXOID: avax.UTXOID{
			TxID:        ids.GenerateTestID(),
			OutputIndex: 0,
		},
		Asset: avax.Asset{ID: assetID},
		Out: &secp256k1fx.TransferOutput{
			Amt: 1337,
			OutputOwners: secp256k1fx.OutputOwners{
				Threshold: 1,
				Addrs:     []ids.ShortID{addr, ids.GenerateTestShortID()},
			},
		},
	}
	// Insert the UTXO
	env.vm.state.AddUTXO(oneOfTwoUTXO)
	require.NoError(env.vm.state.Commit())

	env.vm.ctx.Lock.Unlock()

	// Check the balance with IncludePartial set to true
	balanceArgs = &GetBalanceArgs{
		Address:        addrStr,
		AssetID:        assetID.String(),
		IncludePartial: true,
	}
	balanceReply = &GetBalanceReply{}
	require.NoError(env.service.GetBalance(nil, balanceArgs, balanceReply))
	// The balance should include the UTXO since it is partly owned by [addr]
	require.Equal(uint64(1337+1337), uint64(balanceReply.Balance))
	require.Len(balanceReply.UTXOIDs, 2)

	// Check the balance with IncludePartial set to false
	balanceArgs = &GetBalanceArgs{
		Address: addrStr,
		AssetID: assetID.String(),
	}
	balanceReply = &GetBalanceReply{}
	require.NoError(env.service.GetBalance(nil, balanceArgs, balanceReply))
	// The balance should not include the UTXO since it is only partly owned by [addr]
	require.Zero(balanceReply.Balance)
	require.Empty(balanceReply.UTXOIDs)

	env.vm.ctx.Lock.Lock()

	// A UTXO with a 1 out of 1 multisig
	// but with a locktime in the future
	now := env.vm.clock.Time()
	futureUTXO := &avax.UTXO{
		UTXOID: avax.UTXOID{
			TxID:        ids.GenerateTestID(),
			OutputIndex: 0,
		},
		Asset: avax.Asset{ID: assetID},
		Out: &secp256k1fx.TransferOutput{
			Amt: 1337,
			OutputOwners: secp256k1fx.OutputOwners{
				Locktime:  uint64(now.Add(10 * time.Hour).Unix()),
				Threshold: 1,
				Addrs:     []ids.ShortID{addr},
			},
		},
	}
	// Insert the UTXO
	env.vm.state.AddUTXO(futureUTXO)
	require.NoError(env.vm.state.Commit())

	env.vm.ctx.Lock.Unlock()

	// Check the balance with IncludePartial set to true
	balanceArgs = &GetBalanceArgs{
		Address:        addrStr,
		AssetID:        assetID.String(),
		IncludePartial: true,
	}
	balanceReply = &GetBalanceReply{}
	require.NoError(env.service.GetBalance(nil, balanceArgs, balanceReply))
	// The balance should include the UTXO since it is partly owned by [addr]
	require.Equal(uint64(1337*3), uint64(balanceReply.Balance))
	require.Len(balanceReply.UTXOIDs, 3)

	// Check the balance with IncludePartial set to false
	balanceArgs = &GetBalanceArgs{
		Address: addrStr,
		AssetID: assetID.String(),
	}
	balanceReply = &GetBalanceReply{}
	require.NoError(env.service.GetBalance(nil, balanceArgs, balanceReply))
	// The balance should not include the UTXO since it is only partly owned by [addr]
	require.Zero(balanceReply.Balance)
	require.Empty(balanceReply.UTXOIDs)
}

func TestServiceGetTxs(t *testing.T) {
	require := require.New(t)
	env := setup(t, &envConfig{
		fork: latest,
	})
	var err error
	env.vm.addressTxsIndexer, err = index.NewIndexer(env.vm.db, env.vm.ctx.Log, "", prometheus.NewRegistry(), false)
	require.NoError(err)
	defer func() {
		env.vm.ctx.Lock.Lock()
		require.NoError(env.vm.Shutdown(context.Background()))
		env.vm.ctx.Lock.Unlock()
	}()

	assetID := ids.GenerateTestID()
	addr := ids.GenerateTestShortID()
	addrStr, err := env.vm.FormatLocalAddress(addr)
	require.NoError(err)

	testTxCount := 25
	testTxs := initTestTxIndex(t, env.vm.db, addr, assetID, testTxCount)

	env.vm.ctx.Lock.Unlock()

	// get the first page
	getTxsArgs := &GetAddressTxsArgs{
		PageSize:    10,
		JSONAddress: api.JSONAddress{Address: addrStr},
		AssetID:     assetID.String(),
	}
	getTxsReply := &GetAddressTxsReply{}
	require.NoError(env.service.GetAddressTxs(nil, getTxsArgs, getTxsReply))
	require.Len(getTxsReply.TxIDs, 10)
	require.Equal(getTxsReply.TxIDs, testTxs[:10])

	// get the second page
	getTxsArgs.Cursor = getTxsReply.Cursor
	getTxsReply = &GetAddressTxsReply{}
	require.NoError(env.service.GetAddressTxs(nil, getTxsArgs, getTxsReply))
	require.Len(getTxsReply.TxIDs, 10)
	require.Equal(getTxsReply.TxIDs, testTxs[10:20])
}

func TestServiceGetAllBalances(t *testing.T) {
	require := require.New(t)

	env := setup(t, &envConfig{
		fork: latest,
	})
	defer func() {
		env.vm.ctx.Lock.Lock()
		require.NoError(env.vm.Shutdown(context.Background()))
		env.vm.ctx.Lock.Unlock()
	}()

	assetID := ids.GenerateTestID()
	addr := ids.GenerateTestShortID()
	addrStr, err := env.vm.FormatLocalAddress(addr)
	require.NoError(err)
	// A UTXO with a 2 out of 2 multisig
	// where one of the addresses is [addr]
	twoOfTwoUTXO := &avax.UTXO{
		UTXOID: avax.UTXOID{
			TxID:        ids.GenerateTestID(),
			OutputIndex: 0,
		},
		Asset: avax.Asset{ID: assetID},
		Out: &secp256k1fx.TransferOutput{
			Amt: 1337,
			OutputOwners: secp256k1fx.OutputOwners{
				Threshold: 2,
				Addrs:     []ids.ShortID{addr, ids.GenerateTestShortID()},
			},
		},
	}
	// Insert the UTXO
	env.vm.state.AddUTXO(twoOfTwoUTXO)
	require.NoError(env.vm.state.Commit())

	env.vm.ctx.Lock.Unlock()

	// Check the balance with IncludePartial set to true
	balanceArgs := &GetAllBalancesArgs{
		JSONAddress:    api.JSONAddress{Address: addrStr},
		IncludePartial: true,
	}
	reply := &GetAllBalancesReply{}
	require.NoError(env.service.GetAllBalances(nil, balanceArgs, reply))
	// The balance should include the UTXO since it is partly owned by [addr]
	require.Len(reply.Balances, 1)
	require.Equal(assetID.String(), reply.Balances[0].AssetID)
	require.Equal(uint64(1337), uint64(reply.Balances[0].Balance))

	// Check the balance with IncludePartial set to false
	balanceArgs = &GetAllBalancesArgs{
		JSONAddress: api.JSONAddress{Address: addrStr},
	}
	reply = &GetAllBalancesReply{}
	require.NoError(env.service.GetAllBalances(nil, balanceArgs, reply))
	require.Empty(reply.Balances)

	env.vm.ctx.Lock.Lock()

	// A UTXO with a 1 out of 2 multisig
	// where one of the addresses is [addr]
	oneOfTwoUTXO := &avax.UTXO{
		UTXOID: avax.UTXOID{
			TxID:        ids.GenerateTestID(),
			OutputIndex: 0,
		},
		Asset: avax.Asset{ID: assetID},
		Out: &secp256k1fx.TransferOutput{
			Amt: 1337,
			OutputOwners: secp256k1fx.OutputOwners{
				Threshold: 1,
				Addrs:     []ids.ShortID{addr, ids.GenerateTestShortID()},
			},
		},
	}
	// Insert the UTXO
	env.vm.state.AddUTXO(oneOfTwoUTXO)
	require.NoError(env.vm.state.Commit())

	env.vm.ctx.Lock.Unlock()

	// Check the balance with IncludePartial set to true
	balanceArgs = &GetAllBalancesArgs{
		JSONAddress:    api.JSONAddress{Address: addrStr},
		IncludePartial: true,
	}
	reply = &GetAllBalancesReply{}
	require.NoError(env.service.GetAllBalances(nil, balanceArgs, reply))
	// The balance should include the UTXO since it is partly owned by [addr]
	require.Len(reply.Balances, 1)
	require.Equal(assetID.String(), reply.Balances[0].AssetID)
	require.Equal(uint64(1337*2), uint64(reply.Balances[0].Balance))

	// Check the balance with IncludePartial set to false
	balanceArgs = &GetAllBalancesArgs{
		JSONAddress: api.JSONAddress{Address: addrStr},
	}
	reply = &GetAllBalancesReply{}
	require.NoError(env.service.GetAllBalances(nil, balanceArgs, reply))
	// The balance should not include the UTXO since it is only partly owned by [addr]
	require.Empty(reply.Balances)

	env.vm.ctx.Lock.Lock()

	// A UTXO with a 1 out of 1 multisig
	// but with a locktime in the future
	now := env.vm.clock.Time()
	futureUTXO := &avax.UTXO{
		UTXOID: avax.UTXOID{
			TxID:        ids.GenerateTestID(),
			OutputIndex: 0,
		},
		Asset: avax.Asset{ID: assetID},
		Out: &secp256k1fx.TransferOutput{
			Amt: 1337,
			OutputOwners: secp256k1fx.OutputOwners{
				Locktime:  uint64(now.Add(10 * time.Hour).Unix()),
				Threshold: 1,
				Addrs:     []ids.ShortID{addr},
			},
		},
	}
	// Insert the UTXO
	env.vm.state.AddUTXO(futureUTXO)
	require.NoError(env.vm.state.Commit())

	env.vm.ctx.Lock.Unlock()

	// Check the balance with IncludePartial set to true
	balanceArgs = &GetAllBalancesArgs{
		JSONAddress:    api.JSONAddress{Address: addrStr},
		IncludePartial: true,
	}
	reply = &GetAllBalancesReply{}
	require.NoError(env.service.GetAllBalances(nil, balanceArgs, reply))
	// The balance should include the UTXO since it is partly owned by [addr]
	// The balance should include the UTXO since it is partly owned by [addr]
	require.Len(reply.Balances, 1)
	require.Equal(assetID.String(), reply.Balances[0].AssetID)
	require.Equal(uint64(1337*3), uint64(reply.Balances[0].Balance))
	// Check the balance with IncludePartial set to false
	balanceArgs = &GetAllBalancesArgs{
		JSONAddress: api.JSONAddress{Address: addrStr},
	}
	reply = &GetAllBalancesReply{}
	require.NoError(env.service.GetAllBalances(nil, balanceArgs, reply))
	// The balance should not include the UTXO since it is only partly owned by [addr]
	require.Empty(reply.Balances)

	env.vm.ctx.Lock.Lock()

	// A UTXO for a different asset
	otherAssetID := ids.GenerateTestID()
	otherAssetUTXO := &avax.UTXO{
		UTXOID: avax.UTXOID{
			TxID:        ids.GenerateTestID(),
			OutputIndex: 0,
		},
		Asset: avax.Asset{ID: otherAssetID},
		Out: &secp256k1fx.TransferOutput{
			Amt: 1337,
			OutputOwners: secp256k1fx.OutputOwners{
				Threshold: 2,
				Addrs:     []ids.ShortID{addr, ids.GenerateTestShortID()},
			},
		},
	}
	// Insert the UTXO
	env.vm.state.AddUTXO(otherAssetUTXO)
	require.NoError(env.vm.state.Commit())

	env.vm.ctx.Lock.Unlock()

	// Check the balance with IncludePartial set to true
	balanceArgs = &GetAllBalancesArgs{
		JSONAddress:    api.JSONAddress{Address: addrStr},
		IncludePartial: true,
	}
	reply = &GetAllBalancesReply{}
	require.NoError(env.service.GetAllBalances(nil, balanceArgs, reply))
	// The balance should include the UTXO since it is partly owned by [addr]
	require.Len(reply.Balances, 2)
	gotAssetIDs := []string{reply.Balances[0].AssetID, reply.Balances[1].AssetID}
	require.Contains(gotAssetIDs, assetID.String())
	require.Contains(gotAssetIDs, otherAssetID.String())
	gotBalances := []uint64{uint64(reply.Balances[0].Balance), uint64(reply.Balances[1].Balance)}
	require.Contains(gotBalances, uint64(1337))
	require.Contains(gotBalances, uint64(1337*3))

	// Check the balance with IncludePartial set to false
	balanceArgs = &GetAllBalancesArgs{
		JSONAddress: api.JSONAddress{Address: addrStr},
	}
	reply = &GetAllBalancesReply{}
	require.NoError(env.service.GetAllBalances(nil, balanceArgs, reply))
	// The balance should include the UTXO since it is partly owned by [addr]
	require.Empty(reply.Balances)
}

func TestServiceGetTx(t *testing.T) {
	require := require.New(t)

	env := setup(t, &envConfig{
		fork: latest,
	})
	env.vm.ctx.Lock.Unlock()

	defer func() {
		env.vm.ctx.Lock.Lock()
		require.NoError(env.vm.Shutdown(context.Background()))
		env.vm.ctx.Lock.Unlock()
	}()

	txID := env.genesisTx.ID()

	reply := api.GetTxReply{}
	require.NoError(env.service.GetTx(nil, &api.GetTxArgs{
		TxID:     txID,
		Encoding: formatting.Hex,
	}, &reply))

	var txStr string
	require.NoError(json.Unmarshal(reply.Tx, &txStr))

	txBytes, err := formatting.Decode(reply.Encoding, txStr)
	require.NoError(err)
	require.Equal(env.genesisTx.Bytes(), txBytes)
}

func TestServiceGetTxJSON_BaseTx(t *testing.T) {
	require := require.New(t)

	env := setup(t, &envConfig{
		fork: latest,
	})
	env.vm.ctx.Lock.Unlock()
	defer func() {
		env.vm.ctx.Lock.Lock()
		require.NoError(env.vm.Shutdown(context.Background()))
		env.vm.ctx.Lock.Unlock()
	}()

<<<<<<< HEAD
=======
	// to avoid tests flackiness we fix clock time wrt chain time
	// so to have stable updated fee rates.
	env.vm.clock.Set(env.vm.state.GetTimestamp().Add(time.Second))

>>>>>>> 6f329e81
	newTx := newAvaxBaseTxWithOutputs(t, env)
	issueAndAccept(require, env.vm, env.issuer, newTx)

	reply := api.GetTxReply{}
	require.NoError(env.service.GetTx(nil, &api.GetTxArgs{
		TxID:     newTx.ID(),
		Encoding: formatting.JSON,
	}, &reply))

	require.Equal(formatting.JSON, reply.Encoding)

	replyTxBytes, err := json.MarshalIndent(reply.Tx, "", "\t")
	require.NoError(err)

	expectedReplyTxString := `{
	"unsignedTx": {
		"networkID": 10,
		"blockchainID": "PLACEHOLDER_BLOCKCHAIN_ID",
		"outputs": [
			{
				"assetID": "tvLKci3hNoCX4NijS6TfiT6XJJY3gGKd2git6SSVTG5J8Nfby",
				"fxID": "spdxUxVJQbX85MGxMHbKw1sHxMnSqJ3QBzDyDYEP3h6TLuxqQ",
				"output": {
					"addresses": [
						"X-testing1lnk637g0edwnqc2tn8tel39652fswa3xk4r65e"
					],
					"amount": 1000,
					"locktime": 0,
					"threshold": 1
				}
			},
			{
				"assetID": "tvLKci3hNoCX4NijS6TfiT6XJJY3gGKd2git6SSVTG5J8Nfby",
				"fxID": "spdxUxVJQbX85MGxMHbKw1sHxMnSqJ3QBzDyDYEP3h6TLuxqQ",
				"output": {
					"addresses": [
						"X-testing1d6kkj0qh4wcmus3tk59npwt3rluc6en72ngurd"
					],
<<<<<<< HEAD
					"amount": 999995542,
=======
					"amount": 999992084,
>>>>>>> 6f329e81
					"locktime": 0,
					"threshold": 1
				}
			}
		],
		"inputs": [
			{
				"txID": "tvLKci3hNoCX4NijS6TfiT6XJJY3gGKd2git6SSVTG5J8Nfby",
				"outputIndex": 2,
				"assetID": "tvLKci3hNoCX4NijS6TfiT6XJJY3gGKd2git6SSVTG5J8Nfby",
				"fxID": "spdxUxVJQbX85MGxMHbKw1sHxMnSqJ3QBzDyDYEP3h6TLuxqQ",
				"input": {
					"amount": 1000000000,
					"signatureIndices": [
						0
					]
				}
			}
		],
		"memo": "0x0102030405060708"
	},
	"credentials": [
		{
			"fxID": "spdxUxVJQbX85MGxMHbKw1sHxMnSqJ3QBzDyDYEP3h6TLuxqQ",
			"credential": {
				"signatures": [
					"PLACEHOLDER_SIGNATURE"
				]
			}
		}
	],
	"id": "PLACEHOLDER_TX_ID"
}`

	expectedReplyTxString = strings.Replace(expectedReplyTxString, "PLACEHOLDER_TX_ID", newTx.ID().String(), 1)
	expectedReplyTxString = strings.Replace(expectedReplyTxString, "PLACEHOLDER_BLOCKCHAIN_ID", newTx.Unsigned.(*txs.BaseTx).BlockchainID.String(), 1)

	sigStr, err := formatting.Encode(formatting.HexNC, newTx.Creds[0].Credential.(*secp256k1fx.Credential).Sigs[0][:])
	require.NoError(err)

	expectedReplyTxString = strings.Replace(expectedReplyTxString, "PLACEHOLDER_SIGNATURE", sigStr, 1)

	require.Equal(expectedReplyTxString, string(replyTxBytes))
}

func TestServiceGetTxJSON_ExportTx(t *testing.T) {
	require := require.New(t)

	env := setup(t, &envConfig{
		fork: latest,
	})
	env.vm.ctx.Lock.Unlock()
	defer func() {
		env.vm.ctx.Lock.Lock()
		require.NoError(env.vm.Shutdown(context.Background()))
		env.vm.ctx.Lock.Unlock()
	}()

<<<<<<< HEAD
=======
	// to avoid tests flackiness we fix clock time wrt chain time
	// so to have stable updated fee rates.
	env.vm.clock.Set(env.vm.state.GetTimestamp().Add(time.Second))

>>>>>>> 6f329e81
	newTx := buildTestExportTx(t, env, env.vm.ctx.CChainID)
	issueAndAccept(require, env.vm, env.issuer, newTx)

	reply := api.GetTxReply{}
	require.NoError(env.service.GetTx(nil, &api.GetTxArgs{
		TxID:     newTx.ID(),
		Encoding: formatting.JSON,
	}, &reply))

	require.Equal(formatting.JSON, reply.Encoding)
	replyTxBytes, err := json.MarshalIndent(reply.Tx, "", "\t")
	require.NoError(err)

	expectedReplyTxString := `{
	"unsignedTx": {
		"networkID": 10,
		"blockchainID": "PLACEHOLDER_BLOCKCHAIN_ID",
		"outputs": [
			{
				"assetID": "tvLKci3hNoCX4NijS6TfiT6XJJY3gGKd2git6SSVTG5J8Nfby",
				"fxID": "spdxUxVJQbX85MGxMHbKw1sHxMnSqJ3QBzDyDYEP3h6TLuxqQ",
				"output": {
					"addresses": [
						"X-testing1lnk637g0edwnqc2tn8tel39652fswa3xk4r65e"
					],
<<<<<<< HEAD
					"amount": 999995486,
=======
					"amount": 999991972,
>>>>>>> 6f329e81
					"locktime": 0,
					"threshold": 1
				}
			}
		],
		"inputs": [
			{
				"txID": "tvLKci3hNoCX4NijS6TfiT6XJJY3gGKd2git6SSVTG5J8Nfby",
				"outputIndex": 2,
				"assetID": "tvLKci3hNoCX4NijS6TfiT6XJJY3gGKd2git6SSVTG5J8Nfby",
				"fxID": "spdxUxVJQbX85MGxMHbKw1sHxMnSqJ3QBzDyDYEP3h6TLuxqQ",
				"input": {
					"amount": 1000000000,
					"signatureIndices": [
						0
					]
				}
			}
		],
		"memo": "0x",
		"destinationChain": "2mcwQKiD8VEspmMJpL1dc7okQQ5dDVAWeCBZ7FWBFAbxpv3t7w",
		"exportedOutputs": [
			{
				"assetID": "tvLKci3hNoCX4NijS6TfiT6XJJY3gGKd2git6SSVTG5J8Nfby",
				"fxID": "spdxUxVJQbX85MGxMHbKw1sHxMnSqJ3QBzDyDYEP3h6TLuxqQ",
				"output": {
					"addresses": [
						"X-testing1lnk637g0edwnqc2tn8tel39652fswa3xk4r65e"
					],
					"amount": 1000,
					"locktime": 0,
					"threshold": 1
				}
			}
		]
	},
	"credentials": [
		{
			"fxID": "spdxUxVJQbX85MGxMHbKw1sHxMnSqJ3QBzDyDYEP3h6TLuxqQ",
			"credential": {
				"signatures": [
					"PLACEHOLDER_SIGNATURE"
				]
			}
		}
	],
	"id": "PLACEHOLDER_TX_ID"
}`

	expectedReplyTxString = strings.Replace(expectedReplyTxString, "PLACEHOLDER_TX_ID", newTx.ID().String(), 1)
	expectedReplyTxString = strings.Replace(expectedReplyTxString, "PLACEHOLDER_BLOCKCHAIN_ID", newTx.Unsigned.(*txs.ExportTx).BlockchainID.String(), 1)

	sigStr, err := formatting.Encode(formatting.HexNC, newTx.Creds[0].Credential.(*secp256k1fx.Credential).Sigs[0][:])
	require.NoError(err)

	expectedReplyTxString = strings.Replace(expectedReplyTxString, "PLACEHOLDER_SIGNATURE", sigStr, 1)

	require.Equal(expectedReplyTxString, string(replyTxBytes))
}

func TestServiceGetTxJSON_CreateAssetTx(t *testing.T) {
	require := require.New(t)

	env := setup(t, &envConfig{
		fork: latest,
		additionalFxs: []*common.Fx{{
			ID: propertyfx.ID,
			Fx: &propertyfx.Fx{},
		}},
	})
	env.vm.ctx.Lock.Unlock()
	defer func() {
		env.vm.ctx.Lock.Lock()
		require.NoError(env.vm.Shutdown(context.Background()))
		env.vm.ctx.Lock.Unlock()
	}()

<<<<<<< HEAD
=======
	// to avoid tests flackiness we fix clock time wrt chain time
	// so to have stable updated fee rates.
	env.vm.clock.Set(env.vm.state.GetTimestamp().Add(time.Second))

>>>>>>> 6f329e81
	initialStates := map[uint32][]verify.State{
		uint32(0): {
			&nftfx.MintOutput{
				OutputOwners: secp256k1fx.OutputOwners{
					Threshold: 1,
					Addrs:     []ids.ShortID{keys[0].PublicKey().Address()},
				},
			}, &secp256k1fx.MintOutput{
				OutputOwners: secp256k1fx.OutputOwners{
					Threshold: 1,
					Addrs:     []ids.ShortID{keys[0].PublicKey().Address()},
				},
			},
		},
		uint32(1): {
			&nftfx.MintOutput{
				GroupID: 1,
				OutputOwners: secp256k1fx.OutputOwners{
					Threshold: 1,
					Addrs:     []ids.ShortID{keys[0].PublicKey().Address()},
				},
			},
			&nftfx.MintOutput{
				GroupID: 2,
				OutputOwners: secp256k1fx.OutputOwners{
					Threshold: 1,
					Addrs:     []ids.ShortID{keys[0].PublicKey().Address()},
				},
			},
		},
		uint32(2): {
			&propertyfx.MintOutput{
				OutputOwners: secp256k1fx.OutputOwners{
					Threshold: 1,
					Addrs:     []ids.ShortID{keys[0].PublicKey().Address()},
				},
			},
			&propertyfx.MintOutput{
				OutputOwners: secp256k1fx.OutputOwners{
					Threshold: 1,
					Addrs:     []ids.ShortID{keys[0].PublicKey().Address()},
				},
			},
		},
	}
	createAssetTx := newAvaxCreateAssetTxWithOutputs(t, env, initialStates)
	issueAndAccept(require, env.vm, env.issuer, createAssetTx)

	reply := api.GetTxReply{}
	require.NoError(env.service.GetTx(nil, &api.GetTxArgs{
		TxID:     createAssetTx.ID(),
		Encoding: formatting.JSON,
	}, &reply))

	require.Equal(formatting.JSON, reply.Encoding)

	replyTxBytes, err := json.MarshalIndent(reply.Tx, "", "\t")
	require.NoError(err)

	expectedReplyTxString := `{
	"unsignedTx": {
		"networkID": 10,
		"blockchainID": "PLACEHOLDER_BLOCKCHAIN_ID",
		"outputs": [
			{
				"assetID": "tvLKci3hNoCX4NijS6TfiT6XJJY3gGKd2git6SSVTG5J8Nfby",
				"fxID": "spdxUxVJQbX85MGxMHbKw1sHxMnSqJ3QBzDyDYEP3h6TLuxqQ",
				"output": {
					"addresses": [
						"X-testing1lnk637g0edwnqc2tn8tel39652fswa3xk4r65e"
					],
<<<<<<< HEAD
					"amount": 999996286,
=======
					"amount": 999992572,
>>>>>>> 6f329e81
					"locktime": 0,
					"threshold": 1
				}
			}
		],
		"inputs": [
			{
				"txID": "tvLKci3hNoCX4NijS6TfiT6XJJY3gGKd2git6SSVTG5J8Nfby",
				"outputIndex": 2,
				"assetID": "tvLKci3hNoCX4NijS6TfiT6XJJY3gGKd2git6SSVTG5J8Nfby",
				"fxID": "spdxUxVJQbX85MGxMHbKw1sHxMnSqJ3QBzDyDYEP3h6TLuxqQ",
				"input": {
					"amount": 1000000000,
					"signatureIndices": [
						0
					]
				}
			}
		],
		"memo": "0x",
		"name": "Team Rocket",
		"symbol": "TR",
		"denomination": 0,
		"initialStates": [
			{
				"fxIndex": 0,
				"fxID": "spdxUxVJQbX85MGxMHbKw1sHxMnSqJ3QBzDyDYEP3h6TLuxqQ",
				"outputs": [
					{
						"addresses": [
							"X-testing1lnk637g0edwnqc2tn8tel39652fswa3xk4r65e"
						],
						"locktime": 0,
						"threshold": 1
					},
					{
						"addresses": [
							"X-testing1lnk637g0edwnqc2tn8tel39652fswa3xk4r65e"
						],
						"groupID": 0,
						"locktime": 0,
						"threshold": 1
					}
				]
			},
			{
				"fxIndex": 1,
				"fxID": "qd2U4HDWUvMrVUeTcCHp6xH3Qpnn1XbU5MDdnBoiifFqvgXwT",
				"outputs": [
					{
						"addresses": [
							"X-testing1lnk637g0edwnqc2tn8tel39652fswa3xk4r65e"
						],
						"groupID": 1,
						"locktime": 0,
						"threshold": 1
					},
					{
						"addresses": [
							"X-testing1lnk637g0edwnqc2tn8tel39652fswa3xk4r65e"
						],
						"groupID": 2,
						"locktime": 0,
						"threshold": 1
					}
				]
			},
			{
				"fxIndex": 2,
				"fxID": "rXJsCSEYXg2TehWxCEEGj6JU2PWKTkd6cBdNLjoe2SpsKD9cy",
				"outputs": [
					{
						"addresses": [
							"X-testing1lnk637g0edwnqc2tn8tel39652fswa3xk4r65e"
						],
						"locktime": 0,
						"threshold": 1
					},
					{
						"addresses": [
							"X-testing1lnk637g0edwnqc2tn8tel39652fswa3xk4r65e"
						],
						"locktime": 0,
						"threshold": 1
					}
				]
			}
		]
	},
	"credentials": [
		{
			"fxID": "spdxUxVJQbX85MGxMHbKw1sHxMnSqJ3QBzDyDYEP3h6TLuxqQ",
			"credential": {
				"signatures": [
<<<<<<< HEAD
					"0xf1d2a476b36e07debd906c4aae0238e9d1275c1cfd806ceeb8968818d3df0ad524cdae56b687fde9dbd0a18739da7656d140a675766c164e38af726fa822ad2100"
=======
					"0xe943dfd81049dc87f0acecd7a94f2b42717891f230ce04d73fe501c9d4e29f8b5fcd3c6b763f1074da01799fb782d221bc6f5fdebce41180b18bd6aa1cff91c700"
>>>>>>> 6f329e81
				]
			}
		}
	],
	"id": "PLACEHOLDER_TX_ID"
}`

	expectedReplyTxString = strings.Replace(expectedReplyTxString, "PLACEHOLDER_TX_ID", createAssetTx.ID().String(), 1)
	expectedReplyTxString = strings.Replace(expectedReplyTxString, "PLACEHOLDER_BLOCKCHAIN_ID", createAssetTx.Unsigned.(*txs.CreateAssetTx).BlockchainID.String(), 1)

	require.Equal(expectedReplyTxString, string(replyTxBytes))
}

func TestServiceGetTxJSON_OperationTxWithNftxMintOp(t *testing.T) {
	require := require.New(t)

	env := setup(t, &envConfig{
		fork: latest,
		additionalFxs: []*common.Fx{{
			ID: propertyfx.ID,
			Fx: &propertyfx.Fx{},
		}},
	})
	env.vm.ctx.Lock.Unlock()
	defer func() {
		env.vm.ctx.Lock.Lock()
		require.NoError(env.vm.Shutdown(context.Background()))
		env.vm.ctx.Lock.Unlock()
	}()

	// to avoid tests flackiness we fix clock time wrt chain time
	// so to have stable updated fee rates.
	env.vm.clock.Set(env.vm.state.GetTimestamp().Add(time.Second))

	key := keys[0]
	initialStates := map[uint32][]verify.State{
		uint32(1): {
			&nftfx.MintOutput{
				GroupID: 1,
				OutputOwners: secp256k1fx.OutputOwners{
					Threshold: 1,
					Addrs:     []ids.ShortID{keys[0].PublicKey().Address()},
				},
			},
			&nftfx.MintOutput{
				GroupID: 2,
				OutputOwners: secp256k1fx.OutputOwners{
					Threshold: 1,
					Addrs:     []ids.ShortID{keys[0].PublicKey().Address()},
				},
			},
		},
	}
	createAssetTx := newAvaxCreateAssetTxWithOutputs(t, env, initialStates)
	issueAndAccept(require, env.vm, env.issuer, createAssetTx)

	op := buildNFTxMintOp(createAssetTx, key, 1, 1)
	mintNFTTx := buildOperationTxWithOp(t, env, []*txs.Operation{op})
	issueAndAccept(require, env.vm, env.issuer, mintNFTTx)

	reply := api.GetTxReply{}
	require.NoError(env.service.GetTx(nil, &api.GetTxArgs{
		TxID:     mintNFTTx.ID(),
		Encoding: formatting.JSON,
	}, &reply))

	require.Equal(formatting.JSON, reply.Encoding)

	replyTxBytes, err := json.MarshalIndent(reply.Tx, "", "\t")
	require.NoError(err)

	expectedReplyTxString := `{
	"unsignedTx": {
		"networkID": 10,
		"blockchainID": "PLACEHOLDER_BLOCKCHAIN_ID",
		"outputs": [
			{
				"assetID": "tvLKci3hNoCX4NijS6TfiT6XJJY3gGKd2git6SSVTG5J8Nfby",
				"fxID": "spdxUxVJQbX85MGxMHbKw1sHxMnSqJ3QBzDyDYEP3h6TLuxqQ",
				"output": {
					"addresses": [
						"X-testing1lnk637g0edwnqc2tn8tel39652fswa3xk4r65e"
					],
<<<<<<< HEAD
					"amount": 999994946,
=======
					"amount": 999988192,
>>>>>>> 6f329e81
					"locktime": 0,
					"threshold": 1
				}
			}
		],
		"inputs": [
			{
<<<<<<< HEAD
				"txID": "5qm7raFsDQzXgWJ77ygRZ1Ey4qd1ru5sMhcB8iirkKyQQ736D",
=======
				"txID": "L46hctVP2oNMKje6VQdk6bSxbXbi2BCgWvWWmHhFJ3yGZMTJc",
>>>>>>> 6f329e81
				"outputIndex": 0,
				"assetID": "tvLKci3hNoCX4NijS6TfiT6XJJY3gGKd2git6SSVTG5J8Nfby",
				"fxID": "spdxUxVJQbX85MGxMHbKw1sHxMnSqJ3QBzDyDYEP3h6TLuxqQ",
				"input": {
<<<<<<< HEAD
					"amount": 999996646,
=======
					"amount": 999993292,
>>>>>>> 6f329e81
					"signatureIndices": [
						0
					]
				}
			}
		],
		"memo": "0x",
		"operations": [
			{
				"assetID": "PLACEHOLDER_CREATE_ASSET_TX_ID",
				"inputIDs": [
					{
						"txID": "PLACEHOLDER_CREATE_ASSET_TX_ID",
						"outputIndex": 1
					}
				],
				"fxID": "qd2U4HDWUvMrVUeTcCHp6xH3Qpnn1XbU5MDdnBoiifFqvgXwT",
				"operation": {
					"mintInput": {
						"signatureIndices": [
							0
						]
					},
					"groupID": 1,
					"payload": "0x68656c6c6f",
					"outputs": [
						{
							"addresses": [
								"X-testing1lnk637g0edwnqc2tn8tel39652fswa3xk4r65e"
							],
							"locktime": 0,
							"threshold": 1
						}
					]
				}
			}
		]
	},
	"credentials": [
		{
			"fxID": "spdxUxVJQbX85MGxMHbKw1sHxMnSqJ3QBzDyDYEP3h6TLuxqQ",
			"credential": {
				"signatures": [
<<<<<<< HEAD
					"0x63ce475c0f2abf1d98c68034bdf1409c2ab6e0120753013886f184e5b13b85356ff793fdd38a5b6877022e0e584c610d6b3e077133ed8a7efab36fa631dcf34e01"
=======
					"0x3ca34a1e672a4d34b0ac30df5b90c0afeda87702464d13e9e69fb6173ae3537b5736c2d72848d86d99d7f91b3475abfba9c0cc32b10a9e29393144e4dedaf44800"
>>>>>>> 6f329e81
				]
			}
		},
		{
			"fxID": "qd2U4HDWUvMrVUeTcCHp6xH3Qpnn1XbU5MDdnBoiifFqvgXwT",
			"credential": {
				"signatures": [
<<<<<<< HEAD
					"0x63ce475c0f2abf1d98c68034bdf1409c2ab6e0120753013886f184e5b13b85356ff793fdd38a5b6877022e0e584c610d6b3e077133ed8a7efab36fa631dcf34e01"
=======
					"0x3ca34a1e672a4d34b0ac30df5b90c0afeda87702464d13e9e69fb6173ae3537b5736c2d72848d86d99d7f91b3475abfba9c0cc32b10a9e29393144e4dedaf44800"
>>>>>>> 6f329e81
				]
			}
		}
	],
	"id": "PLACEHOLDER_TX_ID"
}`

	expectedReplyTxString = strings.Replace(expectedReplyTxString, "PLACEHOLDER_CREATE_ASSET_TX_ID", createAssetTx.ID().String(), 2)
	expectedReplyTxString = strings.Replace(expectedReplyTxString, "PLACEHOLDER_TX_ID", mintNFTTx.ID().String(), 1)
	expectedReplyTxString = strings.Replace(expectedReplyTxString, "PLACEHOLDER_BLOCKCHAIN_ID", mintNFTTx.Unsigned.(*txs.OperationTx).BlockchainID.String(), 1)

	sigStr, err := formatting.Encode(formatting.HexNC, mintNFTTx.Creds[1].Credential.(*nftfx.Credential).Sigs[0][:])
	require.NoError(err)

	expectedReplyTxString = strings.Replace(expectedReplyTxString, "PLACEHOLDER_SIGNATURE", sigStr, 1)

	require.Equal(expectedReplyTxString, string(replyTxBytes))
}

func TestServiceGetTxJSON_OperationTxWithMultipleNftxMintOp(t *testing.T) {
	require := require.New(t)

	env := setup(t, &envConfig{
		fork: latest,
		additionalFxs: []*common.Fx{{
			ID: propertyfx.ID,
			Fx: &propertyfx.Fx{},
		}},
	})
	env.vm.ctx.Lock.Unlock()
	defer func() {
		env.vm.ctx.Lock.Lock()
		require.NoError(env.vm.Shutdown(context.Background()))
		env.vm.ctx.Lock.Unlock()
	}()

	// to avoid tests flackiness we fix clock time wrt chain time
	// so to have stable updated fee rates.
	env.vm.clock.Set(env.vm.state.GetTimestamp().Add(time.Second))

	key := keys[0]
	initialStates := map[uint32][]verify.State{
		uint32(0): {
			&nftfx.MintOutput{
				GroupID: 0,
				OutputOwners: secp256k1fx.OutputOwners{
					Threshold: 1,
					Addrs:     []ids.ShortID{keys[0].PublicKey().Address()},
				},
			},
		},
		uint32(1): {
			&nftfx.MintOutput{
				GroupID: 1,
				OutputOwners: secp256k1fx.OutputOwners{
					Threshold: 1,
					Addrs:     []ids.ShortID{keys[0].PublicKey().Address()},
				},
			},
		},
	}
	createAssetTx := newAvaxCreateAssetTxWithOutputs(t, env, initialStates)
	issueAndAccept(require, env.vm, env.issuer, createAssetTx)

	mintOp1 := buildNFTxMintOp(createAssetTx, key, 1, 0)
	mintOp2 := buildNFTxMintOp(createAssetTx, key, 2, 1)
	mintNFTTx := buildOperationTxWithOp(t, env, []*txs.Operation{mintOp1, mintOp2})
	issueAndAccept(require, env.vm, env.issuer, mintNFTTx)

	reply := api.GetTxReply{}
	require.NoError(env.service.GetTx(nil, &api.GetTxArgs{
		TxID:     mintNFTTx.ID(),
		Encoding: formatting.JSON,
	}, &reply))

	require.Equal(formatting.JSON, reply.Encoding)

	replyTxBytes, err := json.MarshalIndent(reply.Tx, "", "\t")
	require.NoError(err)

	expectedReplyTxString := `{
	"unsignedTx": {
		"networkID": 10,
		"blockchainID": "PLACEHOLDER_BLOCKCHAIN_ID",
		"outputs": [
			{
				"assetID": "tvLKci3hNoCX4NijS6TfiT6XJJY3gGKd2git6SSVTG5J8Nfby",
				"fxID": "spdxUxVJQbX85MGxMHbKw1sHxMnSqJ3QBzDyDYEP3h6TLuxqQ",
				"output": {
					"addresses": [
						"X-testing1lnk637g0edwnqc2tn8tel39652fswa3xk4r65e"
					],
<<<<<<< HEAD
					"amount": 999994793,
=======
					"amount": 999987749,
>>>>>>> 6f329e81
					"locktime": 0,
					"threshold": 1
				}
			}
		],
		"inputs": [
			{
<<<<<<< HEAD
				"txID": "yKvG3o8msJ7QAv2T6pvqPbTc1hJpaFUhvsHepRZ9MayMLw2w6",
=======
				"txID": "2aTrnk4R7eRdaZjYi6JwwVmKkce8xqbXDubYE54q4ojUbkGx51",
>>>>>>> 6f329e81
				"outputIndex": 0,
				"assetID": "tvLKci3hNoCX4NijS6TfiT6XJJY3gGKd2git6SSVTG5J8Nfby",
				"fxID": "spdxUxVJQbX85MGxMHbKw1sHxMnSqJ3QBzDyDYEP3h6TLuxqQ",
				"input": {
<<<<<<< HEAD
					"amount": 999996630,
=======
					"amount": 999993260,
>>>>>>> 6f329e81
					"signatureIndices": [
						0
					]
				}
			}
		],
		"memo": "0x",
		"operations": [
			{
				"assetID": "PLACEHOLDER_CREATE_ASSET_TX_ID",
				"inputIDs": [
					{
						"txID": "PLACEHOLDER_CREATE_ASSET_TX_ID",
						"outputIndex": 1
					}
				],
				"fxID": "qd2U4HDWUvMrVUeTcCHp6xH3Qpnn1XbU5MDdnBoiifFqvgXwT",
				"operation": {
					"mintInput": {
						"signatureIndices": [
							0
						]
					},
					"groupID": 0,
					"payload": "0x68656c6c6f",
					"outputs": [
						{
							"addresses": [
								"X-testing1lnk637g0edwnqc2tn8tel39652fswa3xk4r65e"
							],
							"locktime": 0,
							"threshold": 1
						}
					]
				}
			},
			{
				"assetID": "PLACEHOLDER_CREATE_ASSET_TX_ID",
				"inputIDs": [
					{
						"txID": "PLACEHOLDER_CREATE_ASSET_TX_ID",
						"outputIndex": 2
					}
				],
				"fxID": "qd2U4HDWUvMrVUeTcCHp6xH3Qpnn1XbU5MDdnBoiifFqvgXwT",
				"operation": {
					"mintInput": {
						"signatureIndices": [
							0
						]
					},
					"groupID": 1,
					"payload": "0x68656c6c6f",
					"outputs": [
						{
							"addresses": [
								"X-testing1lnk637g0edwnqc2tn8tel39652fswa3xk4r65e"
							],
							"locktime": 0,
							"threshold": 1
						}
					]
				}
			}
		]
	},
	"credentials": [
		{
			"fxID": "spdxUxVJQbX85MGxMHbKw1sHxMnSqJ3QBzDyDYEP3h6TLuxqQ",
			"credential": {
				"signatures": [
<<<<<<< HEAD
					"0xc222a8cd263bab6f3895b4623df8ca4346b02c32c9adc63c56d0c7dad5db5d7a0dd7e17ce07cec024de546015868239d04cff92f1c9fc46a9b54426f15d9ab1801"
=======
					"0x659fa1e905ccdb514746cee3f009d138e7a627504d9d1ac1f0bacfb31cef8250040db7ef63d6b941d3ffcbbd1f32ef236210a303d454a63ab9c7a1a51a07496c01"
>>>>>>> 6f329e81
				]
			}
		},
		{
			"fxID": "qd2U4HDWUvMrVUeTcCHp6xH3Qpnn1XbU5MDdnBoiifFqvgXwT",
			"credential": {
				"signatures": [
<<<<<<< HEAD
					"0xc222a8cd263bab6f3895b4623df8ca4346b02c32c9adc63c56d0c7dad5db5d7a0dd7e17ce07cec024de546015868239d04cff92f1c9fc46a9b54426f15d9ab1801"
=======
					"0x659fa1e905ccdb514746cee3f009d138e7a627504d9d1ac1f0bacfb31cef8250040db7ef63d6b941d3ffcbbd1f32ef236210a303d454a63ab9c7a1a51a07496c01"
>>>>>>> 6f329e81
				]
			}
		},
		{
			"fxID": "qd2U4HDWUvMrVUeTcCHp6xH3Qpnn1XbU5MDdnBoiifFqvgXwT",
			"credential": {
				"signatures": [
					"PLACEHOLDER_SIGNATURE"
				]
			}
		}
	],
	"id": "PLACEHOLDER_TX_ID"
}`

	expectedReplyTxString = strings.Replace(expectedReplyTxString, "PLACEHOLDER_CREATE_ASSET_TX_ID", createAssetTx.ID().String(), 4)
	expectedReplyTxString = strings.Replace(expectedReplyTxString, "PLACEHOLDER_TX_ID", mintNFTTx.ID().String(), 1)
	expectedReplyTxString = strings.Replace(expectedReplyTxString, "PLACEHOLDER_BLOCKCHAIN_ID", mintNFTTx.Unsigned.(*txs.OperationTx).BlockchainID.String(), 1)

	sigStr, err := formatting.Encode(formatting.HexNC, mintNFTTx.Creds[1].Credential.(*nftfx.Credential).Sigs[0][:])
	require.NoError(err)

	expectedReplyTxString = strings.Replace(expectedReplyTxString, "PLACEHOLDER_SIGNATURE", sigStr, 2)

	require.Equal(expectedReplyTxString, string(replyTxBytes))
}

func TestServiceGetTxJSON_OperationTxWithSecpMintOp(t *testing.T) {
	require := require.New(t)

	env := setup(t, &envConfig{
		fork: latest,
		additionalFxs: []*common.Fx{{
			ID: propertyfx.ID,
			Fx: &propertyfx.Fx{},
		}},
	})
	env.vm.ctx.Lock.Unlock()
	defer func() {
		env.vm.ctx.Lock.Lock()
		require.NoError(env.vm.Shutdown(context.Background()))
		env.vm.ctx.Lock.Unlock()
	}()

	// to avoid tests flackiness we fix clock time wrt chain time
	// so to have stable updated fee rates.
	env.vm.clock.Set(env.vm.state.GetTimestamp().Add(time.Second))

	key := keys[0]
	initialStates := map[uint32][]verify.State{
		uint32(0): {
			&nftfx.MintOutput{
				OutputOwners: secp256k1fx.OutputOwners{
					Threshold: 1,
					Addrs:     []ids.ShortID{keys[0].PublicKey().Address()},
				},
			}, &secp256k1fx.MintOutput{
				OutputOwners: secp256k1fx.OutputOwners{
					Threshold: 1,
					Addrs:     []ids.ShortID{keys[0].PublicKey().Address()},
				},
			},
		},
	}
	createAssetTx := newAvaxCreateAssetTxWithOutputs(t, env, initialStates)
	issueAndAccept(require, env.vm, env.issuer, createAssetTx)

	op := buildSecpMintOp(createAssetTx, key, 1)
	mintSecpOpTx := buildOperationTxWithOp(t, env, []*txs.Operation{op})
	issueAndAccept(require, env.vm, env.issuer, mintSecpOpTx)

	reply := api.GetTxReply{}
	require.NoError(env.service.GetTx(nil, &api.GetTxArgs{
		TxID:     mintSecpOpTx.ID(),
		Encoding: formatting.JSON,
	}, &reply))

	require.Equal(formatting.JSON, reply.Encoding)

	replyTxBytes, err := json.MarshalIndent(reply.Tx, "", "\t")
	require.NoError(err)

	expectedReplyTxString := `{
	"unsignedTx": {
		"networkID": 10,
		"blockchainID": "PLACEHOLDER_BLOCKCHAIN_ID",
		"outputs": [
			{
				"assetID": "tvLKci3hNoCX4NijS6TfiT6XJJY3gGKd2git6SSVTG5J8Nfby",
				"fxID": "spdxUxVJQbX85MGxMHbKw1sHxMnSqJ3QBzDyDYEP3h6TLuxqQ",
				"output": {
					"addresses": [
						"X-testing1lnk637g0edwnqc2tn8tel39652fswa3xk4r65e"
					],
<<<<<<< HEAD
					"amount": 999994927,
=======
					"amount": 999988127,
>>>>>>> 6f329e81
					"locktime": 0,
					"threshold": 1
				}
			}
		],
		"inputs": [
			{
<<<<<<< HEAD
				"txID": "2Pb53uW6P9BpQ9pN4PNffTi8AcLgeALjtTSFTeTL65baHicAR5",
=======
				"txID": "2amsBFNL9FXTY7A3jZegVgC2fkYcoSVAzUsoh4ywmrCbQXYYDt",
>>>>>>> 6f329e81
				"outputIndex": 0,
				"assetID": "tvLKci3hNoCX4NijS6TfiT6XJJY3gGKd2git6SSVTG5J8Nfby",
				"fxID": "spdxUxVJQbX85MGxMHbKw1sHxMnSqJ3QBzDyDYEP3h6TLuxqQ",
				"input": {
<<<<<<< HEAD
					"amount": 999996654,
=======
					"amount": 999993308,
>>>>>>> 6f329e81
					"signatureIndices": [
						0
					]
				}
			}
		],
		"memo": "0x",
		"operations": [
			{
				"assetID": "PLACEHOLDER_CREATE_ASSET_TX_ID",
				"inputIDs": [
					{
						"txID": "PLACEHOLDER_CREATE_ASSET_TX_ID",
						"outputIndex": 1
					}
				],
				"fxID": "spdxUxVJQbX85MGxMHbKw1sHxMnSqJ3QBzDyDYEP3h6TLuxqQ",
				"operation": {
					"mintInput": {
						"signatureIndices": [
							0
						]
					},
					"mintOutput": {
						"addresses": [
							"X-testing1lnk637g0edwnqc2tn8tel39652fswa3xk4r65e"
						],
						"locktime": 0,
						"threshold": 1
					},
					"transferOutput": {
						"addresses": [
							"X-testing1lnk637g0edwnqc2tn8tel39652fswa3xk4r65e"
						],
						"amount": 1,
						"locktime": 0,
						"threshold": 1
					}
				}
			}
		]
	},
	"credentials": [
		{
			"fxID": "spdxUxVJQbX85MGxMHbKw1sHxMnSqJ3QBzDyDYEP3h6TLuxqQ",
			"credential": {
				"signatures": [
<<<<<<< HEAD
					"0x67c966f5571b51b25d7890366ecc5548251618966ae1d20bddb89442999e8fda3691619295fdb821e1e8d16fc05e29e4d661535712143b84f1a43070a5e669db01"
=======
					"0x3398fcc938cf42475a65d1d748e782d0d5be8b0b9039a210e6abe943983953e451fceccc283eda0a93859ac920d0cf45e63b7f326667f7e79ae0573192556f4a00"
>>>>>>> 6f329e81
				]
			}
		},
		{
			"fxID": "spdxUxVJQbX85MGxMHbKw1sHxMnSqJ3QBzDyDYEP3h6TLuxqQ",
			"credential": {
				"signatures": [
<<<<<<< HEAD
					"0x67c966f5571b51b25d7890366ecc5548251618966ae1d20bddb89442999e8fda3691619295fdb821e1e8d16fc05e29e4d661535712143b84f1a43070a5e669db01"
=======
					"0x3398fcc938cf42475a65d1d748e782d0d5be8b0b9039a210e6abe943983953e451fceccc283eda0a93859ac920d0cf45e63b7f326667f7e79ae0573192556f4a00"
>>>>>>> 6f329e81
				]
			}
		}
	],
	"id": "PLACEHOLDER_TX_ID"
}`

	expectedReplyTxString = strings.Replace(expectedReplyTxString, "PLACEHOLDER_CREATE_ASSET_TX_ID", createAssetTx.ID().String(), 2)
	expectedReplyTxString = strings.Replace(expectedReplyTxString, "PLACEHOLDER_TX_ID", mintSecpOpTx.ID().String(), 1)
	expectedReplyTxString = strings.Replace(expectedReplyTxString, "PLACEHOLDER_BLOCKCHAIN_ID", mintSecpOpTx.Unsigned.(*txs.OperationTx).BlockchainID.String(), 1)

	sigStr, err := formatting.Encode(formatting.HexNC, mintSecpOpTx.Creds[0].Credential.(*secp256k1fx.Credential).Sigs[0][:])
	require.NoError(err)

	expectedReplyTxString = strings.Replace(expectedReplyTxString, "PLACEHOLDER_SIGNATURE", sigStr, 1)

	require.Equal(expectedReplyTxString, string(replyTxBytes))
}

func TestServiceGetTxJSON_OperationTxWithMultipleSecpMintOp(t *testing.T) {
	require := require.New(t)

	env := setup(t, &envConfig{
		fork: eUpgrade,
		additionalFxs: []*common.Fx{{
			ID: propertyfx.ID,
			Fx: &propertyfx.Fx{},
		}},
	})
	env.vm.ctx.Lock.Unlock()
	defer func() {
		env.vm.ctx.Lock.Lock()
		require.NoError(env.vm.Shutdown(context.Background()))
		env.vm.ctx.Lock.Unlock()
	}()

	// to avoid tests flackiness we fix clock time wrt chain time
	// so to have stable updated fee rates.
	env.vm.clock.Set(env.vm.state.GetTimestamp().Add(time.Second))

	key := keys[0]
	initialStates := map[uint32][]verify.State{
		uint32(0): {
			&secp256k1fx.MintOutput{
				OutputOwners: secp256k1fx.OutputOwners{
					Threshold: 1,
					Addrs:     []ids.ShortID{key.PublicKey().Address()},
				},
			},
		},
		uint32(1): {
			&secp256k1fx.MintOutput{
				OutputOwners: secp256k1fx.OutputOwners{
					Threshold: 1,
					Addrs:     []ids.ShortID{key.PublicKey().Address()},
				},
			},
		},
	}
	createAssetTx := newAvaxCreateAssetTxWithOutputs(t, env, initialStates)
	issueAndAccept(require, env.vm, env.issuer, createAssetTx)

	op1 := buildSecpMintOp(createAssetTx, key, 1)
	op2 := buildSecpMintOp(createAssetTx, key, 2)
	mintSecpOpTx := buildOperationTxWithOp(t, env, []*txs.Operation{op1, op2})
	issueAndAccept(require, env.vm, env.issuer, mintSecpOpTx)

	reply := api.GetTxReply{}
	require.NoError(env.service.GetTx(nil, &api.GetTxArgs{
		TxID:     mintSecpOpTx.ID(),
		Encoding: formatting.JSON,
	}, &reply))

	require.Equal(formatting.JSON, reply.Encoding)

	replyTxBytes, err := json.MarshalIndent(reply.Tx, "", "\t")
	require.NoError(err)

	expectedReplyTxString := `{
	"unsignedTx": {
		"networkID": 10,
		"blockchainID": "PLACEHOLDER_BLOCKCHAIN_ID",
		"outputs": [
			{
				"assetID": "tvLKci3hNoCX4NijS6TfiT6XJJY3gGKd2git6SSVTG5J8Nfby",
				"fxID": "spdxUxVJQbX85MGxMHbKw1sHxMnSqJ3QBzDyDYEP3h6TLuxqQ",
				"output": {
					"addresses": [
						"X-testing1lnk637g0edwnqc2tn8tel39652fswa3xk4r65e"
					],
<<<<<<< HEAD
					"amount": 999994755,
=======
					"amount": 999987619,
>>>>>>> 6f329e81
					"locktime": 0,
					"threshold": 1
				}
			}
		],
		"inputs": [
			{
<<<<<<< HEAD
				"txID": "2SbcXEUatKafkjWi7ZAnTqjzumyHLM6LNSy2PC5PTqThdibZLZ",
=======
				"txID": "2XFtZCtpqfcQC8zGDTSfyy8v5ks2WX83Dj4iXfoUjcEcHBA1CJ",
>>>>>>> 6f329e81
				"outputIndex": 0,
				"assetID": "tvLKci3hNoCX4NijS6TfiT6XJJY3gGKd2git6SSVTG5J8Nfby",
				"fxID": "spdxUxVJQbX85MGxMHbKw1sHxMnSqJ3QBzDyDYEP3h6TLuxqQ",
				"input": {
<<<<<<< HEAD
					"amount": 999996646,
=======
					"amount": 999993292,
>>>>>>> 6f329e81
					"signatureIndices": [
						0
					]
				}
			}
		],
		"memo": "0x",
		"operations": [
			{
				"assetID": "PLACEHOLDER_CREATE_ASSET_TX_ID",
				"inputIDs": [
					{
						"txID": "PLACEHOLDER_CREATE_ASSET_TX_ID",
						"outputIndex": 1
					}
				],
				"fxID": "spdxUxVJQbX85MGxMHbKw1sHxMnSqJ3QBzDyDYEP3h6TLuxqQ",
				"operation": {
					"mintInput": {
						"signatureIndices": [
							0
						]
					},
					"mintOutput": {
						"addresses": [
							"X-testing1lnk637g0edwnqc2tn8tel39652fswa3xk4r65e"
						],
						"locktime": 0,
						"threshold": 1
					},
					"transferOutput": {
						"addresses": [
							"X-testing1lnk637g0edwnqc2tn8tel39652fswa3xk4r65e"
						],
						"amount": 1,
						"locktime": 0,
						"threshold": 1
					}
				}
			},
			{
				"assetID": "PLACEHOLDER_CREATE_ASSET_TX_ID",
				"inputIDs": [
					{
						"txID": "PLACEHOLDER_CREATE_ASSET_TX_ID",
						"outputIndex": 2
					}
				],
				"fxID": "spdxUxVJQbX85MGxMHbKw1sHxMnSqJ3QBzDyDYEP3h6TLuxqQ",
				"operation": {
					"mintInput": {
						"signatureIndices": [
							0
						]
					},
					"mintOutput": {
						"addresses": [
							"X-testing1lnk637g0edwnqc2tn8tel39652fswa3xk4r65e"
						],
						"locktime": 0,
						"threshold": 1
					},
					"transferOutput": {
						"addresses": [
							"X-testing1lnk637g0edwnqc2tn8tel39652fswa3xk4r65e"
						],
						"amount": 1,
						"locktime": 0,
						"threshold": 1
					}
				}
			}
		]
	},
	"credentials": [
		{
			"fxID": "spdxUxVJQbX85MGxMHbKw1sHxMnSqJ3QBzDyDYEP3h6TLuxqQ",
			"credential": {
				"signatures": [
					"PLACEHOLDER_SIGNATURE"
				]
			}
		},
		{
			"fxID": "spdxUxVJQbX85MGxMHbKw1sHxMnSqJ3QBzDyDYEP3h6TLuxqQ",
			"credential": {
				"signatures": [
<<<<<<< HEAD
					"0xf592dc536526516c8df78d787845bb6ae367b0ae62a6db93e4ebc010347c15c704665dc2c6cca3acba2af45190c92fd038e3831aa72f9dad63cce6d56b53fe1e01"
=======
					"0xd47a9aadf3acb5e46eca69104142c0c9a5b1db36c47255b0b764f56a4e3d0d4769a4a6bb1ca3d5159722635198d1edb85d4914c3732a391a4e8a96cb84205ad001"
>>>>>>> 6f329e81
				]
			}
		},
		{
			"fxID": "spdxUxVJQbX85MGxMHbKw1sHxMnSqJ3QBzDyDYEP3h6TLuxqQ",
			"credential": {
				"signatures": [
<<<<<<< HEAD
					"0xf592dc536526516c8df78d787845bb6ae367b0ae62a6db93e4ebc010347c15c704665dc2c6cca3acba2af45190c92fd038e3831aa72f9dad63cce6d56b53fe1e01"
=======
					"0xd47a9aadf3acb5e46eca69104142c0c9a5b1db36c47255b0b764f56a4e3d0d4769a4a6bb1ca3d5159722635198d1edb85d4914c3732a391a4e8a96cb84205ad001"
>>>>>>> 6f329e81
				]
			}
		}
	],
	"id": "PLACEHOLDER_TX_ID"
}`

	expectedReplyTxString = strings.Replace(expectedReplyTxString, "PLACEHOLDER_CREATE_ASSET_TX_ID", createAssetTx.ID().String(), 4)
	expectedReplyTxString = strings.Replace(expectedReplyTxString, "PLACEHOLDER_TX_ID", mintSecpOpTx.ID().String(), 1)
	expectedReplyTxString = strings.Replace(expectedReplyTxString, "PLACEHOLDER_BLOCKCHAIN_ID", mintSecpOpTx.Unsigned.(*txs.OperationTx).BlockchainID.String(), 1)

	sigStr, err := formatting.Encode(formatting.HexNC, mintSecpOpTx.Creds[0].Credential.(*secp256k1fx.Credential).Sigs[0][:])
	require.NoError(err)

	expectedReplyTxString = strings.Replace(expectedReplyTxString, "PLACEHOLDER_SIGNATURE", sigStr, 2)

	require.Equal(expectedReplyTxString, string(replyTxBytes))
}

func TestServiceGetTxJSON_OperationTxWithPropertyFxMintOp(t *testing.T) {
	require := require.New(t)

	env := setup(t, &envConfig{
		fork: latest,
		additionalFxs: []*common.Fx{{
			ID: propertyfx.ID,
			Fx: &propertyfx.Fx{},
		}},
	})
	env.vm.ctx.Lock.Unlock()
	defer func() {
		env.vm.ctx.Lock.Lock()
		require.NoError(env.vm.Shutdown(context.Background()))
		env.vm.ctx.Lock.Unlock()
	}()

	// to avoid tests flackiness we fix clock time wrt chain time
	// so to have stable updated fee rates.
	env.vm.clock.Set(env.vm.state.GetTimestamp().Add(time.Second))

	key := keys[0]
	initialStates := map[uint32][]verify.State{
		uint32(2): {
			&propertyfx.MintOutput{
				OutputOwners: secp256k1fx.OutputOwners{
					Threshold: 1,
					Addrs:     []ids.ShortID{keys[0].PublicKey().Address()},
				},
			},
		},
	}
	createAssetTx := newAvaxCreateAssetTxWithOutputs(t, env, initialStates)
	issueAndAccept(require, env.vm, env.issuer, createAssetTx)

	op := buildPropertyFxMintOp(createAssetTx, key, 1)
	mintPropertyFxOpTx := buildOperationTxWithOp(t, env, []*txs.Operation{op})
	issueAndAccept(require, env.vm, env.issuer, mintPropertyFxOpTx)

	reply := api.GetTxReply{}
	require.NoError(env.service.GetTx(nil, &api.GetTxArgs{
		TxID:     mintPropertyFxOpTx.ID(),
		Encoding: formatting.JSON,
	}, &reply))

	require.Equal(formatting.JSON, reply.Encoding)

	replyTxBytes, err := json.MarshalIndent(reply.Tx, "", "\t")
	require.NoError(err)

	expectedReplyTxString := `{
	"unsignedTx": {
		"networkID": 10,
		"blockchainID": "PLACEHOLDER_BLOCKCHAIN_ID",
		"outputs": [
			{
				"assetID": "tvLKci3hNoCX4NijS6TfiT6XJJY3gGKd2git6SSVTG5J8Nfby",
				"fxID": "spdxUxVJQbX85MGxMHbKw1sHxMnSqJ3QBzDyDYEP3h6TLuxqQ",
				"output": {
					"addresses": [
						"X-testing1lnk637g0edwnqc2tn8tel39652fswa3xk4r65e"
					],
<<<<<<< HEAD
					"amount": 999995043,
=======
					"amount": 999988387,
>>>>>>> 6f329e81
					"locktime": 0,
					"threshold": 1
				}
			}
		],
		"inputs": [
			{
<<<<<<< HEAD
				"txID": "2QaaDARUZ3uEiGwFfdzhNQUNdFtJVqw7fDevM9evcqsCEyjXo7",
=======
				"txID": "2qYV13hjDYcy8KQTCT4pUGdN29MTqGHdcgXuZhHhrHAVW4W3Cu",
>>>>>>> 6f329e81
				"outputIndex": 0,
				"assetID": "tvLKci3hNoCX4NijS6TfiT6XJJY3gGKd2git6SSVTG5J8Nfby",
				"fxID": "spdxUxVJQbX85MGxMHbKw1sHxMnSqJ3QBzDyDYEP3h6TLuxqQ",
				"input": {
<<<<<<< HEAD
					"amount": 999996742,
=======
					"amount": 999993484,
>>>>>>> 6f329e81
					"signatureIndices": [
						0
					]
				}
			}
		],
		"memo": "0x",
		"operations": [
			{
				"assetID": "PLACEHOLDER_CREATE_ASSET_TX_ID",
				"inputIDs": [
					{
						"txID": "PLACEHOLDER_CREATE_ASSET_TX_ID",
						"outputIndex": 1
					}
				],
				"fxID": "rXJsCSEYXg2TehWxCEEGj6JU2PWKTkd6cBdNLjoe2SpsKD9cy",
				"operation": {
					"mintInput": {
						"signatureIndices": [
							0
						]
					},
					"mintOutput": {
						"addresses": [
							"X-testing1lnk637g0edwnqc2tn8tel39652fswa3xk4r65e"
						],
						"locktime": 0,
						"threshold": 1
					},
					"ownedOutput": {
						"addresses": [],
						"locktime": 0,
						"threshold": 0
					}
				}
			}
		]
	},
	"credentials": [
		{
			"fxID": "spdxUxVJQbX85MGxMHbKw1sHxMnSqJ3QBzDyDYEP3h6TLuxqQ",
			"credential": {
				"signatures": [
<<<<<<< HEAD
					"0x8c3c994f62e60944c73bab594c8ece929c99b0cc6cb5e67adf760e0ebaa210316599f1e9c51f4e8a703c7e6731a34ff710f06c511875be8d9f834dfd8e05596e01"
=======
					"0x5d55e6489ba9884d9fc88e1447d55e6a0fab85957e2afce004d85c5f34ce061e68c905707941fe16f59eb15df1ab1067c90c3102fea9e60d2ab505fbdf2d06fe00"
>>>>>>> 6f329e81
				]
			}
		},
		{
			"fxID": "rXJsCSEYXg2TehWxCEEGj6JU2PWKTkd6cBdNLjoe2SpsKD9cy",
			"credential": {
				"signatures": [
					"PLACEHOLDER_SIGNATURE"
				]
			}
		}
	],
	"id": "PLACEHOLDER_TX_ID"
}`

	expectedReplyTxString = strings.Replace(expectedReplyTxString, "PLACEHOLDER_CREATE_ASSET_TX_ID", createAssetTx.ID().String(), 2)
	expectedReplyTxString = strings.Replace(expectedReplyTxString, "PLACEHOLDER_TX_ID", mintPropertyFxOpTx.ID().String(), 1)
	expectedReplyTxString = strings.Replace(expectedReplyTxString, "PLACEHOLDER_BLOCKCHAIN_ID", mintPropertyFxOpTx.Unsigned.(*txs.OperationTx).BlockchainID.String(), 1)

	sigStr, err := formatting.Encode(formatting.HexNC, mintPropertyFxOpTx.Creds[1].Credential.(*propertyfx.Credential).Sigs[0][:])
	require.NoError(err)

	expectedReplyTxString = strings.Replace(expectedReplyTxString, "PLACEHOLDER_SIGNATURE", sigStr, 1)

	require.Equal(expectedReplyTxString, string(replyTxBytes))
}

func TestServiceGetTxJSON_OperationTxWithPropertyFxMintOpMultiple(t *testing.T) {
	require := require.New(t)

	env := setup(t, &envConfig{
		fork: latest,
		additionalFxs: []*common.Fx{{
			ID: propertyfx.ID,
			Fx: &propertyfx.Fx{},
		}},
	})
	env.vm.ctx.Lock.Unlock()
	defer func() {
		env.vm.ctx.Lock.Lock()
		require.NoError(env.vm.Shutdown(context.Background()))
		env.vm.ctx.Lock.Unlock()
	}()

	// to avoid tests flackiness we fix clock time wrt chain time
	// so to have stable updated fee rates.
	env.vm.clock.Set(env.vm.state.GetTimestamp().Add(time.Second))

	key := keys[0]
	initialStates := map[uint32][]verify.State{
		uint32(2): {
			&propertyfx.MintOutput{
				OutputOwners: secp256k1fx.OutputOwners{
					Threshold: 1,
					Addrs:     []ids.ShortID{keys[0].PublicKey().Address()},
				},
			},
			&propertyfx.MintOutput{
				OutputOwners: secp256k1fx.OutputOwners{
					Threshold: 1,
					Addrs:     []ids.ShortID{keys[0].PublicKey().Address()},
				},
			},
		},
	}
	createAssetTx := newAvaxCreateAssetTxWithOutputs(t, env, initialStates)
	issueAndAccept(require, env.vm, env.issuer, createAssetTx)

	op1 := buildPropertyFxMintOp(createAssetTx, key, 1)
	op2 := buildPropertyFxMintOp(createAssetTx, key, 2)
	mintPropertyFxOpTx := buildOperationTxWithOp(t, env, []*txs.Operation{op1, op2})
	issueAndAccept(require, env.vm, env.issuer, mintPropertyFxOpTx)

	reply := api.GetTxReply{}
	require.NoError(env.service.GetTx(nil, &api.GetTxArgs{
		TxID:     mintPropertyFxOpTx.ID(),
		Encoding: formatting.JSON,
	}, &reply))

	require.Equal(formatting.JSON, reply.Encoding)

	replyTxBytes, err := json.MarshalIndent(reply.Tx, "", "\t")
	require.NoError(err)

	expectedReplyTxString := `{
	"unsignedTx": {
		"networkID": 10,
		"blockchainID": "PLACEHOLDER_BLOCKCHAIN_ID",
		"outputs": [
			{
				"assetID": "tvLKci3hNoCX4NijS6TfiT6XJJY3gGKd2git6SSVTG5J8Nfby",
				"fxID": "spdxUxVJQbX85MGxMHbKw1sHxMnSqJ3QBzDyDYEP3h6TLuxqQ",
				"output": {
					"addresses": [
						"X-testing1lnk637g0edwnqc2tn8tel39652fswa3xk4r65e"
					],
<<<<<<< HEAD
					"amount": 999994827,
=======
					"amount": 999987819,
>>>>>>> 6f329e81
					"locktime": 0,
					"threshold": 1
				}
			}
		],
		"inputs": [
			{
<<<<<<< HEAD
				"txID": "27GtULJnoV8AsmqF12nrPE6sMfLpmWxPWdCtnAHFbN1M9p39pG",
=======
				"txID": "vu6reemKheEHERYDUArcb6U1T3CJWP149ux1Liga1LrcoH7ta",
>>>>>>> 6f329e81
				"outputIndex": 0,
				"assetID": "tvLKci3hNoCX4NijS6TfiT6XJJY3gGKd2git6SSVTG5J8Nfby",
				"fxID": "spdxUxVJQbX85MGxMHbKw1sHxMnSqJ3QBzDyDYEP3h6TLuxqQ",
				"input": {
<<<<<<< HEAD
					"amount": 999996662,
=======
					"amount": 999993324,
>>>>>>> 6f329e81
					"signatureIndices": [
						0
					]
				}
			}
		],
		"memo": "0x",
		"operations": [
			{
				"assetID": "PLACEHOLDER_CREATE_ASSET_TX_ID",
				"inputIDs": [
					{
						"txID": "PLACEHOLDER_CREATE_ASSET_TX_ID",
						"outputIndex": 1
					}
				],
				"fxID": "rXJsCSEYXg2TehWxCEEGj6JU2PWKTkd6cBdNLjoe2SpsKD9cy",
				"operation": {
					"mintInput": {
						"signatureIndices": [
							0
						]
					},
					"mintOutput": {
						"addresses": [
							"X-testing1lnk637g0edwnqc2tn8tel39652fswa3xk4r65e"
						],
						"locktime": 0,
						"threshold": 1
					},
					"ownedOutput": {
						"addresses": [],
						"locktime": 0,
						"threshold": 0
					}
				}
			},
			{
				"assetID": "PLACEHOLDER_CREATE_ASSET_TX_ID",
				"inputIDs": [
					{
						"txID": "PLACEHOLDER_CREATE_ASSET_TX_ID",
						"outputIndex": 2
					}
				],
				"fxID": "rXJsCSEYXg2TehWxCEEGj6JU2PWKTkd6cBdNLjoe2SpsKD9cy",
				"operation": {
					"mintInput": {
						"signatureIndices": [
							0
						]
					},
					"mintOutput": {
						"addresses": [
							"X-testing1lnk637g0edwnqc2tn8tel39652fswa3xk4r65e"
						],
						"locktime": 0,
						"threshold": 1
					},
					"ownedOutput": {
						"addresses": [],
						"locktime": 0,
						"threshold": 0
					}
				}
			}
		]
	},
	"credentials": [
		{
			"fxID": "spdxUxVJQbX85MGxMHbKw1sHxMnSqJ3QBzDyDYEP3h6TLuxqQ",
			"credential": {
				"signatures": [
<<<<<<< HEAD
					"0xd3a729b8eea5a36ba20f376e190bac4eeaa634351bdf769baf74ce3c8bd4cb860ad85276ca1c9efd059a83690dee1f6d21bc2cf955c3a481cd67722be06d4d7601"
=======
					"0xbe32eb12a68afae7955b88519c4499ce045f8883076410573fdf00f47139f1533be66ffcce307426a828b8c9a1ea719eb2197bab033e88f0ce05fecdb61d438601"
>>>>>>> 6f329e81
				]
			}
		},
		{
			"fxID": "rXJsCSEYXg2TehWxCEEGj6JU2PWKTkd6cBdNLjoe2SpsKD9cy",
			"credential": {
				"signatures": [
					"PLACEHOLDER_SIGNATURE"
				]
			}
		},
		{
			"fxID": "rXJsCSEYXg2TehWxCEEGj6JU2PWKTkd6cBdNLjoe2SpsKD9cy",
			"credential": {
				"signatures": [
					"PLACEHOLDER_SIGNATURE"
				]
			}
		}
	],
	"id": "PLACEHOLDER_TX_ID"
}`

	expectedReplyTxString = strings.Replace(expectedReplyTxString, "PLACEHOLDER_CREATE_ASSET_TX_ID", createAssetTx.ID().String(), 4)
	expectedReplyTxString = strings.Replace(expectedReplyTxString, "PLACEHOLDER_TX_ID", mintPropertyFxOpTx.ID().String(), 1)
	expectedReplyTxString = strings.Replace(expectedReplyTxString, "PLACEHOLDER_BLOCKCHAIN_ID", mintPropertyFxOpTx.Unsigned.(*txs.OperationTx).BlockchainID.String(), 1)

	sigStr, err := formatting.Encode(formatting.HexNC, mintPropertyFxOpTx.Creds[1].Credential.(*propertyfx.Credential).Sigs[0][:])
	require.NoError(err)

	expectedReplyTxString = strings.Replace(expectedReplyTxString, "PLACEHOLDER_SIGNATURE", sigStr, 2)

	require.Equal(expectedReplyTxString, string(replyTxBytes))
}

func newAvaxBaseTxWithOutputs(t *testing.T, env *environment) *txs.Tx {
	var (
		memo      = []byte{1, 2, 3, 4, 5, 6, 7, 8}
		key       = keys[0]
		changeKey = keys[1]
		kc        = secp256k1fx.NewKeychain()
	)
	kc.Add(key)

	env.service.txBuilderBackend.ResetAddresses(kc.Addresses())
	tx, _, err := buildBaseTx(
		env.service.txBuilderBackend,
		[]*avax.TransferableOutput{{
			Asset: avax.Asset{ID: env.vm.feeAssetID},
			Out: &secp256k1fx.TransferOutput{
				Amt: units.MicroAvax,
				OutputOwners: secp256k1fx.OutputOwners{
					Threshold: 1,
					Addrs:     []ids.ShortID{key.PublicKey().Address()},
				},
			},
		}},
		memo,
		kc,
		commonfees.NoTip,
		changeKey.PublicKey().Address(),
	)
	require.NoError(t, err)
	return tx
}

func newAvaxCreateAssetTxWithOutputs(t *testing.T, env *environment, initialStates map[uint32][]verify.State) *txs.Tx {
	var (
		key = keys[0]
		kc  = secp256k1fx.NewKeychain()
	)
	kc.Add(key)

	tx, _, err := buildCreateAssetTx(
		env.service.txBuilderBackend,
		"Team Rocket", // name
		"TR",          // symbol
		0,             // denomination
		initialStates,
		kc,
		commonfees.NoTip,
		key.Address(),
	)
	require.NoError(t, err)
	return tx
}

func buildTestExportTx(t *testing.T, env *environment, chainID ids.ID) *txs.Tx {
	var (
		key = keys[0]
		kc  = secp256k1fx.NewKeychain()
		to  = key.PublicKey().Address()
	)
	kc.Add(key)

	env.service.txBuilderBackend.ResetAddresses(kc.Addresses())
	tx, _, err := buildExportTx(
		env.service.txBuilderBackend,
		chainID,
		to,
		env.vm.feeAssetID,
		units.MicroAvax,
		kc,
		commonfees.NoTip,
		key.Address(),
	)
	require.NoError(t, err)
	return tx
}

func buildNFTxMintOp(createAssetTx *txs.Tx, key *secp256k1.PrivateKey, outputIndex, groupID uint32) *txs.Operation {
	return &txs.Operation{
		Asset: avax.Asset{ID: createAssetTx.ID()},
		UTXOIDs: []*avax.UTXOID{{
			TxID:        createAssetTx.ID(),
			OutputIndex: outputIndex,
		}},
		Op: &nftfx.MintOperation{
			MintInput: secp256k1fx.Input{
				SigIndices: []uint32{0},
			},
			GroupID: groupID,
			Payload: []byte{'h', 'e', 'l', 'l', 'o'},
			Outputs: []*secp256k1fx.OutputOwners{{
				Threshold: 1,
				Addrs:     []ids.ShortID{key.PublicKey().Address()},
			}},
		},
	}
}

func buildPropertyFxMintOp(createAssetTx *txs.Tx, key *secp256k1.PrivateKey, outputIndex uint32) *txs.Operation {
	return &txs.Operation{
		Asset: avax.Asset{ID: createAssetTx.ID()},
		UTXOIDs: []*avax.UTXOID{{
			TxID:        createAssetTx.ID(),
			OutputIndex: outputIndex,
		}},
		Op: &propertyfx.MintOperation{
			MintInput: secp256k1fx.Input{
				SigIndices: []uint32{0},
			},
			MintOutput: propertyfx.MintOutput{OutputOwners: secp256k1fx.OutputOwners{
				Threshold: 1,
				Addrs: []ids.ShortID{
					key.PublicKey().Address(),
				},
			}},
		},
	}
}

func buildSecpMintOp(createAssetTx *txs.Tx, key *secp256k1.PrivateKey, outputIndex uint32) *txs.Operation {
	return &txs.Operation{
		Asset: avax.Asset{ID: createAssetTx.ID()},
		UTXOIDs: []*avax.UTXOID{{
			TxID:        createAssetTx.ID(),
			OutputIndex: outputIndex,
		}},
		Op: &secp256k1fx.MintOperation{
			MintInput: secp256k1fx.Input{
				SigIndices: []uint32{0},
			},
			MintOutput: secp256k1fx.MintOutput{
				OutputOwners: secp256k1fx.OutputOwners{
					Threshold: 1,
					Addrs: []ids.ShortID{
						key.PublicKey().Address(),
					},
				},
			},
			TransferOutput: secp256k1fx.TransferOutput{
				Amt: 1,
				OutputOwners: secp256k1fx.OutputOwners{
					Locktime:  0,
					Threshold: 1,
					Addrs:     []ids.ShortID{key.PublicKey().Address()},
				},
			},
		},
	}
}

func buildOperationTxWithOp(t *testing.T, env *environment, ops []*txs.Operation) *txs.Tx {
	var (
		key = keys[0]
		kc  = secp256k1fx.NewKeychain()
	)
	kc.Add(key)

	env.service.txBuilderBackend.ResetAddresses(kc.Addresses())
	tx, err := buildOperation(
		env.service.txBuilderBackend,
		ops,
		kc,
		commonfees.NoTip,
		key.Address(),
	)
	require.NoError(t, err)
	return tx
}

func TestServiceGetNilTx(t *testing.T) {
	require := require.New(t)

	env := setup(t, &envConfig{
		fork: latest,
	})
	env.vm.ctx.Lock.Unlock()

	defer func() {
		env.vm.ctx.Lock.Lock()
		require.NoError(env.vm.Shutdown(context.Background()))
		env.vm.ctx.Lock.Unlock()
	}()

	reply := api.GetTxReply{}
	err := env.service.GetTx(nil, &api.GetTxArgs{}, &reply)
	require.ErrorIs(err, errNilTxID)
}

func TestServiceGetUnknownTx(t *testing.T) {
	require := require.New(t)

	env := setup(t, &envConfig{
		fork: latest,
	})
	env.vm.ctx.Lock.Unlock()

	defer func() {
		env.vm.ctx.Lock.Lock()
		require.NoError(env.vm.Shutdown(context.Background()))
		env.vm.ctx.Lock.Unlock()
	}()

	reply := api.GetTxReply{}
	err := env.service.GetTx(nil, &api.GetTxArgs{TxID: ids.GenerateTestID()}, &reply)
	require.ErrorIs(err, database.ErrNotFound)
}

func TestServiceGetUTXOs(t *testing.T) {
	env := setup(t, &envConfig{
		fork: latest,
	})
	defer func() {
		env.vm.ctx.Lock.Lock()
		require.NoError(t, env.vm.Shutdown(context.Background()))
		env.vm.ctx.Lock.Unlock()
	}()

	rawAddr := ids.GenerateTestShortID()
	rawEmptyAddr := ids.GenerateTestShortID()

	numUTXOs := 10
	// Put a bunch of UTXOs
	for i := 0; i < numUTXOs; i++ {
		utxo := &avax.UTXO{
			UTXOID: avax.UTXOID{
				TxID: ids.GenerateTestID(),
			},
			Asset: avax.Asset{ID: env.vm.ctx.AVAXAssetID},
			Out: &secp256k1fx.TransferOutput{
				Amt: 1,
				OutputOwners: secp256k1fx.OutputOwners{
					Threshold: 1,
					Addrs:     []ids.ShortID{rawAddr},
				},
			},
		}
		env.vm.state.AddUTXO(utxo)
	}
	require.NoError(t, env.vm.state.Commit())

	sm := env.sharedMemory.NewSharedMemory(constants.PlatformChainID)

	elems := make([]*atomic.Element, numUTXOs)
	codec := env.vm.parser.Codec()
	for i := range elems {
		utxo := &avax.UTXO{
			UTXOID: avax.UTXOID{
				TxID: ids.GenerateTestID(),
			},
			Asset: avax.Asset{ID: env.vm.ctx.AVAXAssetID},
			Out: &secp256k1fx.TransferOutput{
				Amt: 1,
				OutputOwners: secp256k1fx.OutputOwners{
					Threshold: 1,
					Addrs:     []ids.ShortID{rawAddr},
				},
			},
		}

		utxoBytes, err := codec.Marshal(txs.CodecVersion, utxo)
		require.NoError(t, err)
		utxoID := utxo.InputID()
		elems[i] = &atomic.Element{
			Key:   utxoID[:],
			Value: utxoBytes,
			Traits: [][]byte{
				rawAddr.Bytes(),
			},
		}
	}

	require.NoError(t, sm.Apply(map[ids.ID]*atomic.Requests{
		env.vm.ctx.ChainID: {
			PutRequests: elems,
		},
	}))

	hrp := constants.GetHRP(env.vm.ctx.NetworkID)
	xAddr, err := env.vm.FormatLocalAddress(rawAddr)
	require.NoError(t, err)
	pAddr, err := env.vm.FormatAddress(constants.PlatformChainID, rawAddr)
	require.NoError(t, err)
	unknownChainAddr, err := address.Format("R", hrp, rawAddr.Bytes())
	require.NoError(t, err)
	xEmptyAddr, err := env.vm.FormatLocalAddress(rawEmptyAddr)
	require.NoError(t, err)

	env.vm.ctx.Lock.Unlock()

	tests := []struct {
		label       string
		count       int
		expectedErr error
		args        *api.GetUTXOsArgs
	}{
		{
			label:       "invalid address: ''",
			expectedErr: address.ErrNoSeparator,
			args: &api.GetUTXOsArgs{
				Addresses: []string{""},
			},
		},
		{
			label:       "invalid address: '-'",
			expectedErr: bech32.ErrInvalidLength(0),
			args: &api.GetUTXOsArgs{
				Addresses: []string{"-"},
			},
		},
		{
			label:       "invalid address: 'foo'",
			expectedErr: address.ErrNoSeparator,
			args: &api.GetUTXOsArgs{
				Addresses: []string{"foo"},
			},
		},
		{
			label:       "invalid address: 'foo-bar'",
			expectedErr: bech32.ErrInvalidLength(3),
			args: &api.GetUTXOsArgs{
				Addresses: []string{"foo-bar"},
			},
		},
		{
			label:       "invalid address: '<ChainID>'",
			expectedErr: address.ErrNoSeparator,
			args: &api.GetUTXOsArgs{
				Addresses: []string{env.vm.ctx.ChainID.String()},
			},
		},
		{
			label:       "invalid address: '<ChainID>-'",
			expectedErr: bech32.ErrInvalidLength(0),
			args: &api.GetUTXOsArgs{
				Addresses: []string{env.vm.ctx.ChainID.String() + "-"},
			},
		},
		{
			label:       "invalid address: '<Unknown ID>-<addr>'",
			expectedErr: ids.ErrNoIDWithAlias,
			args: &api.GetUTXOsArgs{
				Addresses: []string{unknownChainAddr},
			},
		},
		{
			label:       "no addresses",
			expectedErr: errNoAddresses,
			args:        &api.GetUTXOsArgs{},
		},
		{
			label: "get all X-chain UTXOs",
			count: numUTXOs,
			args: &api.GetUTXOsArgs{
				Addresses: []string{
					xAddr,
				},
			},
		},
		{
			label: "get one X-chain UTXO",
			count: 1,
			args: &api.GetUTXOsArgs{
				Addresses: []string{
					xAddr,
				},
				Limit: 1,
			},
		},
		{
			label: "limit greater than number of UTXOs",
			count: numUTXOs,
			args: &api.GetUTXOsArgs{
				Addresses: []string{
					xAddr,
				},
				Limit: avajson.Uint32(numUTXOs + 1),
			},
		},
		{
			label: "no utxos to return",
			count: 0,
			args: &api.GetUTXOsArgs{
				Addresses: []string{
					xEmptyAddr,
				},
			},
		},
		{
			label: "multiple address with utxos",
			count: numUTXOs,
			args: &api.GetUTXOsArgs{
				Addresses: []string{
					xEmptyAddr,
					xAddr,
				},
			},
		},
		{
			label: "get all P-chain UTXOs",
			count: numUTXOs,
			args: &api.GetUTXOsArgs{
				Addresses: []string{
					xAddr,
				},
				SourceChain: "P",
			},
		},
		{
			label:       "invalid source chain ID",
			expectedErr: ids.ErrNoIDWithAlias,
			count:       numUTXOs,
			args: &api.GetUTXOsArgs{
				Addresses: []string{
					xAddr,
				},
				SourceChain: "HomeRunDerby",
			},
		},
		{
			label: "get all P-chain UTXOs",
			count: numUTXOs,
			args: &api.GetUTXOsArgs{
				Addresses: []string{
					xAddr,
				},
				SourceChain: "P",
			},
		},
		{
			label:       "get UTXOs from multiple chains",
			expectedErr: avax.ErrMismatchedChainIDs,
			args: &api.GetUTXOsArgs{
				Addresses: []string{
					xAddr,
					pAddr,
				},
			},
		},
		{
			label:       "get UTXOs for an address on a different chain",
			expectedErr: avax.ErrMismatchedChainIDs,
			args: &api.GetUTXOsArgs{
				Addresses: []string{
					pAddr,
				},
			},
		},
	}
	for _, test := range tests {
		t.Run(test.label, func(t *testing.T) {
			require := require.New(t)
			reply := &api.GetUTXOsReply{}
			err := env.service.GetUTXOs(nil, test.args, reply)
			require.ErrorIs(err, test.expectedErr)
			if test.expectedErr != nil {
				return
			}
			require.Len(reply.UTXOs, test.count)
		})
	}
}

func TestGetAssetDescription(t *testing.T) {
	require := require.New(t)

	env := setup(t, &envConfig{
		fork: latest,
	})
	env.vm.ctx.Lock.Unlock()

	defer func() {
		env.vm.ctx.Lock.Lock()
		require.NoError(env.vm.Shutdown(context.Background()))
		env.vm.ctx.Lock.Unlock()
	}()

	avaxAssetID := env.genesisTx.ID()

	reply := GetAssetDescriptionReply{}
	require.NoError(env.service.GetAssetDescription(nil, &GetAssetDescriptionArgs{
		AssetID: avaxAssetID.String(),
	}, &reply))

	require.Equal("AVAX", reply.Name)
	require.Equal("SYMB", reply.Symbol)
}

func TestGetBalance(t *testing.T) {
	require := require.New(t)

	env := setup(t, &envConfig{
		fork: latest,
	})
	env.vm.ctx.Lock.Unlock()

	defer func() {
		env.vm.ctx.Lock.Lock()
		require.NoError(env.vm.Shutdown(context.Background()))
		env.vm.ctx.Lock.Unlock()
	}()

	avaxAssetID := env.genesisTx.ID()

	reply := GetBalanceReply{}
	addrStr, err := env.vm.FormatLocalAddress(keys[0].PublicKey().Address())
	require.NoError(err)
	require.NoError(env.service.GetBalance(nil, &GetBalanceArgs{
		Address: addrStr,
		AssetID: avaxAssetID.String(),
	}, &reply))

	require.Equal(startBalance, uint64(reply.Balance))
}

func TestCreateFixedCapAsset(t *testing.T) {
	for _, tc := range testCases {
		t.Run(tc.name, func(t *testing.T) {
			require := require.New(t)

			env := setup(t, &envConfig{
				isCustomFeeAsset: !tc.avaxAsset,
				keystoreUsers: []*user{{
					username:    username,
					password:    password,
					initialKeys: keys,
				}},
			})
			env.vm.ctx.Lock.Unlock()

			defer func() {
				env.vm.ctx.Lock.Lock()
				require.NoError(env.vm.Shutdown(context.Background()))
				env.vm.ctx.Lock.Unlock()
			}()

			reply := AssetIDChangeAddr{}
			addrStr, err := env.vm.FormatLocalAddress(keys[0].PublicKey().Address())
			require.NoError(err)

			changeAddrStr, err := env.vm.FormatLocalAddress(testChangeAddr)
			require.NoError(err)
			_, fromAddrsStr := sampleAddrs(t, env.vm.AddressManager, addrs)

			require.NoError(env.service.CreateFixedCapAsset(nil, &CreateAssetArgs{
				JSONSpendHeader: api.JSONSpendHeader{
					UserPass: api.UserPass{
						Username: username,
						Password: password,
					},
					JSONFromAddrs:  api.JSONFromAddrs{From: fromAddrsStr},
					JSONChangeAddr: api.JSONChangeAddr{ChangeAddr: changeAddrStr},
				},
				Name:         "testAsset",
				Symbol:       "TEST",
				Denomination: 1,
				InitialHolders: []*Holder{{
					Amount:  123456789,
					Address: addrStr,
				}},
			}, &reply))
			require.Equal(changeAddrStr, reply.ChangeAddr)
		})
	}
}

func TestCreateVariableCapAsset(t *testing.T) {
	for _, tc := range testCases {
		t.Run(tc.name, func(t *testing.T) {
			require := require.New(t)

			env := setup(t, &envConfig{
				isCustomFeeAsset: !tc.avaxAsset,
				keystoreUsers: []*user{{
					username:    username,
					password:    password,
					initialKeys: keys,
				}},
			})
			env.vm.ctx.Lock.Unlock()

			defer func() {
				env.vm.ctx.Lock.Lock()
				require.NoError(env.vm.Shutdown(context.Background()))
				env.vm.ctx.Lock.Unlock()
			}()

			reply := AssetIDChangeAddr{}
			minterAddrStr, err := env.vm.FormatLocalAddress(keys[0].PublicKey().Address())
			require.NoError(err)
			_, fromAddrsStr := sampleAddrs(t, env.vm.AddressManager, addrs)
			changeAddrStr := fromAddrsStr[0]

			require.NoError(env.service.CreateVariableCapAsset(nil, &CreateAssetArgs{
				JSONSpendHeader: api.JSONSpendHeader{
					UserPass: api.UserPass{
						Username: username,
						Password: password,
					},
					JSONFromAddrs:  api.JSONFromAddrs{From: fromAddrsStr},
					JSONChangeAddr: api.JSONChangeAddr{ChangeAddr: changeAddrStr},
				},
				Name:   "test asset",
				Symbol: "TEST",
				MinterSets: []Owners{
					{
						Threshold: 1,
						Minters: []string{
							minterAddrStr,
						},
					},
				},
			}, &reply))
			require.Equal(changeAddrStr, reply.ChangeAddr)

			buildAndAccept(require, env.vm, env.issuer, reply.AssetID)

			createdAssetID := reply.AssetID.String()
			// Test minting of the created variable cap asset
			mintArgs := &MintArgs{
				JSONSpendHeader: api.JSONSpendHeader{
					UserPass: api.UserPass{
						Username: username,
						Password: password,
					},
					JSONChangeAddr: api.JSONChangeAddr{ChangeAddr: changeAddrStr},
				},
				Amount:  200,
				AssetID: createdAssetID,
				To:      minterAddrStr, // Send newly minted tokens to this address
			}
			mintReply := &api.JSONTxIDChangeAddr{}
			require.NoError(env.service.Mint(nil, mintArgs, mintReply))
			require.Equal(changeAddrStr, mintReply.ChangeAddr)

			buildAndAccept(require, env.vm, env.issuer, mintReply.TxID)

			sendArgs := &SendArgs{
				JSONSpendHeader: api.JSONSpendHeader{
					UserPass: api.UserPass{
						Username: username,
						Password: password,
					},
					JSONFromAddrs:  api.JSONFromAddrs{From: []string{minterAddrStr}},
					JSONChangeAddr: api.JSONChangeAddr{ChangeAddr: changeAddrStr},
				},
				SendOutput: SendOutput{
					Amount:  200,
					AssetID: createdAssetID,
					To:      fromAddrsStr[0],
				},
			}
			sendReply := &api.JSONTxIDChangeAddr{}
			require.NoError(env.service.Send(nil, sendArgs, sendReply))
			require.Equal(changeAddrStr, sendReply.ChangeAddr)
		})
	}
}

func TestNFTWorkflow(t *testing.T) {
	for _, tc := range testCases {
		t.Run(tc.name, func(t *testing.T) {
			require := require.New(t)

			env := setup(t, &envConfig{
				fork:             eUpgrade,
				isCustomFeeAsset: !tc.avaxAsset,
				keystoreUsers: []*user{{
					username:    username,
					password:    password,
					initialKeys: keys,
				}},
			})
			env.vm.ctx.Lock.Unlock()

			defer func() {
				env.vm.ctx.Lock.Lock()
				require.NoError(env.vm.Shutdown(context.Background()))
				env.vm.ctx.Lock.Unlock()
			}()

			_, fromAddrsStr := sampleAddrs(t, env.vm.AddressManager, addrs)

			// Test minting of the created variable cap asset
			addrStr, err := env.vm.FormatLocalAddress(keys[0].PublicKey().Address())
			require.NoError(err)

			createArgs := &CreateNFTAssetArgs{
				JSONSpendHeader: api.JSONSpendHeader{
					UserPass: api.UserPass{
						Username: username,
						Password: password,
					},
					JSONFromAddrs:  api.JSONFromAddrs{From: fromAddrsStr},
					JSONChangeAddr: api.JSONChangeAddr{ChangeAddr: fromAddrsStr[0]},
				},
				Name:   "BIG COIN",
				Symbol: "COIN",
				MinterSets: []Owners{
					{
						Threshold: 1,
						Minters: []string{
							addrStr,
						},
					},
				},
			}
			createReply := &AssetIDChangeAddr{}
			require.NoError(env.service.CreateNFTAsset(nil, createArgs, createReply))
			require.Equal(fromAddrsStr[0], createReply.ChangeAddr)

			buildAndAccept(require, env.vm, env.issuer, createReply.AssetID)

			assetID := createReply.AssetID
			payload, err := formatting.Encode(formatting.Hex, []byte{1, 2, 3, 4, 5})
			require.NoError(err)
			mintArgs := &MintNFTArgs{
				JSONSpendHeader: api.JSONSpendHeader{
					UserPass: api.UserPass{
						Username: username,
						Password: password,
					},
					JSONFromAddrs:  api.JSONFromAddrs{},
					JSONChangeAddr: api.JSONChangeAddr{ChangeAddr: fromAddrsStr[0]},
				},
				AssetID:  assetID.String(),
				Payload:  payload,
				To:       addrStr,
				Encoding: formatting.Hex,
			}
			mintReply := &api.JSONTxIDChangeAddr{}

			require.NoError(env.service.MintNFT(nil, mintArgs, mintReply))
			require.Equal(fromAddrsStr[0], createReply.ChangeAddr)

			// Accept the transaction so that we can send the newly minted NFT
			buildAndAccept(require, env.vm, env.issuer, mintReply.TxID)

			sendArgs := &SendNFTArgs{
				JSONSpendHeader: api.JSONSpendHeader{
					UserPass: api.UserPass{
						Username: username,
						Password: password,
					},
					JSONFromAddrs:  api.JSONFromAddrs{},
					JSONChangeAddr: api.JSONChangeAddr{ChangeAddr: fromAddrsStr[0]},
				},
				AssetID: assetID.String(),
				GroupID: 0,
				To:      addrStr,
			}
			sendReply := &api.JSONTxIDChangeAddr{}
			require.NoError(env.service.SendNFT(nil, sendArgs, sendReply))
			require.Equal(fromAddrsStr[0], sendReply.ChangeAddr)
		})
	}
}

func TestImportExportKey(t *testing.T) {
	require := require.New(t)

	env := setup(t, &envConfig{
		keystoreUsers: []*user{{
			username: username,
			password: password,
		}},
	})
	env.vm.ctx.Lock.Unlock()

	defer func() {
		env.vm.ctx.Lock.Lock()
		require.NoError(env.vm.Shutdown(context.Background()))
		env.vm.ctx.Lock.Unlock()
	}()

	sk, err := secp256k1.NewPrivateKey()
	require.NoError(err)

	importArgs := &ImportKeyArgs{
		UserPass: api.UserPass{
			Username: username,
			Password: password,
		},
		PrivateKey: sk,
	}
	importReply := &api.JSONAddress{}
	require.NoError(env.service.ImportKey(nil, importArgs, importReply))

	addrStr, err := env.vm.FormatLocalAddress(sk.PublicKey().Address())
	require.NoError(err)
	exportArgs := &ExportKeyArgs{
		UserPass: api.UserPass{
			Username: username,
			Password: password,
		},
		Address: addrStr,
	}
	exportReply := &ExportKeyReply{}
	require.NoError(env.service.ExportKey(nil, exportArgs, exportReply))
	require.Equal(sk.Bytes(), exportReply.PrivateKey.Bytes())
}

func TestImportAVMKeyNoDuplicates(t *testing.T) {
	require := require.New(t)

	env := setup(t, &envConfig{
		keystoreUsers: []*user{{
			username: username,
			password: password,
		}},
	})
	env.vm.ctx.Lock.Unlock()

	defer func() {
		env.vm.ctx.Lock.Lock()
		require.NoError(env.vm.Shutdown(context.Background()))
		env.vm.ctx.Lock.Unlock()
	}()

	sk, err := secp256k1.NewPrivateKey()
	require.NoError(err)
	args := ImportKeyArgs{
		UserPass: api.UserPass{
			Username: username,
			Password: password,
		},
		PrivateKey: sk,
	}
	reply := api.JSONAddress{}
	require.NoError(env.service.ImportKey(nil, &args, &reply))

	expectedAddress, err := env.vm.FormatLocalAddress(sk.PublicKey().Address())
	require.NoError(err)

	require.Equal(expectedAddress, reply.Address)

	reply2 := api.JSONAddress{}
	require.NoError(env.service.ImportKey(nil, &args, &reply2))

	require.Equal(expectedAddress, reply2.Address)

	addrsArgs := api.UserPass{
		Username: username,
		Password: password,
	}
	addrsReply := api.JSONAddresses{}
	require.NoError(env.service.ListAddresses(nil, &addrsArgs, &addrsReply))

	require.Len(addrsReply.Addresses, 1)
	require.Equal(expectedAddress, addrsReply.Addresses[0])
}

func TestSend(t *testing.T) {
	require := require.New(t)

	env := setup(t, &envConfig{
		keystoreUsers: []*user{{
			username:    username,
			password:    password,
			initialKeys: keys,
		}},
	})
	env.vm.ctx.Lock.Unlock()

	defer func() {
		env.vm.ctx.Lock.Lock()
		require.NoError(env.vm.Shutdown(context.Background()))
		env.vm.ctx.Lock.Unlock()
	}()

	assetID := env.genesisTx.ID()
	addr := keys[0].PublicKey().Address()

	addrStr, err := env.vm.FormatLocalAddress(addr)
	require.NoError(err)
	changeAddrStr, err := env.vm.FormatLocalAddress(testChangeAddr)
	require.NoError(err)
	_, fromAddrsStr := sampleAddrs(t, env.vm.AddressManager, addrs)

	args := &SendArgs{
		JSONSpendHeader: api.JSONSpendHeader{
			UserPass: api.UserPass{
				Username: username,
				Password: password,
			},
			JSONFromAddrs:  api.JSONFromAddrs{From: fromAddrsStr},
			JSONChangeAddr: api.JSONChangeAddr{ChangeAddr: changeAddrStr},
		},
		SendOutput: SendOutput{
			Amount:  500,
			AssetID: assetID.String(),
			To:      addrStr,
		},
	}
	reply := &api.JSONTxIDChangeAddr{}
	require.NoError(env.service.Send(nil, args, reply))
	require.Equal(changeAddrStr, reply.ChangeAddr)

	buildAndAccept(require, env.vm, env.issuer, reply.TxID)
}

func TestSendMultiple(t *testing.T) {
	for _, tc := range testCases {
		t.Run(tc.name, func(t *testing.T) {
			require := require.New(t)

			env := setup(t, &envConfig{
				isCustomFeeAsset: !tc.avaxAsset,
				keystoreUsers: []*user{{
					username:    username,
					password:    password,
					initialKeys: keys,
				}},
				vmStaticConfig: &config.Config{
					EUpgradeTime: time.Time{},
				},
			})
			env.vm.ctx.Lock.Unlock()

			defer func() {
				env.vm.ctx.Lock.Lock()
				require.NoError(env.vm.Shutdown(context.Background()))
				env.vm.ctx.Lock.Unlock()
			}()

			assetID := env.genesisTx.ID()
			addr := keys[0].PublicKey().Address()

			addrStr, err := env.vm.FormatLocalAddress(addr)
			require.NoError(err)
			changeAddrStr, err := env.vm.FormatLocalAddress(testChangeAddr)
			require.NoError(err)
			_, fromAddrsStr := sampleAddrs(t, env.vm.AddressManager, addrs)

			args := &SendMultipleArgs{
				JSONSpendHeader: api.JSONSpendHeader{
					UserPass: api.UserPass{
						Username: username,
						Password: password,
					},
					JSONFromAddrs:  api.JSONFromAddrs{From: fromAddrsStr},
					JSONChangeAddr: api.JSONChangeAddr{ChangeAddr: changeAddrStr},
				},
				Outputs: []SendOutput{
					{
						Amount:  500,
						AssetID: assetID.String(),
						To:      addrStr,
					},
					{
						Amount:  1000,
						AssetID: assetID.String(),
						To:      addrStr,
					},
				},
			}
			reply := &api.JSONTxIDChangeAddr{}
			require.NoError(env.service.SendMultiple(nil, args, reply))
			require.Equal(changeAddrStr, reply.ChangeAddr)

			buildAndAccept(require, env.vm, env.issuer, reply.TxID)
		})
	}
}

func TestCreateAndListAddresses(t *testing.T) {
	require := require.New(t)

	env := setup(t, &envConfig{
		keystoreUsers: []*user{{
			username: username,
			password: password,
		}},
	})
	env.vm.ctx.Lock.Unlock()

	defer func() {
		env.vm.ctx.Lock.Lock()
		require.NoError(env.vm.Shutdown(context.Background()))
		env.vm.ctx.Lock.Unlock()
	}()

	createArgs := &api.UserPass{
		Username: username,
		Password: password,
	}
	createReply := &api.JSONAddress{}

	require.NoError(env.service.CreateAddress(nil, createArgs, createReply))

	newAddr := createReply.Address

	listArgs := &api.UserPass{
		Username: username,
		Password: password,
	}
	listReply := &api.JSONAddresses{}

	require.NoError(env.service.ListAddresses(nil, listArgs, listReply))
	require.Contains(listReply.Addresses, newAddr)
}

func TestImport(t *testing.T) {
	for _, tc := range testCases {
		t.Run(tc.name, func(t *testing.T) {
			require := require.New(t)

			env := setup(t, &envConfig{
				isCustomFeeAsset: !tc.avaxAsset,
				keystoreUsers: []*user{{
					username:    username,
					password:    password,
					initialKeys: keys,
				}},
			})

			defer func() {
				env.vm.ctx.Lock.Lock()
				require.NoError(env.vm.Shutdown(context.Background()))
				env.vm.ctx.Lock.Unlock()
			}()
			assetID := env.genesisTx.ID()
			addr0 := keys[0].PublicKey().Address()

			utxo := &avax.UTXO{
				UTXOID: avax.UTXOID{TxID: ids.Empty},
				Asset:  avax.Asset{ID: assetID},
				Out: &secp256k1fx.TransferOutput{
					Amt: 7,
					OutputOwners: secp256k1fx.OutputOwners{
						Threshold: 1,
						Addrs:     []ids.ShortID{addr0},
					},
				},
			}
			utxoBytes, err := env.vm.parser.Codec().Marshal(txs.CodecVersion, utxo)
			require.NoError(err)

			peerSharedMemory := env.sharedMemory.NewSharedMemory(constants.PlatformChainID)
			utxoID := utxo.InputID()
			require.NoError(peerSharedMemory.Apply(map[ids.ID]*atomic.Requests{
				env.vm.ctx.ChainID: {
					PutRequests: []*atomic.Element{{
						Key:   utxoID[:],
						Value: utxoBytes,
						Traits: [][]byte{
							addr0.Bytes(),
						},
					}},
				},
			}))

			env.vm.ctx.Lock.Unlock()

			addrStr, err := env.vm.FormatLocalAddress(keys[0].PublicKey().Address())
			require.NoError(err)
			args := &ImportArgs{
				UserPass: api.UserPass{
					Username: username,
					Password: password,
				},
				SourceChain: "P",
				To:          addrStr,
			}
			reply := &api.JSONTxID{}
			require.NoError(env.service.Import(nil, args, reply))
		})
	}
}

func TestServiceGetBlock(t *testing.T) {
	ctrl := gomock.NewController(t)

	blockID := ids.GenerateTestID()

	type test struct {
		name                        string
		serviceAndExpectedBlockFunc func(t *testing.T, ctrl *gomock.Controller) (*Service, interface{})
		encoding                    formatting.Encoding
		expectedErr                 error
	}

	tests := []test{
		{
			name: "chain not linearized",
			serviceAndExpectedBlockFunc: func(*testing.T, *gomock.Controller) (*Service, interface{}) {
				return &Service{
					vm: &VM{
						ctx: &snow.Context{
							Log: logging.NoLog{},
						},
					},
				}, nil
			},
			encoding:    formatting.Hex,
			expectedErr: errNotLinearized,
		},
		{
			name: "block not found",
			serviceAndExpectedBlockFunc: func(_ *testing.T, ctrl *gomock.Controller) (*Service, interface{}) {
				manager := executor.NewMockManager(ctrl)
				manager.EXPECT().GetStatelessBlock(blockID).Return(nil, database.ErrNotFound)
				return &Service{
					vm: &VM{
						chainManager: manager,
						ctx: &snow.Context{
							Log: logging.NoLog{},
						},
					},
				}, nil
			},
			encoding:    formatting.Hex,
			expectedErr: database.ErrNotFound,
		},
		{
			name: "JSON format",
			serviceAndExpectedBlockFunc: func(_ *testing.T, ctrl *gomock.Controller) (*Service, interface{}) {
				block := block.NewMockBlock(ctrl)
				block.EXPECT().InitCtx(gomock.Any())
				block.EXPECT().Txs().Return(nil)

				manager := executor.NewMockManager(ctrl)
				manager.EXPECT().GetStatelessBlock(blockID).Return(block, nil)
				return &Service{
					vm: &VM{
						chainManager: manager,
						ctx: &snow.Context{
							Log: logging.NoLog{},
						},
					},
				}, block
			},
			encoding:    formatting.JSON,
			expectedErr: nil,
		},
		{
			name: "hex format",
			serviceAndExpectedBlockFunc: func(t *testing.T, ctrl *gomock.Controller) (*Service, interface{}) {
				block := block.NewMockBlock(ctrl)
				blockBytes := []byte("hi mom")
				block.EXPECT().Bytes().Return(blockBytes)

				expected, err := formatting.Encode(formatting.Hex, blockBytes)
				require.NoError(t, err)

				manager := executor.NewMockManager(ctrl)
				manager.EXPECT().GetStatelessBlock(blockID).Return(block, nil)
				return &Service{
					vm: &VM{
						chainManager: manager,
						ctx: &snow.Context{
							Log: logging.NoLog{},
						},
					},
				}, expected
			},
			encoding:    formatting.Hex,
			expectedErr: nil,
		},
		{
			name: "hexc format",
			serviceAndExpectedBlockFunc: func(t *testing.T, ctrl *gomock.Controller) (*Service, interface{}) {
				block := block.NewMockBlock(ctrl)
				blockBytes := []byte("hi mom")
				block.EXPECT().Bytes().Return(blockBytes)

				expected, err := formatting.Encode(formatting.HexC, blockBytes)
				require.NoError(t, err)

				manager := executor.NewMockManager(ctrl)
				manager.EXPECT().GetStatelessBlock(blockID).Return(block, nil)
				return &Service{
					vm: &VM{
						chainManager: manager,
						ctx: &snow.Context{
							Log: logging.NoLog{},
						},
					},
				}, expected
			},
			encoding:    formatting.HexC,
			expectedErr: nil,
		},
		{
			name: "hexnc format",
			serviceAndExpectedBlockFunc: func(t *testing.T, ctrl *gomock.Controller) (*Service, interface{}) {
				block := block.NewMockBlock(ctrl)
				blockBytes := []byte("hi mom")
				block.EXPECT().Bytes().Return(blockBytes)

				expected, err := formatting.Encode(formatting.HexNC, blockBytes)
				require.NoError(t, err)

				manager := executor.NewMockManager(ctrl)
				manager.EXPECT().GetStatelessBlock(blockID).Return(block, nil)
				return &Service{
					vm: &VM{
						chainManager: manager,
						ctx: &snow.Context{
							Log: logging.NoLog{},
						},
					},
				}, expected
			},
			encoding:    formatting.HexNC,
			expectedErr: nil,
		},
	}

	for _, tt := range tests {
		t.Run(tt.name, func(t *testing.T) {
			require := require.New(t)

			service, expected := tt.serviceAndExpectedBlockFunc(t, ctrl)

			args := &api.GetBlockArgs{
				BlockID:  blockID,
				Encoding: tt.encoding,
			}
			reply := &api.GetBlockResponse{}
			err := service.GetBlock(nil, args, reply)
			require.ErrorIs(err, tt.expectedErr)
			if tt.expectedErr != nil {
				return
			}
			require.Equal(tt.encoding, reply.Encoding)

			expectedJSON, err := json.Marshal(expected)
			require.NoError(err)

			require.Equal(json.RawMessage(expectedJSON), reply.Block)
		})
	}
}

func TestServiceGetBlockByHeight(t *testing.T) {
	ctrl := gomock.NewController(t)

	blockID := ids.GenerateTestID()
	blockHeight := uint64(1337)

	type test struct {
		name                        string
		serviceAndExpectedBlockFunc func(t *testing.T, ctrl *gomock.Controller) (*Service, interface{})
		encoding                    formatting.Encoding
		expectedErr                 error
	}

	tests := []test{
		{
			name: "chain not linearized",
			serviceAndExpectedBlockFunc: func(*testing.T, *gomock.Controller) (*Service, interface{}) {
				return &Service{
					vm: &VM{
						ctx: &snow.Context{
							Log: logging.NoLog{},
						},
					},
				}, nil
			},
			encoding:    formatting.Hex,
			expectedErr: errNotLinearized,
		},
		{
			name: "block height not found",
			serviceAndExpectedBlockFunc: func(_ *testing.T, ctrl *gomock.Controller) (*Service, interface{}) {
				state := state.NewMockState(ctrl)
				state.EXPECT().GetBlockIDAtHeight(blockHeight).Return(ids.Empty, database.ErrNotFound)

				manager := executor.NewMockManager(ctrl)
				return &Service{
					vm: &VM{
						state:        state,
						chainManager: manager,
						ctx: &snow.Context{
							Log: logging.NoLog{},
						},
					},
				}, nil
			},
			encoding:    formatting.Hex,
			expectedErr: database.ErrNotFound,
		},
		{
			name: "block not found",
			serviceAndExpectedBlockFunc: func(_ *testing.T, ctrl *gomock.Controller) (*Service, interface{}) {
				state := state.NewMockState(ctrl)
				state.EXPECT().GetBlockIDAtHeight(blockHeight).Return(blockID, nil)

				manager := executor.NewMockManager(ctrl)
				manager.EXPECT().GetStatelessBlock(blockID).Return(nil, database.ErrNotFound)
				return &Service{
					vm: &VM{
						state:        state,
						chainManager: manager,
						ctx: &snow.Context{
							Log: logging.NoLog{},
						},
					},
				}, nil
			},
			encoding:    formatting.Hex,
			expectedErr: database.ErrNotFound,
		},
		{
			name: "JSON format",
			serviceAndExpectedBlockFunc: func(_ *testing.T, ctrl *gomock.Controller) (*Service, interface{}) {
				block := block.NewMockBlock(ctrl)
				block.EXPECT().InitCtx(gomock.Any())
				block.EXPECT().Txs().Return(nil)

				state := state.NewMockState(ctrl)
				state.EXPECT().GetBlockIDAtHeight(blockHeight).Return(blockID, nil)

				manager := executor.NewMockManager(ctrl)
				manager.EXPECT().GetStatelessBlock(blockID).Return(block, nil)
				return &Service{
					vm: &VM{
						state:        state,
						chainManager: manager,
						ctx: &snow.Context{
							Log: logging.NoLog{},
						},
					},
				}, block
			},
			encoding:    formatting.JSON,
			expectedErr: nil,
		},
		{
			name: "hex format",
			serviceAndExpectedBlockFunc: func(t *testing.T, ctrl *gomock.Controller) (*Service, interface{}) {
				block := block.NewMockBlock(ctrl)
				blockBytes := []byte("hi mom")
				block.EXPECT().Bytes().Return(blockBytes)

				state := state.NewMockState(ctrl)
				state.EXPECT().GetBlockIDAtHeight(blockHeight).Return(blockID, nil)

				expected, err := formatting.Encode(formatting.Hex, blockBytes)
				require.NoError(t, err)

				manager := executor.NewMockManager(ctrl)
				manager.EXPECT().GetStatelessBlock(blockID).Return(block, nil)
				return &Service{
					vm: &VM{
						state:        state,
						chainManager: manager,
						ctx: &snow.Context{
							Log: logging.NoLog{},
						},
					},
				}, expected
			},
			encoding:    formatting.Hex,
			expectedErr: nil,
		},
		{
			name: "hexc format",
			serviceAndExpectedBlockFunc: func(t *testing.T, ctrl *gomock.Controller) (*Service, interface{}) {
				block := block.NewMockBlock(ctrl)
				blockBytes := []byte("hi mom")
				block.EXPECT().Bytes().Return(blockBytes)

				state := state.NewMockState(ctrl)
				state.EXPECT().GetBlockIDAtHeight(blockHeight).Return(blockID, nil)

				expected, err := formatting.Encode(formatting.HexC, blockBytes)
				require.NoError(t, err)

				manager := executor.NewMockManager(ctrl)
				manager.EXPECT().GetStatelessBlock(blockID).Return(block, nil)
				return &Service{
					vm: &VM{
						state:        state,
						chainManager: manager,
						ctx: &snow.Context{
							Log: logging.NoLog{},
						},
					},
				}, expected
			},
			encoding:    formatting.HexC,
			expectedErr: nil,
		},
		{
			name: "hexnc format",
			serviceAndExpectedBlockFunc: func(t *testing.T, ctrl *gomock.Controller) (*Service, interface{}) {
				block := block.NewMockBlock(ctrl)
				blockBytes := []byte("hi mom")
				block.EXPECT().Bytes().Return(blockBytes)

				state := state.NewMockState(ctrl)
				state.EXPECT().GetBlockIDAtHeight(blockHeight).Return(blockID, nil)

				expected, err := formatting.Encode(formatting.HexNC, blockBytes)
				require.NoError(t, err)

				manager := executor.NewMockManager(ctrl)
				manager.EXPECT().GetStatelessBlock(blockID).Return(block, nil)
				return &Service{
					vm: &VM{
						state:        state,
						chainManager: manager,
						ctx: &snow.Context{
							Log: logging.NoLog{},
						},
					},
				}, expected
			},
			encoding:    formatting.HexNC,
			expectedErr: nil,
		},
	}

	for _, tt := range tests {
		t.Run(tt.name, func(t *testing.T) {
			require := require.New(t)

			service, expected := tt.serviceAndExpectedBlockFunc(t, ctrl)

			args := &api.GetBlockByHeightArgs{
				Height:   avajson.Uint64(blockHeight),
				Encoding: tt.encoding,
			}
			reply := &api.GetBlockResponse{}
			err := service.GetBlockByHeight(nil, args, reply)
			require.ErrorIs(err, tt.expectedErr)
			if tt.expectedErr != nil {
				return
			}
			require.Equal(tt.encoding, reply.Encoding)

			expectedJSON, err := json.Marshal(expected)
			require.NoError(err)

			require.Equal(json.RawMessage(expectedJSON), reply.Block)
		})
	}
}

func TestServiceGetHeight(t *testing.T) {
	ctrl := gomock.NewController(t)

	blockID := ids.GenerateTestID()
	blockHeight := uint64(1337)

	type test struct {
		name        string
		serviceFunc func(ctrl *gomock.Controller) *Service
		expectedErr error
	}

	tests := []test{
		{
			name: "chain not linearized",
			serviceFunc: func(*gomock.Controller) *Service {
				return &Service{
					vm: &VM{
						ctx: &snow.Context{
							Log: logging.NoLog{},
						},
					},
				}
			},
			expectedErr: errNotLinearized,
		},
		{
			name: "block not found",
			serviceFunc: func(ctrl *gomock.Controller) *Service {
				state := state.NewMockState(ctrl)
				state.EXPECT().GetLastAccepted().Return(blockID)

				manager := executor.NewMockManager(ctrl)
				manager.EXPECT().GetStatelessBlock(blockID).Return(nil, database.ErrNotFound)
				return &Service{
					vm: &VM{
						state:        state,
						chainManager: manager,
						ctx: &snow.Context{
							Log: logging.NoLog{},
						},
					},
				}
			},
			expectedErr: database.ErrNotFound,
		},
		{
			name: "happy path",
			serviceFunc: func(ctrl *gomock.Controller) *Service {
				state := state.NewMockState(ctrl)
				state.EXPECT().GetLastAccepted().Return(blockID)

				block := block.NewMockBlock(ctrl)
				block.EXPECT().Height().Return(blockHeight)

				manager := executor.NewMockManager(ctrl)
				manager.EXPECT().GetStatelessBlock(blockID).Return(block, nil)
				return &Service{
					vm: &VM{
						state:        state,
						chainManager: manager,
						ctx: &snow.Context{
							Log: logging.NoLog{},
						},
					},
				}
			},
			expectedErr: nil,
		},
	}

	for _, tt := range tests {
		t.Run(tt.name, func(t *testing.T) {
			require := require.New(t)
			service := tt.serviceFunc(ctrl)

			reply := &api.GetHeightResponse{}
			err := service.GetHeight(nil, nil, reply)
			require.ErrorIs(err, tt.expectedErr)
			if tt.expectedErr != nil {
				return
			}
			require.Equal(avajson.Uint64(blockHeight), reply.Height)
		})
	}
}<|MERGE_RESOLUTION|>--- conflicted
+++ resolved
@@ -555,13 +555,10 @@
 		env.vm.ctx.Lock.Unlock()
 	}()
 
-<<<<<<< HEAD
-=======
 	// to avoid tests flackiness we fix clock time wrt chain time
 	// so to have stable updated fee rates.
 	env.vm.clock.Set(env.vm.state.GetTimestamp().Add(time.Second))
 
->>>>>>> 6f329e81
 	newTx := newAvaxBaseTxWithOutputs(t, env)
 	issueAndAccept(require, env.vm, env.issuer, newTx)
 
@@ -600,11 +597,7 @@
 					"addresses": [
 						"X-testing1d6kkj0qh4wcmus3tk59npwt3rluc6en72ngurd"
 					],
-<<<<<<< HEAD
-					"amount": 999995542,
-=======
 					"amount": 999992084,
->>>>>>> 6f329e81
 					"locktime": 0,
 					"threshold": 1
 				}
@@ -663,13 +656,10 @@
 		env.vm.ctx.Lock.Unlock()
 	}()
 
-<<<<<<< HEAD
-=======
 	// to avoid tests flackiness we fix clock time wrt chain time
 	// so to have stable updated fee rates.
 	env.vm.clock.Set(env.vm.state.GetTimestamp().Add(time.Second))
 
->>>>>>> 6f329e81
 	newTx := buildTestExportTx(t, env, env.vm.ctx.CChainID)
 	issueAndAccept(require, env.vm, env.issuer, newTx)
 
@@ -695,11 +685,7 @@
 					"addresses": [
 						"X-testing1lnk637g0edwnqc2tn8tel39652fswa3xk4r65e"
 					],
-<<<<<<< HEAD
-					"amount": 999995486,
-=======
 					"amount": 999991972,
->>>>>>> 6f329e81
 					"locktime": 0,
 					"threshold": 1
 				}
@@ -777,13 +763,10 @@
 		env.vm.ctx.Lock.Unlock()
 	}()
 
-<<<<<<< HEAD
-=======
 	// to avoid tests flackiness we fix clock time wrt chain time
 	// so to have stable updated fee rates.
 	env.vm.clock.Set(env.vm.state.GetTimestamp().Add(time.Second))
 
->>>>>>> 6f329e81
 	initialStates := map[uint32][]verify.State{
 		uint32(0): {
 			&nftfx.MintOutput{
@@ -855,11 +838,7 @@
 					"addresses": [
 						"X-testing1lnk637g0edwnqc2tn8tel39652fswa3xk4r65e"
 					],
-<<<<<<< HEAD
-					"amount": 999996286,
-=======
 					"amount": 999992572,
->>>>>>> 6f329e81
 					"locktime": 0,
 					"threshold": 1
 				}
@@ -954,11 +933,7 @@
 			"fxID": "spdxUxVJQbX85MGxMHbKw1sHxMnSqJ3QBzDyDYEP3h6TLuxqQ",
 			"credential": {
 				"signatures": [
-<<<<<<< HEAD
-					"0xf1d2a476b36e07debd906c4aae0238e9d1275c1cfd806ceeb8968818d3df0ad524cdae56b687fde9dbd0a18739da7656d140a675766c164e38af726fa822ad2100"
-=======
 					"0xe943dfd81049dc87f0acecd7a94f2b42717891f230ce04d73fe501c9d4e29f8b5fcd3c6b763f1074da01799fb782d221bc6f5fdebce41180b18bd6aa1cff91c700"
->>>>>>> 6f329e81
 				]
 			}
 		}
@@ -1042,11 +1017,7 @@
 					"addresses": [
 						"X-testing1lnk637g0edwnqc2tn8tel39652fswa3xk4r65e"
 					],
-<<<<<<< HEAD
-					"amount": 999994946,
-=======
 					"amount": 999988192,
->>>>>>> 6f329e81
 					"locktime": 0,
 					"threshold": 1
 				}
@@ -1054,20 +1025,12 @@
 		],
 		"inputs": [
 			{
-<<<<<<< HEAD
-				"txID": "5qm7raFsDQzXgWJ77ygRZ1Ey4qd1ru5sMhcB8iirkKyQQ736D",
-=======
 				"txID": "L46hctVP2oNMKje6VQdk6bSxbXbi2BCgWvWWmHhFJ3yGZMTJc",
->>>>>>> 6f329e81
 				"outputIndex": 0,
 				"assetID": "tvLKci3hNoCX4NijS6TfiT6XJJY3gGKd2git6SSVTG5J8Nfby",
 				"fxID": "spdxUxVJQbX85MGxMHbKw1sHxMnSqJ3QBzDyDYEP3h6TLuxqQ",
 				"input": {
-<<<<<<< HEAD
-					"amount": 999996646,
-=======
 					"amount": 999993292,
->>>>>>> 6f329e81
 					"signatureIndices": [
 						0
 					]
@@ -1111,11 +1074,7 @@
 			"fxID": "spdxUxVJQbX85MGxMHbKw1sHxMnSqJ3QBzDyDYEP3h6TLuxqQ",
 			"credential": {
 				"signatures": [
-<<<<<<< HEAD
-					"0x63ce475c0f2abf1d98c68034bdf1409c2ab6e0120753013886f184e5b13b85356ff793fdd38a5b6877022e0e584c610d6b3e077133ed8a7efab36fa631dcf34e01"
-=======
 					"0x3ca34a1e672a4d34b0ac30df5b90c0afeda87702464d13e9e69fb6173ae3537b5736c2d72848d86d99d7f91b3475abfba9c0cc32b10a9e29393144e4dedaf44800"
->>>>>>> 6f329e81
 				]
 			}
 		},
@@ -1123,11 +1082,7 @@
 			"fxID": "qd2U4HDWUvMrVUeTcCHp6xH3Qpnn1XbU5MDdnBoiifFqvgXwT",
 			"credential": {
 				"signatures": [
-<<<<<<< HEAD
-					"0x63ce475c0f2abf1d98c68034bdf1409c2ab6e0120753013886f184e5b13b85356ff793fdd38a5b6877022e0e584c610d6b3e077133ed8a7efab36fa631dcf34e01"
-=======
 					"0x3ca34a1e672a4d34b0ac30df5b90c0afeda87702464d13e9e69fb6173ae3537b5736c2d72848d86d99d7f91b3475abfba9c0cc32b10a9e29393144e4dedaf44800"
->>>>>>> 6f329e81
 				]
 			}
 		}
@@ -1220,11 +1175,7 @@
 					"addresses": [
 						"X-testing1lnk637g0edwnqc2tn8tel39652fswa3xk4r65e"
 					],
-<<<<<<< HEAD
-					"amount": 999994793,
-=======
 					"amount": 999987749,
->>>>>>> 6f329e81
 					"locktime": 0,
 					"threshold": 1
 				}
@@ -1232,20 +1183,12 @@
 		],
 		"inputs": [
 			{
-<<<<<<< HEAD
-				"txID": "yKvG3o8msJ7QAv2T6pvqPbTc1hJpaFUhvsHepRZ9MayMLw2w6",
-=======
 				"txID": "2aTrnk4R7eRdaZjYi6JwwVmKkce8xqbXDubYE54q4ojUbkGx51",
->>>>>>> 6f329e81
 				"outputIndex": 0,
 				"assetID": "tvLKci3hNoCX4NijS6TfiT6XJJY3gGKd2git6SSVTG5J8Nfby",
 				"fxID": "spdxUxVJQbX85MGxMHbKw1sHxMnSqJ3QBzDyDYEP3h6TLuxqQ",
 				"input": {
-<<<<<<< HEAD
-					"amount": 999996630,
-=======
 					"amount": 999993260,
->>>>>>> 6f329e81
 					"signatureIndices": [
 						0
 					]
@@ -1317,11 +1260,7 @@
 			"fxID": "spdxUxVJQbX85MGxMHbKw1sHxMnSqJ3QBzDyDYEP3h6TLuxqQ",
 			"credential": {
 				"signatures": [
-<<<<<<< HEAD
-					"0xc222a8cd263bab6f3895b4623df8ca4346b02c32c9adc63c56d0c7dad5db5d7a0dd7e17ce07cec024de546015868239d04cff92f1c9fc46a9b54426f15d9ab1801"
-=======
 					"0x659fa1e905ccdb514746cee3f009d138e7a627504d9d1ac1f0bacfb31cef8250040db7ef63d6b941d3ffcbbd1f32ef236210a303d454a63ab9c7a1a51a07496c01"
->>>>>>> 6f329e81
 				]
 			}
 		},
@@ -1329,11 +1268,7 @@
 			"fxID": "qd2U4HDWUvMrVUeTcCHp6xH3Qpnn1XbU5MDdnBoiifFqvgXwT",
 			"credential": {
 				"signatures": [
-<<<<<<< HEAD
-					"0xc222a8cd263bab6f3895b4623df8ca4346b02c32c9adc63c56d0c7dad5db5d7a0dd7e17ce07cec024de546015868239d04cff92f1c9fc46a9b54426f15d9ab1801"
-=======
 					"0x659fa1e905ccdb514746cee3f009d138e7a627504d9d1ac1f0bacfb31cef8250040db7ef63d6b941d3ffcbbd1f32ef236210a303d454a63ab9c7a1a51a07496c01"
->>>>>>> 6f329e81
 				]
 			}
 		},
@@ -1428,11 +1363,7 @@
 					"addresses": [
 						"X-testing1lnk637g0edwnqc2tn8tel39652fswa3xk4r65e"
 					],
-<<<<<<< HEAD
-					"amount": 999994927,
-=======
 					"amount": 999988127,
->>>>>>> 6f329e81
 					"locktime": 0,
 					"threshold": 1
 				}
@@ -1440,20 +1371,12 @@
 		],
 		"inputs": [
 			{
-<<<<<<< HEAD
-				"txID": "2Pb53uW6P9BpQ9pN4PNffTi8AcLgeALjtTSFTeTL65baHicAR5",
-=======
 				"txID": "2amsBFNL9FXTY7A3jZegVgC2fkYcoSVAzUsoh4ywmrCbQXYYDt",
->>>>>>> 6f329e81
 				"outputIndex": 0,
 				"assetID": "tvLKci3hNoCX4NijS6TfiT6XJJY3gGKd2git6SSVTG5J8Nfby",
 				"fxID": "spdxUxVJQbX85MGxMHbKw1sHxMnSqJ3QBzDyDYEP3h6TLuxqQ",
 				"input": {
-<<<<<<< HEAD
-					"amount": 999996654,
-=======
 					"amount": 999993308,
->>>>>>> 6f329e81
 					"signatureIndices": [
 						0
 					]
@@ -1501,11 +1424,7 @@
 			"fxID": "spdxUxVJQbX85MGxMHbKw1sHxMnSqJ3QBzDyDYEP3h6TLuxqQ",
 			"credential": {
 				"signatures": [
-<<<<<<< HEAD
-					"0x67c966f5571b51b25d7890366ecc5548251618966ae1d20bddb89442999e8fda3691619295fdb821e1e8d16fc05e29e4d661535712143b84f1a43070a5e669db01"
-=======
 					"0x3398fcc938cf42475a65d1d748e782d0d5be8b0b9039a210e6abe943983953e451fceccc283eda0a93859ac920d0cf45e63b7f326667f7e79ae0573192556f4a00"
->>>>>>> 6f329e81
 				]
 			}
 		},
@@ -1513,11 +1432,7 @@
 			"fxID": "spdxUxVJQbX85MGxMHbKw1sHxMnSqJ3QBzDyDYEP3h6TLuxqQ",
 			"credential": {
 				"signatures": [
-<<<<<<< HEAD
-					"0x67c966f5571b51b25d7890366ecc5548251618966ae1d20bddb89442999e8fda3691619295fdb821e1e8d16fc05e29e4d661535712143b84f1a43070a5e669db01"
-=======
 					"0x3398fcc938cf42475a65d1d748e782d0d5be8b0b9039a210e6abe943983953e451fceccc283eda0a93859ac920d0cf45e63b7f326667f7e79ae0573192556f4a00"
->>>>>>> 6f329e81
 				]
 			}
 		}
@@ -1608,11 +1523,7 @@
 					"addresses": [
 						"X-testing1lnk637g0edwnqc2tn8tel39652fswa3xk4r65e"
 					],
-<<<<<<< HEAD
-					"amount": 999994755,
-=======
 					"amount": 999987619,
->>>>>>> 6f329e81
 					"locktime": 0,
 					"threshold": 1
 				}
@@ -1620,20 +1531,12 @@
 		],
 		"inputs": [
 			{
-<<<<<<< HEAD
-				"txID": "2SbcXEUatKafkjWi7ZAnTqjzumyHLM6LNSy2PC5PTqThdibZLZ",
-=======
 				"txID": "2XFtZCtpqfcQC8zGDTSfyy8v5ks2WX83Dj4iXfoUjcEcHBA1CJ",
->>>>>>> 6f329e81
 				"outputIndex": 0,
 				"assetID": "tvLKci3hNoCX4NijS6TfiT6XJJY3gGKd2git6SSVTG5J8Nfby",
 				"fxID": "spdxUxVJQbX85MGxMHbKw1sHxMnSqJ3QBzDyDYEP3h6TLuxqQ",
 				"input": {
-<<<<<<< HEAD
-					"amount": 999996646,
-=======
 					"amount": 999993292,
->>>>>>> 6f329e81
 					"signatureIndices": [
 						0
 					]
@@ -1721,11 +1624,7 @@
 			"fxID": "spdxUxVJQbX85MGxMHbKw1sHxMnSqJ3QBzDyDYEP3h6TLuxqQ",
 			"credential": {
 				"signatures": [
-<<<<<<< HEAD
-					"0xf592dc536526516c8df78d787845bb6ae367b0ae62a6db93e4ebc010347c15c704665dc2c6cca3acba2af45190c92fd038e3831aa72f9dad63cce6d56b53fe1e01"
-=======
 					"0xd47a9aadf3acb5e46eca69104142c0c9a5b1db36c47255b0b764f56a4e3d0d4769a4a6bb1ca3d5159722635198d1edb85d4914c3732a391a4e8a96cb84205ad001"
->>>>>>> 6f329e81
 				]
 			}
 		},
@@ -1733,11 +1632,7 @@
 			"fxID": "spdxUxVJQbX85MGxMHbKw1sHxMnSqJ3QBzDyDYEP3h6TLuxqQ",
 			"credential": {
 				"signatures": [
-<<<<<<< HEAD
-					"0xf592dc536526516c8df78d787845bb6ae367b0ae62a6db93e4ebc010347c15c704665dc2c6cca3acba2af45190c92fd038e3831aa72f9dad63cce6d56b53fe1e01"
-=======
 					"0xd47a9aadf3acb5e46eca69104142c0c9a5b1db36c47255b0b764f56a4e3d0d4769a4a6bb1ca3d5159722635198d1edb85d4914c3732a391a4e8a96cb84205ad001"
->>>>>>> 6f329e81
 				]
 			}
 		}
@@ -1819,11 +1714,7 @@
 					"addresses": [
 						"X-testing1lnk637g0edwnqc2tn8tel39652fswa3xk4r65e"
 					],
-<<<<<<< HEAD
-					"amount": 999995043,
-=======
 					"amount": 999988387,
->>>>>>> 6f329e81
 					"locktime": 0,
 					"threshold": 1
 				}
@@ -1831,20 +1722,12 @@
 		],
 		"inputs": [
 			{
-<<<<<<< HEAD
-				"txID": "2QaaDARUZ3uEiGwFfdzhNQUNdFtJVqw7fDevM9evcqsCEyjXo7",
-=======
 				"txID": "2qYV13hjDYcy8KQTCT4pUGdN29MTqGHdcgXuZhHhrHAVW4W3Cu",
->>>>>>> 6f329e81
 				"outputIndex": 0,
 				"assetID": "tvLKci3hNoCX4NijS6TfiT6XJJY3gGKd2git6SSVTG5J8Nfby",
 				"fxID": "spdxUxVJQbX85MGxMHbKw1sHxMnSqJ3QBzDyDYEP3h6TLuxqQ",
 				"input": {
-<<<<<<< HEAD
-					"amount": 999996742,
-=======
 					"amount": 999993484,
->>>>>>> 6f329e81
 					"signatureIndices": [
 						0
 					]
@@ -1889,11 +1772,7 @@
 			"fxID": "spdxUxVJQbX85MGxMHbKw1sHxMnSqJ3QBzDyDYEP3h6TLuxqQ",
 			"credential": {
 				"signatures": [
-<<<<<<< HEAD
-					"0x8c3c994f62e60944c73bab594c8ece929c99b0cc6cb5e67adf760e0ebaa210316599f1e9c51f4e8a703c7e6731a34ff710f06c511875be8d9f834dfd8e05596e01"
-=======
 					"0x5d55e6489ba9884d9fc88e1447d55e6a0fab85957e2afce004d85c5f34ce061e68c905707941fe16f59eb15df1ab1067c90c3102fea9e60d2ab505fbdf2d06fe00"
->>>>>>> 6f329e81
 				]
 			}
 		},
@@ -1990,11 +1869,7 @@
 					"addresses": [
 						"X-testing1lnk637g0edwnqc2tn8tel39652fswa3xk4r65e"
 					],
-<<<<<<< HEAD
-					"amount": 999994827,
-=======
 					"amount": 999987819,
->>>>>>> 6f329e81
 					"locktime": 0,
 					"threshold": 1
 				}
@@ -2002,20 +1877,12 @@
 		],
 		"inputs": [
 			{
-<<<<<<< HEAD
-				"txID": "27GtULJnoV8AsmqF12nrPE6sMfLpmWxPWdCtnAHFbN1M9p39pG",
-=======
 				"txID": "vu6reemKheEHERYDUArcb6U1T3CJWP149ux1Liga1LrcoH7ta",
->>>>>>> 6f329e81
 				"outputIndex": 0,
 				"assetID": "tvLKci3hNoCX4NijS6TfiT6XJJY3gGKd2git6SSVTG5J8Nfby",
 				"fxID": "spdxUxVJQbX85MGxMHbKw1sHxMnSqJ3QBzDyDYEP3h6TLuxqQ",
 				"input": {
-<<<<<<< HEAD
-					"amount": 999996662,
-=======
 					"amount": 999993324,
->>>>>>> 6f329e81
 					"signatureIndices": [
 						0
 					]
@@ -2089,11 +1956,7 @@
 			"fxID": "spdxUxVJQbX85MGxMHbKw1sHxMnSqJ3QBzDyDYEP3h6TLuxqQ",
 			"credential": {
 				"signatures": [
-<<<<<<< HEAD
-					"0xd3a729b8eea5a36ba20f376e190bac4eeaa634351bdf769baf74ce3c8bd4cb860ad85276ca1c9efd059a83690dee1f6d21bc2cf955c3a481cd67722be06d4d7601"
-=======
 					"0xbe32eb12a68afae7955b88519c4499ce045f8883076410573fdf00f47139f1533be66ffcce307426a828b8c9a1ea719eb2197bab033e88f0ce05fecdb61d438601"
->>>>>>> 6f329e81
 				]
 			}
 		},
