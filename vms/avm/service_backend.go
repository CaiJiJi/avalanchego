--- conflicted
+++ resolved
@@ -40,44 +40,25 @@
 	}
 
 	return &serviceBackend{
-<<<<<<< HEAD
-		codec:          codec,
-		ctx:            backendCtx,
-		xchainID:       ctx.XChainID,
-		cfg:            cfg,
-		clk:            clk,
-		state:          state,
-		atomicUTXOsMan: atomicUTXOsMan,
-=======
 		ctx:          backendCtx,
 		xchainID:     ctx.XChainID,
 		cfg:          cfg,
+		clk:          clk,
 		state:        state,
 		sharedMemory: sharedMemory,
 		codec:        codec,
->>>>>>> f21552ab
 	}
 }
 
 type serviceBackend struct {
-<<<<<<< HEAD
-	codec          codec.Manager
-	ctx            *builder.Context
-	xchainID       ids.ID
-	cfg            *config.Config
-	clk            *mockable.Clock
-	addrs          set.Set[ids.ShortID]
-	state          state.State
-	atomicUTXOsMan avax.AtomicUTXOManager
-=======
 	ctx          *builder.Context
 	xchainID     ids.ID
 	cfg          *config.Config
+	clk          *mockable.Clock
 	addrs        set.Set[ids.ShortID]
 	state        state.State
 	sharedMemory atomic.SharedMemory
 	codec        codec.Manager
->>>>>>> f21552ab
 }
 
 func (b *serviceBackend) State() state.State {
