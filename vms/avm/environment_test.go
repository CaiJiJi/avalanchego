// Copyright (C) 2019-2024, Ava Labs, Inc. All rights reserved.
// See the file LICENSE for licensing terms.

package avm

import (
	"context"
	"encoding/json"
	"math/rand"
	"testing"
	"time"

	"github.com/stretchr/testify/require"

	"github.com/ava-labs/avalanchego/api/keystore"
	"github.com/ava-labs/avalanchego/chains/atomic"
	"github.com/ava-labs/avalanchego/database/memdb"
	"github.com/ava-labs/avalanchego/database/prefixdb"
	"github.com/ava-labs/avalanchego/ids"
	"github.com/ava-labs/avalanchego/snow"
	"github.com/ava-labs/avalanchego/snow/engine/common"
	"github.com/ava-labs/avalanchego/snow/snowtest"
	"github.com/ava-labs/avalanchego/utils/constants"
	"github.com/ava-labs/avalanchego/utils/crypto/secp256k1"
	"github.com/ava-labs/avalanchego/utils/formatting"
	"github.com/ava-labs/avalanchego/utils/formatting/address"
	"github.com/ava-labs/avalanchego/utils/logging"
	"github.com/ava-labs/avalanchego/utils/sampler"
	"github.com/ava-labs/avalanchego/utils/timer/mockable"
	"github.com/ava-labs/avalanchego/utils/units"
	"github.com/ava-labs/avalanchego/vms/avm/block/executor"
	"github.com/ava-labs/avalanchego/vms/avm/config"
	"github.com/ava-labs/avalanchego/vms/avm/fxs"
	"github.com/ava-labs/avalanchego/vms/avm/txs"
	"github.com/ava-labs/avalanchego/vms/components/avax"
	"github.com/ava-labs/avalanchego/vms/nftfx"
	"github.com/ava-labs/avalanchego/vms/secp256k1fx"

	avajson "github.com/ava-labs/avalanchego/utils/json"
	commonfees "github.com/ava-labs/avalanchego/vms/components/fees"
	keystoreutils "github.com/ava-labs/avalanchego/vms/components/keystore"
)

type fork uint8

const (
	durango fork = iota
	eUpgrade

	latest = eUpgrade

	testTxFee    uint64 = units.MilliAvax
	startBalance uint64 = 1000 * units.MilliAvax

	username       = "bobby"
	password       = "StrnasfqewiurPasswdn56d" //#nosec G101
	feeAssetName   = "TEST"
	otherAssetName = "OTHER"
)

var (
	testChangeAddr = ids.GenerateTestShortID()
	testCases      = []struct {
		name      string
		avaxAsset bool
	}{
		{
			name:      "genesis asset is AVAX",
			avaxAsset: true,
		},
		{
			name:      "genesis asset is TEST",
			avaxAsset: false,
		},
	}

	assetID = ids.ID{1, 2, 3}

	keys  = secp256k1.TestKeys()[:3] // TODO: Remove [:3]
	addrs []ids.ShortID              // addrs[i] corresponds to keys[i]
<<<<<<< HEAD

	testFeesCfg = commonfees.DynamicFeesConfig{
		FeeRate: commonfees.Dimensions{
			5 * units.NanoAvax,
			5 * units.NanoAvax,
			5 * units.NanoAvax,
			5 * units.NanoAvax,
		},
		BlockMaxComplexity: commonfees.Max,
	}
=======
>>>>>>> 8037af79
)

func init() {
	addrs = make([]ids.ShortID, len(keys))
	for i, key := range keys {
		addrs[i] = key.Address()
	}
}

type user struct {
	username    string
	password    string
	initialKeys []*secp256k1.PrivateKey
}

type envConfig struct {
	fork             fork
	isCustomFeeAsset bool
	keystoreUsers    []*user
	vmStaticConfig   *config.Config
	vmDynamicConfig  *Config
	additionalFxs    []*common.Fx
	notLinearized    bool
	notBootstrapped  bool
}

type environment struct {
	genesisBytes  []byte
	genesisTx     *txs.Tx
	sharedMemory  *atomic.Memory
	issuer        chan common.Message
	vm            *VM
	service       *Service
	walletService *WalletService
}

// setup the testing environment
func setup(tb testing.TB, c *envConfig) *environment {
	require := require.New(tb)

	var (
		genesisArgs *BuildGenesisArgs
		assetName   = "AVAX"
	)
	if c.isCustomFeeAsset {
		genesisArgs = makeCustomAssetGenesis(tb)
		assetName = feeAssetName
	} else {
		genesisArgs = makeDefaultGenesis(tb)
	}

	genesisBytes := buildGenesisTestWithArgs(tb, genesisArgs)

	ctx := snowtest.Context(tb, snowtest.XChainID)

	baseDB := memdb.New()
	m := atomic.NewMemory(prefixdb.New([]byte{0}, baseDB))
	ctx.SharedMemory = m.NewSharedMemory(ctx.ChainID)

	// NB: this lock is intentionally left locked when this function returns.
	// The caller of this function is responsible for unlocking.
	ctx.Lock.Lock()

	userKeystore := keystore.New(logging.NoLog{}, memdb.New())
	ctx.Keystore = userKeystore.NewBlockchainKeyStore(ctx.ChainID)

	for _, user := range c.keystoreUsers {
		require.NoError(userKeystore.CreateUser(user.username, user.password))

		// Import the initially funded private keys
		keystoreUser, err := keystoreutils.NewUserFromKeystore(ctx.Keystore, user.username, user.password)
		require.NoError(err)

		require.NoError(keystoreUser.PutKeys(user.initialKeys...))
		require.NoError(keystoreUser.Close())
	}

	vmStaticConfig := staticConfig(tb, c.fork)
	if c.vmStaticConfig != nil {
		vmStaticConfig = *c.vmStaticConfig
	}

	vm := &VM{
		Config: vmStaticConfig,
	}

	vmDynamicConfig := DefaultConfig
	vmDynamicConfig.DynamicFeesConfig = &testFeesCfg
	vmDynamicConfig.IndexTransactions = true
	if c.vmDynamicConfig != nil {
		vmDynamicConfig = *c.vmDynamicConfig
	}
	configBytes, err := json.Marshal(vmDynamicConfig)
	require.NoError(err)

	require.NoError(vm.Initialize(
		context.Background(),
		ctx,
		prefixdb.New([]byte{1}, baseDB),
		genesisBytes,
		nil,
		configBytes,
		nil,
		append(
			[]*common.Fx{
				{
					ID: secp256k1fx.ID,
					Fx: &secp256k1fx.Fx{},
				},
				{
					ID: nftfx.ID,
					Fx: &nftfx.Fx{},
				},
			},
			c.additionalFxs...,
		),
		&common.SenderTest{},
	))

	stopVertexID := ids.GenerateTestID()
	issuer := make(chan common.Message, 1)

	env := &environment{
		genesisBytes: genesisBytes,
		genesisTx:    getCreateTxFromGenesisTest(tb, genesisBytes, assetName),
		sharedMemory: m,
		issuer:       issuer,
		vm:           vm,
		service: &Service{
<<<<<<< HEAD
			vm: vm,
			txBuilderBackend: newServiceBackend(
				vm.feeAssetID,
				vm.parser.Codec(),
				vm.ctx,
				&vm.Config,
				vm.state,
				vm.AtomicUTXOManager,
			),
=======
			vm:               vm,
			txBuilderBackend: newServiceBackend(vm.feeAssetID, vm.ctx, &vm.Config, vm.state, vm.ctx.SharedMemory, vm.parser.Codec()),
>>>>>>> 8037af79
		},
		walletService: &WalletService{
			walletServiceBackend: NewWalletServiceBackend(vm),
		},
	}

	require.NoError(vm.SetState(context.Background(), snow.Bootstrapping))
	if c.notLinearized {
		return env
	}

	require.NoError(vm.Linearize(context.Background(), stopVertexID, issuer))
	if c.notBootstrapped {
		return env
	}

	require.NoError(vm.SetState(context.Background(), snow.NormalOp))
	return env
}

func staticConfig(tb testing.TB, f fork) config.Config {
	c := config.Config{
		TxFee:            testTxFee,
		CreateAssetTxFee: testTxFee,
		EUpgradeTime:     mockable.MaxTime,
	}

	switch f {
	case eUpgrade:
		c.EUpgradeTime = time.Time{}
	case durango:
	default:
		require.FailNow(tb, "unhandled fork", f)
	}

	return c
}

// Returns:
//
//  1. tx in genesis that creates asset
//  2. the index of the output
func getCreateTxFromGenesisTest(tb testing.TB, genesisBytes []byte, assetName string) *txs.Tx {
	require := require.New(tb)

	parser, err := txs.NewParser(
		[]fxs.Fx{
			&secp256k1fx.Fx{},
		},
	)
	require.NoError(err)

	cm := parser.GenesisCodec()
	genesis := Genesis{}
	_, err = cm.Unmarshal(genesisBytes, &genesis)
	require.NoError(err)
	require.NotEmpty(genesis.Txs)

	var assetTx *GenesisAsset
	for _, tx := range genesis.Txs {
		if tx.Name == assetName {
			assetTx = tx
			break
		}
	}
	require.NotNil(assetTx)

	tx := &txs.Tx{
		Unsigned: &assetTx.CreateAssetTx,
	}
	require.NoError(tx.Initialize(parser.GenesisCodec()))
	return tx
}

// buildGenesisTest is the common Genesis builder for most tests
func buildGenesisTest(tb testing.TB) []byte {
	defaultArgs := makeDefaultGenesis(tb)
	return buildGenesisTestWithArgs(tb, defaultArgs)
}

// buildGenesisTestWithArgs allows building the genesis while injecting different starting points (args)
func buildGenesisTestWithArgs(tb testing.TB, args *BuildGenesisArgs) []byte {
	require := require.New(tb)

	ss := CreateStaticService()

	reply := BuildGenesisReply{}
	require.NoError(ss.BuildGenesis(nil, args, &reply))

	b, err := formatting.Decode(reply.Encoding, reply.Bytes)
	require.NoError(err)
	return b
}

func newTx(tb testing.TB, genesisBytes []byte, chainID ids.ID, parser txs.Parser, assetName string) *txs.Tx {
	require := require.New(tb)

	createTx := getCreateTxFromGenesisTest(tb, genesisBytes, assetName)
	tx := &txs.Tx{Unsigned: &txs.BaseTx{
		BaseTx: avax.BaseTx{
			NetworkID:    constants.UnitTestID,
			BlockchainID: chainID,
			Ins: []*avax.TransferableInput{{
				UTXOID: avax.UTXOID{
					TxID:        createTx.ID(),
					OutputIndex: 2,
				},
				Asset: avax.Asset{ID: createTx.ID()},
				In: &secp256k1fx.TransferInput{
					Amt: startBalance,
					Input: secp256k1fx.Input{
						SigIndices: []uint32{
							0,
						},
					},
				},
			}},
		},
	}}
	require.NoError(tx.SignSECP256K1Fx(parser.Codec(), [][]*secp256k1.PrivateKey{{keys[0]}}))
	return tx
}

// Sample from a set of addresses and return them raw and formatted as strings.
// The size of the sample is between 1 and len(addrs)
// If len(addrs) == 0, returns nil
func sampleAddrs(tb testing.TB, addressFormatter avax.AddressManager, addrs []ids.ShortID) ([]ids.ShortID, []string) {
	require := require.New(tb)

	sampledAddrs := []ids.ShortID{}
	sampledAddrsStr := []string{}

	sampler := sampler.NewUniform()
	sampler.Initialize(uint64(len(addrs)))

	numAddrs := 1 + rand.Intn(len(addrs)) // #nosec G404
	indices, err := sampler.Sample(numAddrs)
	require.NoError(err)
	for _, index := range indices {
		addr := addrs[index]
		addrStr, err := addressFormatter.FormatLocalAddress(addr)
		require.NoError(err)

		sampledAddrs = append(sampledAddrs, addr)
		sampledAddrsStr = append(sampledAddrsStr, addrStr)
	}
	return sampledAddrs, sampledAddrsStr
}

func makeDefaultGenesis(tb testing.TB) *BuildGenesisArgs {
	require := require.New(tb)

	addr0Str, err := address.FormatBech32(constants.UnitTestHRP, addrs[0].Bytes())
	require.NoError(err)

	addr1Str, err := address.FormatBech32(constants.UnitTestHRP, addrs[1].Bytes())
	require.NoError(err)

	addr2Str, err := address.FormatBech32(constants.UnitTestHRP, addrs[2].Bytes())
	require.NoError(err)

	return &BuildGenesisArgs{
		Encoding: formatting.Hex,
		GenesisData: map[string]AssetDefinition{
			"asset1": {
				Name:   "AVAX",
				Symbol: "SYMB",
				InitialState: map[string][]interface{}{
					"fixedCap": {
						Holder{
							Amount:  avajson.Uint64(startBalance),
							Address: addr0Str,
						},
						Holder{
							Amount:  avajson.Uint64(startBalance),
							Address: addr1Str,
						},
						Holder{
							Amount:  avajson.Uint64(startBalance),
							Address: addr2Str,
						},
					},
				},
			},
			"asset2": {
				Name:   "myVarCapAsset",
				Symbol: "MVCA",
				InitialState: map[string][]interface{}{
					"variableCap": {
						Owners{
							Threshold: 1,
							Minters: []string{
								addr0Str,
								addr1Str,
							},
						},
						Owners{
							Threshold: 2,
							Minters: []string{
								addr0Str,
								addr1Str,
								addr2Str,
							},
						},
					},
				},
			},
			"asset3": {
				Name: "myOtherVarCapAsset",
				InitialState: map[string][]interface{}{
					"variableCap": {
						Owners{
							Threshold: 1,
							Minters: []string{
								addr0Str,
							},
						},
					},
				},
			},
			"asset4": {
				Name: "myFixedCapAsset",
				InitialState: map[string][]interface{}{
					"fixedCap": {
						Holder{
							Amount:  avajson.Uint64(startBalance),
							Address: addr0Str,
						},
						Holder{
							Amount:  avajson.Uint64(startBalance),
							Address: addr1Str,
						},
					},
				},
			},
		},
	}
}

func makeCustomAssetGenesis(tb testing.TB) *BuildGenesisArgs {
	require := require.New(tb)

	addr0Str, err := address.FormatBech32(constants.UnitTestHRP, addrs[0].Bytes())
	require.NoError(err)

	addr1Str, err := address.FormatBech32(constants.UnitTestHRP, addrs[1].Bytes())
	require.NoError(err)

	addr2Str, err := address.FormatBech32(constants.UnitTestHRP, addrs[2].Bytes())
	require.NoError(err)

	return &BuildGenesisArgs{
		Encoding: formatting.Hex,
		GenesisData: map[string]AssetDefinition{
			"asset1": {
				Name:   feeAssetName,
				Symbol: "TST",
				InitialState: map[string][]interface{}{
					"fixedCap": {
						Holder{
							Amount:  avajson.Uint64(startBalance),
							Address: addr0Str,
						},
						Holder{
							Amount:  avajson.Uint64(startBalance),
							Address: addr1Str,
						},
						Holder{
							Amount:  avajson.Uint64(startBalance),
							Address: addr2Str,
						},
					},
				},
			},
			"asset2": {
				Name:   otherAssetName,
				Symbol: "OTH",
				InitialState: map[string][]interface{}{
					"fixedCap": {
						Holder{
							Amount:  avajson.Uint64(startBalance),
							Address: addr0Str,
						},
						Holder{
							Amount:  avajson.Uint64(startBalance),
							Address: addr1Str,
						},
						Holder{
							Amount:  avajson.Uint64(startBalance),
							Address: addr2Str,
						},
					},
				},
			},
		},
	}
}

// issueAndAccept expects the context lock not to be held
func issueAndAccept(
	require *require.Assertions,
	vm *VM,
	issuer <-chan common.Message,
	tx *txs.Tx,
) {
	txID, err := vm.issueTxFromRPC(tx)
	require.NoError(err)
	require.Equal(tx.ID(), txID)

	buildAndAccept(require, vm, issuer, txID)
}

// buildAndAccept expects the context lock not to be held
func buildAndAccept(
	require *require.Assertions,
	vm *VM,
	issuer <-chan common.Message,
	txID ids.ID,
) {
	require.Equal(common.PendingTxs, <-issuer)

	vm.ctx.Lock.Lock()
	defer vm.ctx.Lock.Unlock()

	blkIntf, err := vm.BuildBlock(context.Background())
	require.NoError(err)
	require.IsType(&executor.Block{}, blkIntf)

	blk := blkIntf.(*executor.Block)
	txs := blk.Txs()
	require.Len(txs, 1)

	issuedTx := txs[0]
	require.Equal(txID, issuedTx.ID())
	require.NoError(blk.Verify(context.Background()))
	require.NoError(vm.SetPreference(context.Background(), blk.ID()))
	require.NoError(blk.Accept(context.Background()))
}<|MERGE_RESOLUTION|>--- conflicted
+++ resolved
@@ -78,7 +78,6 @@
 
 	keys  = secp256k1.TestKeys()[:3] // TODO: Remove [:3]
 	addrs []ids.ShortID              // addrs[i] corresponds to keys[i]
-<<<<<<< HEAD
 
 	testFeesCfg = commonfees.DynamicFeesConfig{
 		FeeRate: commonfees.Dimensions{
@@ -89,8 +88,6 @@
 		},
 		BlockMaxComplexity: commonfees.Max,
 	}
-=======
->>>>>>> 8037af79
 )
 
 func init() {
@@ -220,20 +217,15 @@
 		issuer:       issuer,
 		vm:           vm,
 		service: &Service{
-<<<<<<< HEAD
 			vm: vm,
 			txBuilderBackend: newServiceBackend(
 				vm.feeAssetID,
-				vm.parser.Codec(),
 				vm.ctx,
 				&vm.Config,
 				vm.state,
-				vm.AtomicUTXOManager,
+				vm.ctx.SharedMemory,
+				vm.parser.Codec(),
 			),
-=======
-			vm:               vm,
-			txBuilderBackend: newServiceBackend(vm.feeAssetID, vm.ctx, &vm.Config, vm.state, vm.ctx.SharedMemory, vm.parser.Codec()),
->>>>>>> 8037af79
 		},
 		walletService: &WalletService{
 			walletServiceBackend: NewWalletServiceBackend(vm),
