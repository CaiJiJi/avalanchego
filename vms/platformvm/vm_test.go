--- conflicted
+++ resolved
@@ -2376,11 +2376,7 @@
 
 	for _, test := range tests {
 		t.Run(test.description, func(t *testing.T) {
-<<<<<<< HEAD
 			amount, err := vm.internalState.MaxStakeAmount(vm.ctx.SubnetID, test.validatorID, test.startTime, test.endTime)
-=======
-			amount, err := currentMaxStakeAmount(vm.internalState, vm.ctx.SubnetID, test.validatorID, test.startTime, test.endTime)
->>>>>>> bfa16ea6
 			if err != nil {
 				t.Fatal(err)
 			}
