--- conflicted
+++ resolved
@@ -2795,14 +2795,8 @@
 		prometheus.NewRegistry(),
 		&vm.Config,
 		vm.ctx,
-<<<<<<< HEAD
-		vm.metrics.LocalStake,
-		vm.metrics.TotalStake,
+		vm.metrics,
 		rewards,
-=======
-		vm.Metrics,
-		vm.rewards,
->>>>>>> def37373
 	)
 	assert.NoError(err)
 	vm.state = is
@@ -3183,14 +3177,8 @@
 		prometheus.NewRegistry(),
 		&vm.Config,
 		vm.ctx,
-<<<<<<< HEAD
-		vm.metrics.LocalStake,
-		vm.metrics.TotalStake,
+		vm.metrics,
 		rewards,
-=======
-		vm.Metrics,
-		vm.rewards,
->>>>>>> def37373
 	)
 	assert.NoError(err)
 	vm.state = is
