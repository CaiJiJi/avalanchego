// Copyright (C) 2019-2024, Ava Labs, Inc. All rights reserved.
// See the file LICENSE for licensing terms.

package platformvm

import (
	"bytes"
	"context"
	"testing"
	"time"

	"github.com/prometheus/client_golang/prometheus"
	"github.com/stretchr/testify/require"

	"github.com/ava-labs/avalanchego/chains"
	"github.com/ava-labs/avalanchego/chains/atomic"
	"github.com/ava-labs/avalanchego/database"
	"github.com/ava-labs/avalanchego/database/memdb"
	"github.com/ava-labs/avalanchego/database/prefixdb"
	"github.com/ava-labs/avalanchego/ids"
	"github.com/ava-labs/avalanchego/message"
	"github.com/ava-labs/avalanchego/network/p2p"
	"github.com/ava-labs/avalanchego/snow"
	"github.com/ava-labs/avalanchego/snow/choices"
	"github.com/ava-labs/avalanchego/snow/consensus/snowball"
	"github.com/ava-labs/avalanchego/snow/engine/common"
	"github.com/ava-labs/avalanchego/snow/engine/common/tracker"
	"github.com/ava-labs/avalanchego/snow/engine/snowman/bootstrap"
	"github.com/ava-labs/avalanchego/snow/networking/benchlist"
	"github.com/ava-labs/avalanchego/snow/networking/handler"
	"github.com/ava-labs/avalanchego/snow/networking/router"
	"github.com/ava-labs/avalanchego/snow/networking/sender"
	"github.com/ava-labs/avalanchego/snow/networking/timeout"
	"github.com/ava-labs/avalanchego/snow/snowtest"
	"github.com/ava-labs/avalanchego/snow/uptime"
	"github.com/ava-labs/avalanchego/snow/validators"
	"github.com/ava-labs/avalanchego/subnets"
	"github.com/ava-labs/avalanchego/utils/constants"
	"github.com/ava-labs/avalanchego/utils/crypto/bls"
	"github.com/ava-labs/avalanchego/utils/crypto/secp256k1"
	"github.com/ava-labs/avalanchego/utils/formatting"
	"github.com/ava-labs/avalanchego/utils/formatting/address"
	"github.com/ava-labs/avalanchego/utils/json"
	"github.com/ava-labs/avalanchego/utils/logging"
	"github.com/ava-labs/avalanchego/utils/math/meter"
	"github.com/ava-labs/avalanchego/utils/resource"
	"github.com/ava-labs/avalanchego/utils/set"
	"github.com/ava-labs/avalanchego/utils/timer"
	"github.com/ava-labs/avalanchego/utils/timer/mockable"
	"github.com/ava-labs/avalanchego/utils/units"
	"github.com/ava-labs/avalanchego/version"
	"github.com/ava-labs/avalanchego/vms/components/avax"
	"github.com/ava-labs/avalanchego/vms/platformvm/api"
	"github.com/ava-labs/avalanchego/vms/platformvm/block"
	"github.com/ava-labs/avalanchego/vms/platformvm/config"
	"github.com/ava-labs/avalanchego/vms/platformvm/reward"
	"github.com/ava-labs/avalanchego/vms/platformvm/signer"
	"github.com/ava-labs/avalanchego/vms/platformvm/status"
	"github.com/ava-labs/avalanchego/vms/platformvm/txs"
	"github.com/ava-labs/avalanchego/vms/platformvm/txs/fee"
	"github.com/ava-labs/avalanchego/vms/platformvm/txs/txstest"
	"github.com/ava-labs/avalanchego/vms/platformvm/upgrade"
	"github.com/ava-labs/avalanchego/vms/secp256k1fx"

	p2ppb "github.com/ava-labs/avalanchego/proto/pb/p2p"
	smcon "github.com/ava-labs/avalanchego/snow/consensus/snowman"
	smeng "github.com/ava-labs/avalanchego/snow/engine/snowman"
	snowgetter "github.com/ava-labs/avalanchego/snow/engine/snowman/getter"
	timetracker "github.com/ava-labs/avalanchego/snow/networking/tracker"
	blockbuilder "github.com/ava-labs/avalanchego/vms/platformvm/block/builder"
	blockexecutor "github.com/ava-labs/avalanchego/vms/platformvm/block/executor"
	txexecutor "github.com/ava-labs/avalanchego/vms/platformvm/txs/executor"
	walletbuilder "github.com/ava-labs/avalanchego/wallet/chain/p/builder"
	walletsigner "github.com/ava-labs/avalanchego/wallet/chain/p/signer"
	walletcommon "github.com/ava-labs/avalanchego/wallet/subnet/primary/common"
)

const (
	apricotPhase3 fork = iota
	apricotPhase5
	banff
	cortina
	durango
	eUpgrade

	latestFork fork = eUpgrade

	defaultWeight uint64 = 10000
)

var (
	defaultMinStakingDuration = 24 * time.Hour
	defaultMaxStakingDuration = 365 * 24 * time.Hour

	defaultRewardConfig = reward.Config{
		MaxConsumptionRate: .12 * reward.PercentDenominator,
		MinConsumptionRate: .10 * reward.PercentDenominator,
		MintingPeriod:      365 * 24 * time.Hour,
		SupplyCap:          720 * units.MegaAvax,
	}

	defaultTxFee = uint64(100)

	// chain timestamp at genesis
	defaultGenesisTime = time.Date(1997, 1, 1, 0, 0, 0, 0, time.UTC)

	// time that genesis validators start validating
	defaultValidateStartTime = defaultGenesisTime

	// time that genesis validators stop validating
	defaultValidateEndTime = defaultValidateStartTime.Add(10 * defaultMinStakingDuration)

	latestForkTime = defaultGenesisTime.Add(time.Second)

	// each key controls an address that has [defaultBalance] AVAX at genesis
	keys = secp256k1.TestKeys()

	// Node IDs of genesis validators. Initialized in init function
	genesisNodeIDs           []ids.NodeID
	defaultMinDelegatorStake = 1 * units.MilliAvax
	defaultMinValidatorStake = 5 * defaultMinDelegatorStake
	defaultMaxValidatorStake = 100 * defaultMinValidatorStake
	defaultBalance           = 2 * defaultMaxValidatorStake // amount all genesis validators have in defaultVM

	// subnet that exists at genesis in defaultVM
	// Its controlKeys are keys[0], keys[1], keys[2]
	// Its threshold is 2
	testSubnet1            *txs.Tx
	testSubnet1ControlKeys = keys[0:3]
)

func init() {
	for _, key := range keys {
		// TODO: use ids.GenerateTestNodeID() instead of ids.BuildTestNodeID
		// Can be done when TestGetState is refactored
		nodeBytes := key.PublicKey().Address()
		nodeID := ids.BuildTestNodeID(nodeBytes[:])

		genesisNodeIDs = append(genesisNodeIDs, nodeID)
	}
}

type fork uint8

type mutableSharedMemory struct {
	atomic.SharedMemory
}

// Returns:
// 1) The genesis state
// 2) The byte representation of the default genesis for tests
func defaultGenesis(t *testing.T, avaxAssetID ids.ID) (*api.BuildGenesisArgs, []byte) {
	require := require.New(t)

	genesisUTXOs := make([]api.UTXO, len(keys))
	for i, key := range keys {
		id := key.PublicKey().Address()
		addr, err := address.FormatBech32(constants.UnitTestHRP, id.Bytes())
		require.NoError(err)
		genesisUTXOs[i] = api.UTXO{
			Amount:  json.Uint64(defaultBalance),
			Address: addr,
		}
	}

	genesisValidators := make([]api.GenesisPermissionlessValidator, len(genesisNodeIDs))
	for i, nodeID := range genesisNodeIDs {
		addr, err := address.FormatBech32(constants.UnitTestHRP, nodeID.Bytes())
		require.NoError(err)
		genesisValidators[i] = api.GenesisPermissionlessValidator{
			GenesisValidator: api.GenesisValidator{
				StartTime: json.Uint64(defaultValidateStartTime.Unix()),
				EndTime:   json.Uint64(defaultValidateEndTime.Unix()),
				NodeID:    nodeID,
			},
			RewardOwner: &api.Owner{
				Threshold: 1,
				Addresses: []string{addr},
			},
			Staked: []api.UTXO{{
				Amount:  json.Uint64(defaultWeight),
				Address: addr,
			}},
			DelegationFee: reward.PercentDenominator,
		}
	}

	buildGenesisArgs := api.BuildGenesisArgs{
		Encoding:      formatting.Hex,
		NetworkID:     json.Uint32(constants.UnitTestID),
		AvaxAssetID:   avaxAssetID,
		UTXOs:         genesisUTXOs,
		Validators:    genesisValidators,
		Chains:        nil,
		Time:          json.Uint64(defaultGenesisTime.Unix()),
		InitialSupply: json.Uint64(360 * units.MegaAvax),
	}

	buildGenesisResponse := api.BuildGenesisReply{}
	platformvmSS := api.StaticService{}
	require.NoError(platformvmSS.BuildGenesis(nil, &buildGenesisArgs, &buildGenesisResponse))

	genesisBytes, err := formatting.Decode(buildGenesisResponse.Encoding, buildGenesisResponse.Bytes)
	require.NoError(err)

	return &buildGenesisArgs, genesisBytes
}

func defaultVM(t *testing.T, f fork) (*VM, *txstest.WalletFactory, database.Database, *mutableSharedMemory) {
	require := require.New(t)
	var (
		apricotPhase3Time = mockable.MaxTime
		apricotPhase5Time = mockable.MaxTime
		banffTime         = mockable.MaxTime
		cortinaTime       = mockable.MaxTime
		durangoTime       = mockable.MaxTime
		eUpgradeTime      = mockable.MaxTime
	)

	// always reset latestForkTime (a package level variable)
	// to ensure test independence
	latestForkTime = defaultGenesisTime.Add(time.Second)
	switch f {
	case eUpgrade:
		eUpgradeTime = latestForkTime
		fallthrough
	case durango:
		durangoTime = latestForkTime
		fallthrough
	case cortina:
		cortinaTime = latestForkTime
		fallthrough
	case banff:
		banffTime = latestForkTime
		fallthrough
	case apricotPhase5:
		apricotPhase5Time = latestForkTime
		fallthrough
	case apricotPhase3:
		apricotPhase3Time = latestForkTime
	default:
		require.FailNow("unhandled fork", f)
	}

	vm := &VM{Config: config.Config{
		Chains:                 chains.TestManager,
		UptimeLockedCalculator: uptime.NewLockedCalculator(),
		SybilProtectionEnabled: true,
		Validators:             validators.NewManager(),
		StaticFeeConfig: fee.StaticConfig{
			TxFee:                 defaultTxFee,
			CreateSubnetTxFee:     100 * defaultTxFee,
			TransformSubnetTxFee:  100 * defaultTxFee,
			CreateBlockchainTxFee: 100 * defaultTxFee,
		},
		MinValidatorStake: defaultMinValidatorStake,
		MaxValidatorStake: defaultMaxValidatorStake,
		MinDelegatorStake: defaultMinDelegatorStake,
		MinStakeDuration:  defaultMinStakingDuration,
		MaxStakeDuration:  defaultMaxStakingDuration,
		RewardConfig:      defaultRewardConfig,
		UpgradeConfig: upgrade.Config{
			ApricotPhase3Time: apricotPhase3Time,
			ApricotPhase5Time: apricotPhase5Time,
			BanffTime:         banffTime,
			CortinaTime:       cortinaTime,
			DurangoTime:       durangoTime,
			EUpgradeTime:      eUpgradeTime,
		},
	}}

	db := memdb.New()
	chainDB := prefixdb.New([]byte{0}, db)
	atomicDB := prefixdb.New([]byte{1}, db)

	vm.clock.Set(latestForkTime)
	msgChan := make(chan common.Message, 1)
	ctx := snowtest.Context(t, snowtest.PChainID)

	m := atomic.NewMemory(atomicDB)
	msm := &mutableSharedMemory{
		SharedMemory: m.NewSharedMemory(ctx.ChainID),
	}
	ctx.SharedMemory = msm

	ctx.Lock.Lock()
	defer ctx.Lock.Unlock()
	_, genesisBytes := defaultGenesis(t, ctx.AVAXAssetID)
	appSender := &common.SenderTest{}
	appSender.CantSendAppGossip = true
	appSender.SendAppGossipF = func(context.Context, common.SendConfig, []byte) error {
		return nil
	}

	dynamicConfigBytes := []byte(`{"network":{"max-validator-set-staleness":0}}`)
	require.NoError(vm.Initialize(
		context.Background(),
		ctx,
		chainDB,
		genesisBytes,
		nil,
		dynamicConfigBytes,
		msgChan,
		nil,
		appSender,
	))

	// align chain time and local clock
	vm.state.SetTimestamp(vm.clock.Time())

	require.NoError(vm.SetState(context.Background(), snow.NormalOp))

	factory := txstest.NewWalletFactory(
		ctx,
		&vm.Config,
		vm.state,
	)

	// Create a subnet and store it in testSubnet1
	// Note: following Banff activation, block acceptance will move
	// chain time ahead
	builder, signer := factory.NewWallet(keys[0])
	utx, err := builder.NewCreateSubnetTx(
		&secp256k1fx.OutputOwners{
			Threshold: 2,
			Addrs: []ids.ShortID{
				keys[0].PublicKey().Address(),
				keys[1].PublicKey().Address(),
				keys[2].PublicKey().Address(),
			},
		},
		walletcommon.WithChangeOwner(&secp256k1fx.OutputOwners{
			Threshold: 1,
			Addrs:     []ids.ShortID{keys[0].PublicKey().Address()},
		}),
	)
	require.NoError(err)
	testSubnet1, err = walletsigner.SignUnsigned(context.Background(), signer, utx)
	require.NoError(err)

	vm.ctx.Lock.Unlock()
	require.NoError(vm.issueTxFromRPC(testSubnet1))
	vm.ctx.Lock.Lock()
	blk, err := vm.Builder.BuildBlock(context.Background())
	require.NoError(err)
	require.NoError(blk.Verify(context.Background()))
	require.NoError(blk.Accept(context.Background()))
	require.NoError(vm.SetPreference(context.Background(), vm.manager.LastAccepted()))

	t.Cleanup(func() {
		vm.ctx.Lock.Lock()
		defer vm.ctx.Lock.Unlock()

		require.NoError(vm.Shutdown(context.Background()))
	})

	return vm, factory, db, msm
}

// Ensure genesis state is parsed from bytes and stored correctly
func TestGenesis(t *testing.T) {
	require := require.New(t)
	vm, _, _, _ := defaultVM(t, latestFork)
	vm.ctx.Lock.Lock()
	defer vm.ctx.Lock.Unlock()

	// Ensure the genesis block has been accepted and stored
	genesisBlockID, err := vm.LastAccepted(context.Background()) // lastAccepted should be ID of genesis block
	require.NoError(err)

	genesisBlock, err := vm.manager.GetBlock(genesisBlockID)
	require.NoError(err)
	require.Equal(choices.Accepted, genesisBlock.Status())

	genesisState, _ := defaultGenesis(t, vm.ctx.AVAXAssetID)
	// Ensure all the genesis UTXOs are there
	for _, utxo := range genesisState.UTXOs {
		_, addrBytes, err := address.ParseBech32(utxo.Address)
		require.NoError(err)

		addr, err := ids.ToShortID(addrBytes)
		require.NoError(err)

		addrs := set.Of(addr)
		utxos, err := avax.GetAllUTXOs(vm.state, addrs)
		require.NoError(err)
		require.Len(utxos, 1)

		out := utxos[0].Out.(*secp256k1fx.TransferOutput)
		if out.Amount() != uint64(utxo.Amount) {
			id := keys[0].PublicKey().Address()
			addr, err := address.FormatBech32(constants.UnitTestHRP, id.Bytes())
			require.NoError(err)

			require.Equal(utxo.Address, addr)

			// we use the first key to fund a subnet creation in [defaultGenesis].
			// As such we need to account for the subnet creation fee
			feeCalc := config.PickFeeCalculator(&vm.Config, vm.state.GetTimestamp())
			fee, err := feeCalc.ComputeFee(testSubnet1.Unsigned, testSubnet1.Creds)
			require.NoError(err)
			require.Equal(uint64(utxo.Amount)-fee, out.Amount())
		}
	}

	// Ensure current validator set of primary network is correct
	require.Len(genesisState.Validators, vm.Validators.Count(constants.PrimaryNetworkID))

	for _, nodeID := range genesisNodeIDs {
		_, ok := vm.Validators.GetValidator(constants.PrimaryNetworkID, nodeID)
		require.True(ok)
	}

	// Ensure the new subnet we created exists
	_, _, err = vm.state.GetTx(testSubnet1.ID())
	require.NoError(err)
}

// accept proposal to add validator to primary network
func TestAddValidatorCommit(t *testing.T) {
	require := require.New(t)
	vm, factory, _, _ := defaultVM(t, latestFork)
	vm.ctx.Lock.Lock()
	defer vm.ctx.Lock.Unlock()

	var (
		startTime     = vm.clock.Time().Add(txexecutor.SyncBound).Add(1 * time.Second)
		endTime       = startTime.Add(defaultMinStakingDuration)
		nodeID        = ids.GenerateTestNodeID()
		rewardAddress = ids.GenerateTestShortID()
	)

	sk, err := bls.NewSecretKey()
	require.NoError(err)

	// create valid tx
	builder, txSigner := factory.NewWallet(keys[0])
	utx, err := builder.NewAddPermissionlessValidatorTx(
		&txs.SubnetValidator{
			Validator: txs.Validator{
				NodeID: nodeID,
				Start:  uint64(startTime.Unix()),
				End:    uint64(endTime.Unix()),
				Wght:   vm.MinValidatorStake,
			},
			Subnet: constants.PrimaryNetworkID,
		},
		signer.NewProofOfPossession(sk),
		vm.ctx.AVAXAssetID,
		&secp256k1fx.OutputOwners{
			Threshold: 1,
			Addrs:     []ids.ShortID{rewardAddress},
		},
		&secp256k1fx.OutputOwners{
			Threshold: 1,
			Addrs:     []ids.ShortID{rewardAddress},
		},
		reward.PercentDenominator,
	)
	require.NoError(err)
	tx, err := walletsigner.SignUnsigned(context.Background(), txSigner, utx)
	require.NoError(err)

	// trigger block creation
	vm.ctx.Lock.Unlock()
	require.NoError(vm.issueTxFromRPC(tx))
	vm.ctx.Lock.Lock()

	blk, err := vm.Builder.BuildBlock(context.Background())
	require.NoError(err)

	require.NoError(blk.Verify(context.Background()))
	require.NoError(blk.Accept(context.Background()))

	_, txStatus, err := vm.state.GetTx(tx.ID())
	require.NoError(err)
	require.Equal(status.Committed, txStatus)

	// Verify that new validator now in current validator set
	_, err = vm.state.GetCurrentValidator(constants.PrimaryNetworkID, nodeID)
	require.NoError(err)
}

// verify invalid attempt to add validator to primary network
func TestInvalidAddValidatorCommit(t *testing.T) {
	require := require.New(t)
	vm, factory, _, _ := defaultVM(t, cortina)
	vm.ctx.Lock.Lock()
	defer vm.ctx.Lock.Unlock()

	nodeID := ids.GenerateTestNodeID()
	startTime := defaultGenesisTime.Add(-txexecutor.SyncBound).Add(-1 * time.Second)
	endTime := startTime.Add(defaultMinStakingDuration)

	// create invalid tx
	builder, txSigner := factory.NewWallet(keys[0])
	utx, err := builder.NewAddValidatorTx(
		&txs.Validator{
			NodeID: nodeID,
			Start:  uint64(startTime.Unix()),
			End:    uint64(endTime.Unix()),
			Wght:   vm.MinValidatorStake,
		},
		&secp256k1fx.OutputOwners{
			Threshold: 1,
			Addrs:     []ids.ShortID{ids.GenerateTestShortID()},
		},
		reward.PercentDenominator,
	)
	require.NoError(err)
	tx, err := walletsigner.SignUnsigned(context.Background(), txSigner, utx)
	require.NoError(err)

	preferredID := vm.manager.Preferred()
	preferred, err := vm.manager.GetBlock(preferredID)
	require.NoError(err)
	preferredHeight := preferred.Height()

	statelessBlk, err := block.NewBanffStandardBlock(
		preferred.Timestamp(),
		preferredID,
		preferredHeight+1,
		[]*txs.Tx{tx},
	)
	require.NoError(err)

	blkBytes := statelessBlk.Bytes()

	parsedBlock, err := vm.ParseBlock(context.Background(), blkBytes)
	require.NoError(err)

	err = parsedBlock.Verify(context.Background())
	require.ErrorIs(err, txexecutor.ErrTimestampNotBeforeStartTime)

	txID := statelessBlk.Txs()[0].ID()
	reason := vm.Builder.GetDropReason(txID)
	require.ErrorIs(reason, txexecutor.ErrTimestampNotBeforeStartTime)
}

// Reject attempt to add validator to primary network
func TestAddValidatorReject(t *testing.T) {
	require := require.New(t)
	vm, factory, _, _ := defaultVM(t, cortina)
	vm.ctx.Lock.Lock()
	defer vm.ctx.Lock.Unlock()

	var (
		startTime     = vm.clock.Time().Add(txexecutor.SyncBound).Add(1 * time.Second)
		endTime       = startTime.Add(defaultMinStakingDuration)
		nodeID        = ids.GenerateTestNodeID()
		rewardAddress = ids.GenerateTestShortID()
	)

	// create valid tx
	builder, txSigner := factory.NewWallet(keys[0])
	utx, err := builder.NewAddValidatorTx(
		&txs.Validator{
			NodeID: nodeID,
			Start:  uint64(startTime.Unix()),
			End:    uint64(endTime.Unix()),
			Wght:   vm.MinValidatorStake,
		},
		&secp256k1fx.OutputOwners{
			Threshold: 1,
			Addrs:     []ids.ShortID{rewardAddress},
		},
		reward.PercentDenominator,
	)
	require.NoError(err)
	tx, err := walletsigner.SignUnsigned(context.Background(), txSigner, utx)
	require.NoError(err)

	// trigger block creation
	vm.ctx.Lock.Unlock()
	require.NoError(vm.issueTxFromRPC(tx))
	vm.ctx.Lock.Lock()

	blk, err := vm.Builder.BuildBlock(context.Background())
	require.NoError(err)

	require.NoError(blk.Verify(context.Background()))
	require.NoError(blk.Reject(context.Background()))

	_, _, err = vm.state.GetTx(tx.ID())
	require.ErrorIs(err, database.ErrNotFound)

	_, err = vm.state.GetPendingValidator(constants.PrimaryNetworkID, nodeID)
	require.ErrorIs(err, database.ErrNotFound)
}

// Reject proposal to add validator to primary network
func TestAddValidatorInvalidNotReissued(t *testing.T) {
	require := require.New(t)
	vm, factory, _, _ := defaultVM(t, latestFork)
	vm.ctx.Lock.Lock()
	defer vm.ctx.Lock.Unlock()

	// Use nodeID that is already in the genesis
	repeatNodeID := genesisNodeIDs[0]

	startTime := latestForkTime.Add(txexecutor.SyncBound).Add(1 * time.Second)
	endTime := startTime.Add(defaultMinStakingDuration)

	sk, err := bls.NewSecretKey()
	require.NoError(err)

	// create valid tx
	builder, txSigner := factory.NewWallet(keys[0])
	utx, err := builder.NewAddPermissionlessValidatorTx(
		&txs.SubnetValidator{
			Validator: txs.Validator{
				NodeID: repeatNodeID,
				Start:  uint64(startTime.Unix()),
				End:    uint64(endTime.Unix()),
				Wght:   vm.MinValidatorStake,
			},
			Subnet: constants.PrimaryNetworkID,
		},
		signer.NewProofOfPossession(sk),
		vm.ctx.AVAXAssetID,
		&secp256k1fx.OutputOwners{
			Threshold: 1,
			Addrs:     []ids.ShortID{ids.GenerateTestShortID()},
		},
		&secp256k1fx.OutputOwners{
			Threshold: 1,
			Addrs:     []ids.ShortID{ids.GenerateTestShortID()},
		},
		reward.PercentDenominator,
	)
	require.NoError(err)
	tx, err := walletsigner.SignUnsigned(context.Background(), txSigner, utx)
	require.NoError(err)

	// trigger block creation
	vm.ctx.Lock.Unlock()
	err = vm.issueTxFromRPC(tx)
	vm.ctx.Lock.Lock()
	require.ErrorIs(err, txexecutor.ErrDuplicateValidator)
}

// Accept proposal to add validator to subnet
func TestAddSubnetValidatorAccept(t *testing.T) {
	require := require.New(t)
	vm, factory, _, _ := defaultVM(t, latestFork)
	vm.ctx.Lock.Lock()
	defer vm.ctx.Lock.Unlock()

	var (
		startTime = vm.clock.Time().Add(txexecutor.SyncBound).Add(1 * time.Second)
		endTime   = startTime.Add(defaultMinStakingDuration)
		nodeID    = genesisNodeIDs[0]
	)

	// create valid tx
	// note that [startTime, endTime] is a subset of time that keys[0]
	// validates primary network ([defaultValidateStartTime, defaultValidateEndTime])
	builder, txSigner := factory.NewWallet(testSubnet1ControlKeys[0], testSubnet1ControlKeys[1])
	utx, err := builder.NewAddSubnetValidatorTx(
		&txs.SubnetValidator{
			Validator: txs.Validator{
				NodeID: nodeID,
				Start:  uint64(startTime.Unix()),
				End:    uint64(endTime.Unix()),
				Wght:   defaultWeight,
			},
			Subnet: testSubnet1.ID(),
		},
	)
	require.NoError(err)
	tx, err := walletsigner.SignUnsigned(context.Background(), txSigner, utx)
	require.NoError(err)

	// trigger block creation
	vm.ctx.Lock.Unlock()
	require.NoError(vm.issueTxFromRPC(tx))
	vm.ctx.Lock.Lock()

	blk, err := vm.Builder.BuildBlock(context.Background())
	require.NoError(err)

	require.NoError(blk.Verify(context.Background()))
	require.NoError(blk.Accept(context.Background()))

	_, txStatus, err := vm.state.GetTx(tx.ID())
	require.NoError(err)
	require.Equal(status.Committed, txStatus)

	// Verify that new validator is in current validator set
	_, err = vm.state.GetCurrentValidator(testSubnet1.ID(), nodeID)
	require.NoError(err)
}

// Reject proposal to add validator to subnet
func TestAddSubnetValidatorReject(t *testing.T) {
	require := require.New(t)
	vm, factory, _, _ := defaultVM(t, latestFork)
	vm.ctx.Lock.Lock()
	defer vm.ctx.Lock.Unlock()

	var (
		startTime = vm.clock.Time().Add(txexecutor.SyncBound).Add(1 * time.Second)
		endTime   = startTime.Add(defaultMinStakingDuration)
		nodeID    = genesisNodeIDs[0]
	)

	// create valid tx
	// note that [startTime, endTime] is a subset of time that keys[0]
	// validates primary network ([defaultValidateStartTime, defaultValidateEndTime])
	builder, txSigner := factory.NewWallet(testSubnet1ControlKeys[1], testSubnet1ControlKeys[2])
	utx, err := builder.NewAddSubnetValidatorTx(
		&txs.SubnetValidator{
			Validator: txs.Validator{
				NodeID: nodeID,
				Start:  uint64(startTime.Unix()),
				End:    uint64(endTime.Unix()),
				Wght:   defaultWeight,
			},
			Subnet: testSubnet1.ID(),
		},
	)
	require.NoError(err)
	tx, err := walletsigner.SignUnsigned(context.Background(), txSigner, utx)
	require.NoError(err)

	// trigger block creation
	vm.ctx.Lock.Unlock()
	require.NoError(vm.issueTxFromRPC(tx))
	vm.ctx.Lock.Lock()

	blk, err := vm.Builder.BuildBlock(context.Background())
	require.NoError(err)

	require.NoError(blk.Verify(context.Background()))
	require.NoError(blk.Reject(context.Background()))

	_, _, err = vm.state.GetTx(tx.ID())
	require.ErrorIs(err, database.ErrNotFound)

	// Verify that new validator NOT in validator set
	_, err = vm.state.GetCurrentValidator(testSubnet1.ID(), nodeID)
	require.ErrorIs(err, database.ErrNotFound)
}

// Test case where primary network validator rewarded
func TestRewardValidatorAccept(t *testing.T) {
	require := require.New(t)
	vm, _, _, _ := defaultVM(t, latestFork)
	vm.ctx.Lock.Lock()
	defer vm.ctx.Lock.Unlock()

	// Fast forward clock to time for genesis validators to leave
	vm.clock.Set(defaultValidateEndTime)

	// Advance time and create proposal to reward a genesis validator
	blk, err := vm.Builder.BuildBlock(context.Background())
	require.NoError(err)
	require.NoError(blk.Verify(context.Background()))

	// Assert preferences are correct
	options, err := blk.(smcon.OracleBlock).Options(context.Background())
	require.NoError(err)

	commit := options[0].(*blockexecutor.Block)
	require.IsType(&block.BanffCommitBlock{}, commit.Block)
	abort := options[1].(*blockexecutor.Block)
	require.IsType(&block.BanffAbortBlock{}, abort.Block)

	// Assert block tries to reward a genesis validator
	rewardTx := blk.(block.Block).Txs()[0].Unsigned
	require.IsType(&txs.RewardValidatorTx{}, rewardTx)

	// Verify options and accept commmit block
	require.NoError(commit.Verify(context.Background()))
	require.NoError(abort.Verify(context.Background()))
	txID := blk.(block.Block).Txs()[0].ID()
	{
		onAbort, ok := vm.manager.GetState(abort.ID())
		require.True(ok)

		_, txStatus, err := onAbort.GetTx(txID)
		require.NoError(err)
		require.Equal(status.Aborted, txStatus)
	}

	require.NoError(blk.Accept(context.Background()))
	require.NoError(commit.Accept(context.Background()))

	// Verify that chain's timestamp has advanced
	timestamp := vm.state.GetTimestamp()
	require.Equal(defaultValidateEndTime.Unix(), timestamp.Unix())

	// Verify that rewarded validator has been removed.
	// Note that test genesis has multiple validators
	// terminating at the same time. The rewarded validator
	// will the first by txID. To make the test more stable
	// (txID changes every time we change any parameter
	// of the tx creating the validator), we explicitly
	//  check that rewarded validator is removed from staker set.
	_, txStatus, err := vm.state.GetTx(txID)
	require.NoError(err)
	require.Equal(status.Committed, txStatus)

	tx, _, err := vm.state.GetTx(rewardTx.(*txs.RewardValidatorTx).TxID)
	require.NoError(err)
	require.IsType(&txs.AddValidatorTx{}, tx.Unsigned)

	valTx, _ := tx.Unsigned.(*txs.AddValidatorTx)
	_, err = vm.state.GetCurrentValidator(constants.PrimaryNetworkID, valTx.NodeID())
	require.ErrorIs(err, database.ErrNotFound)
}

// Test case where primary network validator not rewarded
func TestRewardValidatorReject(t *testing.T) {
	require := require.New(t)
	vm, _, _, _ := defaultVM(t, latestFork)
	vm.ctx.Lock.Lock()
	defer vm.ctx.Lock.Unlock()

	// Fast forward clock to time for genesis validators to leave
	vm.clock.Set(defaultValidateEndTime)

	// Advance time and create proposal to reward a genesis validator
	blk, err := vm.Builder.BuildBlock(context.Background())
	require.NoError(err)
	require.NoError(blk.Verify(context.Background()))

	// Assert preferences are correct
	oracleBlk := blk.(smcon.OracleBlock)
	options, err := oracleBlk.Options(context.Background())
	require.NoError(err)

	commit := options[0].(*blockexecutor.Block)
	require.IsType(&block.BanffCommitBlock{}, commit.Block)

	abort := options[1].(*blockexecutor.Block)
	require.IsType(&block.BanffAbortBlock{}, abort.Block)

	// Assert block tries to reward a genesis validator
	rewardTx := oracleBlk.(block.Block).Txs()[0].Unsigned
	require.IsType(&txs.RewardValidatorTx{}, rewardTx)

	// Verify options and accept abort block
	require.NoError(commit.Verify(context.Background()))
	require.NoError(abort.Verify(context.Background()))
	txID := blk.(block.Block).Txs()[0].ID()
	{
		onAccept, ok := vm.manager.GetState(commit.ID())
		require.True(ok)

		_, txStatus, err := onAccept.GetTx(txID)
		require.NoError(err)
		require.Equal(status.Committed, txStatus)
	}

	require.NoError(blk.Accept(context.Background()))
	require.NoError(abort.Accept(context.Background()))

	// Verify that chain's timestamp has advanced
	timestamp := vm.state.GetTimestamp()
	require.Equal(defaultValidateEndTime.Unix(), timestamp.Unix())

	// Verify that rewarded validator has been removed.
	// Note that test genesis has multiple validators
	// terminating at the same time. The rewarded validator
	// will the first by txID. To make the test more stable
	// (txID changes every time we change any parameter
	// of the tx creating the validator), we explicitly
	//  check that rewarded validator is removed from staker set.
	_, txStatus, err := vm.state.GetTx(txID)
	require.NoError(err)
	require.Equal(status.Aborted, txStatus)

	tx, _, err := vm.state.GetTx(rewardTx.(*txs.RewardValidatorTx).TxID)
	require.NoError(err)
	require.IsType(&txs.AddValidatorTx{}, tx.Unsigned)

	valTx, _ := tx.Unsigned.(*txs.AddValidatorTx)
	_, err = vm.state.GetCurrentValidator(constants.PrimaryNetworkID, valTx.NodeID())
	require.ErrorIs(err, database.ErrNotFound)
}

// Ensure BuildBlock errors when there is no block to build
func TestUnneededBuildBlock(t *testing.T) {
	require := require.New(t)
	vm, _, _, _ := defaultVM(t, latestFork)
	vm.ctx.Lock.Lock()
	defer vm.ctx.Lock.Unlock()

	_, err := vm.Builder.BuildBlock(context.Background())
	require.ErrorIs(err, blockbuilder.ErrNoPendingBlocks)
}

// test acceptance of proposal to create a new chain
func TestCreateChain(t *testing.T) {
	require := require.New(t)
	vm, factory, _, _ := defaultVM(t, latestFork)
	vm.ctx.Lock.Lock()
	defer vm.ctx.Lock.Unlock()

	builder, txSigner := factory.NewWallet(testSubnet1ControlKeys[0], testSubnet1ControlKeys[1])
	utx, err := builder.NewCreateChainTx(
		testSubnet1.ID(),
		nil,
		ids.ID{'t', 'e', 's', 't', 'v', 'm'},
		nil,
		"name",
	)
	require.NoError(err)
	tx, err := walletsigner.SignUnsigned(context.Background(), txSigner, utx)
	require.NoError(err)

	vm.ctx.Lock.Unlock()
	require.NoError(vm.issueTxFromRPC(tx))
	vm.ctx.Lock.Lock()

	blk, err := vm.Builder.BuildBlock(context.Background())
	require.NoError(err) // should contain proposal to create chain

	require.NoError(blk.Verify(context.Background()))

	require.NoError(blk.Accept(context.Background()))

	_, txStatus, err := vm.state.GetTx(tx.ID())
	require.NoError(err)
	require.Equal(status.Committed, txStatus)

	// Verify chain was created
	chains, err := vm.state.GetChains(testSubnet1.ID())
	require.NoError(err)

	foundNewChain := false
	for _, chain := range chains {
		if bytes.Equal(chain.Bytes(), tx.Bytes()) {
			foundNewChain = true
		}
	}
	require.True(foundNewChain)
}

// test where we:
// 1) Create a subnet
// 2) Add a validator to the subnet's current validator set
// 3) Advance timestamp to validator's end time (removing validator from current)
func TestCreateSubnet(t *testing.T) {
	require := require.New(t)
	vm, factory, _, _ := defaultVM(t, latestFork)
	vm.ctx.Lock.Lock()
	defer vm.ctx.Lock.Unlock()

	builder, txSigner := factory.NewWallet(keys[0])
	uCreateSubnetTx, err := builder.NewCreateSubnetTx(
		&secp256k1fx.OutputOwners{
			Threshold: 1,
			Addrs: []ids.ShortID{
				keys[0].PublicKey().Address(),
				keys[1].PublicKey().Address(),
			},
		},
		walletcommon.WithChangeOwner(&secp256k1fx.OutputOwners{
			Threshold: 1,
			Addrs:     []ids.ShortID{keys[0].PublicKey().Address()},
		}),
	)
	require.NoError(err)
	createSubnetTx, err := walletsigner.SignUnsigned(context.Background(), txSigner, uCreateSubnetTx)
	require.NoError(err)
	subnetID := createSubnetTx.ID()

	vm.ctx.Lock.Unlock()
	require.NoError(vm.issueTxFromRPC(createSubnetTx))
	vm.ctx.Lock.Lock()

	// should contain the CreateSubnetTx
	blk, err := vm.Builder.BuildBlock(context.Background())
	require.NoError(err)

	require.NoError(blk.Verify(context.Background()))
	require.NoError(blk.Accept(context.Background()))
	require.NoError(vm.SetPreference(context.Background(), vm.manager.LastAccepted()))

	_, txStatus, err := vm.state.GetTx(subnetID)
	require.NoError(err)
	require.Equal(status.Committed, txStatus)

	subnetIDs, err := vm.state.GetSubnetIDs()
	require.NoError(err)
	require.Contains(subnetIDs, subnetID)

	// Now that we've created a new subnet, add a validator to that subnet
	nodeID := genesisNodeIDs[0]
	startTime := vm.clock.Time().Add(txexecutor.SyncBound).Add(1 * time.Second)
	endTime := startTime.Add(defaultMinStakingDuration)
	// [startTime, endTime] is subset of time keys[0] validates default subnet so tx is valid
	uAddValTx, err := builder.NewAddSubnetValidatorTx(
		&txs.SubnetValidator{
			Validator: txs.Validator{
				NodeID: nodeID,
				Start:  uint64(startTime.Unix()),
				End:    uint64(endTime.Unix()),
				Wght:   defaultWeight,
			},
			Subnet: subnetID,
		},
	)
	require.NoError(err)
	addValidatorTx, err := walletsigner.SignUnsigned(context.Background(), txSigner, uAddValTx)
	require.NoError(err)

	vm.ctx.Lock.Unlock()
	require.NoError(vm.issueTxFromRPC(addValidatorTx))
	vm.ctx.Lock.Lock()

	blk, err = vm.Builder.BuildBlock(context.Background()) // should add validator to the new subnet
	require.NoError(err)

	require.NoError(blk.Verify(context.Background()))
	require.NoError(blk.Accept(context.Background())) // add the validator to current validator set
	require.NoError(vm.SetPreference(context.Background(), vm.manager.LastAccepted()))

	txID := blk.(block.Block).Txs()[0].ID()
	_, txStatus, err = vm.state.GetTx(txID)
	require.NoError(err)
	require.Equal(status.Committed, txStatus)

	_, err = vm.state.GetPendingValidator(subnetID, nodeID)
	require.ErrorIs(err, database.ErrNotFound)

	_, err = vm.state.GetCurrentValidator(subnetID, nodeID)
	require.NoError(err)

	// fast forward clock to time validator should stop validating
	vm.clock.Set(endTime)
	blk, err = vm.Builder.BuildBlock(context.Background())
	require.NoError(err)
	require.NoError(blk.Verify(context.Background()))
	require.NoError(blk.Accept(context.Background())) // remove validator from current validator set

	_, err = vm.state.GetPendingValidator(subnetID, nodeID)
	require.ErrorIs(err, database.ErrNotFound)

	_, err = vm.state.GetCurrentValidator(subnetID, nodeID)
	require.ErrorIs(err, database.ErrNotFound)
}

// test asset import
func TestAtomicImport(t *testing.T) {
	require := require.New(t)
	vm, factory, baseDB, mutableSharedMemory := defaultVM(t, latestFork)
	vm.ctx.Lock.Lock()
	defer vm.ctx.Lock.Unlock()

	utxoID := avax.UTXOID{
		TxID:        ids.Empty.Prefix(1),
		OutputIndex: 1,
	}
	amount := uint64(50000)
	recipientKey := keys[1]

	m := atomic.NewMemory(prefixdb.New([]byte{5}, baseDB))

	mutableSharedMemory.SharedMemory = m.NewSharedMemory(vm.ctx.ChainID)
	peerSharedMemory := m.NewSharedMemory(vm.ctx.XChainID)

	builder, _ := factory.NewWallet(keys[0])
	_, err := builder.NewImportTx(
		vm.ctx.XChainID,
		&secp256k1fx.OutputOwners{
			Threshold: 1,
			Addrs:     []ids.ShortID{recipientKey.PublicKey().Address()},
		},
	)
	require.ErrorIs(err, walletbuilder.ErrInsufficientFunds)

	// Provide the avm UTXO
	utxo := &avax.UTXO{
		UTXOID: utxoID,
		Asset:  avax.Asset{ID: vm.ctx.AVAXAssetID},
		Out: &secp256k1fx.TransferOutput{
			Amt: amount,
			OutputOwners: secp256k1fx.OutputOwners{
				Threshold: 1,
				Addrs:     []ids.ShortID{recipientKey.PublicKey().Address()},
			},
		},
	}
	utxoBytes, err := txs.Codec.Marshal(txs.CodecVersion, utxo)
	require.NoError(err)

	inputID := utxo.InputID()
	require.NoError(peerSharedMemory.Apply(map[ids.ID]*atomic.Requests{
		vm.ctx.ChainID: {
			PutRequests: []*atomic.Element{
				{
					Key:   inputID[:],
					Value: utxoBytes,
					Traits: [][]byte{
						recipientKey.PublicKey().Address().Bytes(),
					},
				},
			},
		},
	}))

	builder, txSigner := factory.NewWallet(recipientKey)
	utx, err := builder.NewImportTx(
		vm.ctx.XChainID,
		&secp256k1fx.OutputOwners{
			Threshold: 1,
			Addrs:     []ids.ShortID{recipientKey.PublicKey().Address()},
		},
	)
	require.NoError(err)
	tx, err := walletsigner.SignUnsigned(context.Background(), txSigner, utx)
	require.NoError(err)

	vm.ctx.Lock.Unlock()
	require.NoError(vm.issueTxFromRPC(tx))
	vm.ctx.Lock.Lock()

	blk, err := vm.Builder.BuildBlock(context.Background())
	require.NoError(err)

	require.NoError(blk.Verify(context.Background()))

	require.NoError(blk.Accept(context.Background()))

	_, txStatus, err := vm.state.GetTx(tx.ID())
	require.NoError(err)
	require.Equal(status.Committed, txStatus)

	inputID = utxoID.InputID()
	_, err = vm.ctx.SharedMemory.Get(vm.ctx.XChainID, [][]byte{inputID[:]})
	require.ErrorIs(err, database.ErrNotFound)
}

// test optimistic asset import
func TestOptimisticAtomicImport(t *testing.T) {
	require := require.New(t)
	vm, _, _, _ := defaultVM(t, apricotPhase3)
	vm.ctx.Lock.Lock()
	defer vm.ctx.Lock.Unlock()

	tx := &txs.Tx{Unsigned: &txs.ImportTx{
		BaseTx: txs.BaseTx{BaseTx: avax.BaseTx{
			NetworkID:    vm.ctx.NetworkID,
			BlockchainID: vm.ctx.ChainID,
		}},
		SourceChain: vm.ctx.XChainID,
		ImportedInputs: []*avax.TransferableInput{{
			UTXOID: avax.UTXOID{
				TxID:        ids.Empty.Prefix(1),
				OutputIndex: 1,
			},
			Asset: avax.Asset{ID: vm.ctx.AVAXAssetID},
			In: &secp256k1fx.TransferInput{
				Amt: 50000,
			},
		}},
	}}
	require.NoError(tx.Initialize(txs.Codec))

	preferredID := vm.manager.Preferred()
	preferred, err := vm.manager.GetBlock(preferredID)
	require.NoError(err)
	preferredHeight := preferred.Height()

	statelessBlk, err := block.NewApricotAtomicBlock(
		preferredID,
		preferredHeight+1,
		tx,
	)
	require.NoError(err)

	blk := vm.manager.NewBlock(statelessBlk)

	err = blk.Verify(context.Background())
	require.ErrorIs(err, database.ErrNotFound) // erred due to missing shared memory UTXOs

	require.NoError(vm.SetState(context.Background(), snow.Bootstrapping))

	require.NoError(blk.Verify(context.Background())) // skips shared memory UTXO verification during bootstrapping

	require.NoError(blk.Accept(context.Background()))

	require.NoError(vm.SetState(context.Background(), snow.NormalOp))

	_, txStatus, err := vm.state.GetTx(tx.ID())
	require.NoError(err)

	require.Equal(status.Committed, txStatus)
}

// test restarting the node
func TestRestartFullyAccepted(t *testing.T) {
	require := require.New(t)
	db := memdb.New()

	firstDB := prefixdb.New([]byte{}, db)
	firstVM := &VM{Config: config.Config{
		Chains:                 chains.TestManager,
		Validators:             validators.NewManager(),
		UptimeLockedCalculator: uptime.NewLockedCalculator(),
		MinStakeDuration:       defaultMinStakingDuration,
		MaxStakeDuration:       defaultMaxStakingDuration,
		RewardConfig:           defaultRewardConfig,
		UpgradeConfig: upgrade.Config{
			BanffTime:    latestForkTime,
			CortinaTime:  latestForkTime,
			DurangoTime:  latestForkTime,
			EUpgradeTime: mockable.MaxTime,
		},
	}}

	firstCtx := snowtest.Context(t, snowtest.PChainID)

	_, genesisBytes := defaultGenesis(t, firstCtx.AVAXAssetID)

	baseDB := memdb.New()
	atomicDB := prefixdb.New([]byte{1}, baseDB)
	m := atomic.NewMemory(atomicDB)
	firstCtx.SharedMemory = m.NewSharedMemory(firstCtx.ChainID)

	initialClkTime := latestForkTime.Add(time.Second)
	firstVM.clock.Set(initialClkTime)
	firstCtx.Lock.Lock()

	firstMsgChan := make(chan common.Message, 1)
	require.NoError(firstVM.Initialize(
		context.Background(),
		firstCtx,
		firstDB,
		genesisBytes,
		nil,
		nil,
		firstMsgChan,
		nil,
		nil,
	))

	genesisID, err := firstVM.LastAccepted(context.Background())
	require.NoError(err)

	// include a tx to make the block be accepted
	tx := &txs.Tx{Unsigned: &txs.ImportTx{
		BaseTx: txs.BaseTx{BaseTx: avax.BaseTx{
			NetworkID:    firstVM.ctx.NetworkID,
			BlockchainID: firstVM.ctx.ChainID,
		}},
		SourceChain: firstVM.ctx.XChainID,
		ImportedInputs: []*avax.TransferableInput{{
			UTXOID: avax.UTXOID{
				TxID:        ids.Empty.Prefix(1),
				OutputIndex: 1,
			},
			Asset: avax.Asset{ID: firstVM.ctx.AVAXAssetID},
			In: &secp256k1fx.TransferInput{
				Amt: 50000,
			},
		}},
	}}
	require.NoError(tx.Initialize(txs.Codec))

	nextChainTime := initialClkTime.Add(time.Second)
	firstVM.clock.Set(initialClkTime)

	preferredID := firstVM.manager.Preferred()
	preferred, err := firstVM.manager.GetBlock(preferredID)
	require.NoError(err)
	preferredHeight := preferred.Height()

	statelessBlk, err := block.NewBanffStandardBlock(
		nextChainTime,
		preferredID,
		preferredHeight+1,
		[]*txs.Tx{tx},
	)
	require.NoError(err)

	firstAdvanceTimeBlk := firstVM.manager.NewBlock(statelessBlk)

	nextChainTime = nextChainTime.Add(2 * time.Second)
	firstVM.clock.Set(nextChainTime)
	require.NoError(firstAdvanceTimeBlk.Verify(context.Background()))
	require.NoError(firstAdvanceTimeBlk.Accept(context.Background()))

	require.NoError(firstVM.Shutdown(context.Background()))
	firstCtx.Lock.Unlock()

	secondVM := &VM{Config: config.Config{
		Chains:                 chains.TestManager,
		Validators:             validators.NewManager(),
		UptimeLockedCalculator: uptime.NewLockedCalculator(),
		MinStakeDuration:       defaultMinStakingDuration,
		MaxStakeDuration:       defaultMaxStakingDuration,
		RewardConfig:           defaultRewardConfig,
		UpgradeConfig: upgrade.Config{
			BanffTime:    latestForkTime,
			CortinaTime:  latestForkTime,
			DurangoTime:  latestForkTime,
			EUpgradeTime: mockable.MaxTime,
		},
	}}

	secondCtx := snowtest.Context(t, snowtest.PChainID)
	secondCtx.SharedMemory = firstCtx.SharedMemory
	secondVM.clock.Set(initialClkTime)
	secondCtx.Lock.Lock()
	defer func() {
		require.NoError(secondVM.Shutdown(context.Background()))
		secondCtx.Lock.Unlock()
	}()

	secondDB := prefixdb.New([]byte{}, db)
	secondMsgChan := make(chan common.Message, 1)
	require.NoError(secondVM.Initialize(
		context.Background(),
		secondCtx,
		secondDB,
		genesisBytes,
		nil,
		nil,
		secondMsgChan,
		nil,
		nil,
	))

	lastAccepted, err := secondVM.LastAccepted(context.Background())
	require.NoError(err)
	require.Equal(genesisID, lastAccepted)
}

// test bootstrapping the node
func TestBootstrapPartiallyAccepted(t *testing.T) {
	require := require.New(t)

	baseDB := memdb.New()
	vmDB := prefixdb.New(chains.VMDBPrefix, baseDB)
	bootstrappingDB := prefixdb.New(chains.ChainBootstrappingDBPrefix, baseDB)

	vm := &VM{Config: config.Config{
		Chains:                 chains.TestManager,
		Validators:             validators.NewManager(),
		UptimeLockedCalculator: uptime.NewLockedCalculator(),
		MinStakeDuration:       defaultMinStakingDuration,
		MaxStakeDuration:       defaultMaxStakingDuration,
		RewardConfig:           defaultRewardConfig,
		UpgradeConfig: upgrade.Config{
			BanffTime:    latestForkTime,
			CortinaTime:  latestForkTime,
			DurangoTime:  latestForkTime,
			EUpgradeTime: mockable.MaxTime,
		},
	}}

	initialClkTime := latestForkTime.Add(time.Second)
	vm.clock.Set(initialClkTime)
	ctx := snowtest.Context(t, snowtest.PChainID)

	_, genesisBytes := defaultGenesis(t, ctx.AVAXAssetID)

	atomicDB := prefixdb.New([]byte{1}, baseDB)
	m := atomic.NewMemory(atomicDB)
	ctx.SharedMemory = m.NewSharedMemory(ctx.ChainID)

	consensusCtx := snowtest.ConsensusContext(ctx)
	ctx.Lock.Lock()

	msgChan := make(chan common.Message, 1)
	require.NoError(vm.Initialize(
		context.Background(),
		ctx,
		vmDB,
		genesisBytes,
		nil,
		nil,
		msgChan,
		nil,
		nil,
	))

	// include a tx to make the block be accepted
	tx := &txs.Tx{Unsigned: &txs.ImportTx{
		BaseTx: txs.BaseTx{BaseTx: avax.BaseTx{
			NetworkID:    vm.ctx.NetworkID,
			BlockchainID: vm.ctx.ChainID,
		}},
		SourceChain: vm.ctx.XChainID,
		ImportedInputs: []*avax.TransferableInput{{
			UTXOID: avax.UTXOID{
				TxID:        ids.Empty.Prefix(1),
				OutputIndex: 1,
			},
			Asset: avax.Asset{ID: vm.ctx.AVAXAssetID},
			In: &secp256k1fx.TransferInput{
				Amt: 50000,
			},
		}},
	}}
	require.NoError(tx.Initialize(txs.Codec))

	nextChainTime := initialClkTime.Add(time.Second)

	preferredID := vm.manager.Preferred()
	preferred, err := vm.manager.GetBlock(preferredID)
	require.NoError(err)
	preferredHeight := preferred.Height()

	statelessBlk, err := block.NewBanffStandardBlock(
		nextChainTime,
		preferredID,
		preferredHeight+1,
		[]*txs.Tx{tx},
	)
	require.NoError(err)

	advanceTimeBlk := vm.manager.NewBlock(statelessBlk)
	require.NoError(err)

	advanceTimeBlkID := advanceTimeBlk.ID()
	advanceTimeBlkBytes := advanceTimeBlk.Bytes()

	peerID := ids.BuildTestNodeID([]byte{1, 2, 3, 4, 5, 4, 3, 2, 1})
	beacons := validators.NewManager()
	require.NoError(beacons.AddStaker(ctx.SubnetID, peerID, nil, ids.Empty, 1))

	benchlist := benchlist.NewNoBenchlist()
	timeoutManager, err := timeout.NewManager(
		&timer.AdaptiveTimeoutConfig{
			InitialTimeout:     time.Millisecond,
			MinimumTimeout:     time.Millisecond,
			MaximumTimeout:     10 * time.Second,
			TimeoutHalflife:    5 * time.Minute,
			TimeoutCoefficient: 1.25,
		},
		benchlist,
		prometheus.NewRegistry(),
		prometheus.NewRegistry(),
	)
	require.NoError(err)

	go timeoutManager.Dispatch()
	defer timeoutManager.Stop()

	chainRouter := &router.ChainRouter{}

	metrics := prometheus.NewRegistry()
	mc, err := message.NewCreator(logging.NoLog{}, metrics, constants.DefaultNetworkCompressionType, 10*time.Second)
	require.NoError(err)

	require.NoError(chainRouter.Initialize(
		ids.EmptyNodeID,
		logging.NoLog{},
		timeoutManager,
		time.Second,
		set.Set[ids.ID]{},
		true,
		set.Set[ids.ID]{},
		nil,
		router.HealthConfig{},
		prometheus.NewRegistry(),
	))

	externalSender := &sender.ExternalSenderTest{TB: t}
	externalSender.Default(true)

	// Passes messages from the consensus engine to the network
	sender, err := sender.New(
		consensusCtx,
		mc,
		externalSender,
		chainRouter,
		timeoutManager,
		p2ppb.EngineType_ENGINE_TYPE_SNOWMAN,
		subnets.New(consensusCtx.NodeID, subnets.Config{}),
		prometheus.NewRegistry(),
	)
	require.NoError(err)

	isBootstrapped := false
	bootstrapTracker := &common.BootstrapTrackerTest{
		T: t,
		IsBootstrappedF: func() bool {
			return isBootstrapped
		},
		BootstrappedF: func(ids.ID) {
			isBootstrapped = true
		},
	}

	peers := tracker.NewPeers()
	totalWeight, err := beacons.TotalWeight(ctx.SubnetID)
	require.NoError(err)
	startup := tracker.NewStartup(peers, (totalWeight+1)/2)
	beacons.RegisterSetCallbackListener(ctx.SubnetID, startup)

	// The engine handles consensus
	snowGetHandler, err := snowgetter.New(
		vm,
		sender,
		consensusCtx.Log,
		time.Second,
		2000,
		consensusCtx.Registerer,
	)
	require.NoError(err)

	peerTracker, err := p2p.NewPeerTracker(
		ctx.Log,
		"peer_tracker",
		consensusCtx.Registerer,
		set.Of(ctx.NodeID),
		nil,
	)
	require.NoError(err)

	bootstrapConfig := bootstrap.Config{
		AllGetsServer:                  snowGetHandler,
		Ctx:                            consensusCtx,
		Beacons:                        beacons,
		SampleK:                        beacons.Count(ctx.SubnetID),
		StartupTracker:                 startup,
		PeerTracker:                    peerTracker,
		Sender:                         sender,
		BootstrapTracker:               bootstrapTracker,
		AncestorsMaxContainersReceived: 2000,
		DB:                             bootstrappingDB,
		VM:                             vm,
	}

	// Asynchronously passes messages from the network to the consensus engine
	cpuTracker, err := timetracker.NewResourceTracker(
		prometheus.NewRegistry(),
		resource.NoUsage,
		meter.ContinuousFactory{},
		time.Second,
	)
	require.NoError(err)

	h, err := handler.New(
		bootstrapConfig.Ctx,
		beacons,
		msgChan,
		time.Hour,
		2,
		cpuTracker,
		vm,
		subnets.New(ctx.NodeID, subnets.Config{}),
		tracker.NewPeers(),
		peerTracker,
		prometheus.NewRegistry(),
	)
	require.NoError(err)

	engineConfig := smeng.Config{
		Ctx:           bootstrapConfig.Ctx,
		AllGetsServer: snowGetHandler,
		VM:            bootstrapConfig.VM,
		Sender:        bootstrapConfig.Sender,
		Validators:    beacons,
		Params: snowball.Parameters{
			K:                     1,
			AlphaPreference:       1,
			AlphaConfidence:       1,
			Beta:                  20,
			ConcurrentRepolls:     1,
			OptimalProcessing:     1,
			MaxOutstandingItems:   1,
			MaxItemProcessingTime: 1,
		},
		Consensus: &smcon.Topological{},
	}
	engine, err := smeng.New(engineConfig)
	require.NoError(err)

	bootstrapper, err := bootstrap.New(
		bootstrapConfig,
		engine.Start,
	)
	require.NoError(err)

	h.SetEngineManager(&handler.EngineManager{
		Avalanche: &handler.Engine{
			StateSyncer:  nil,
			Bootstrapper: bootstrapper,
			Consensus:    engine,
		},
		Snowman: &handler.Engine{
			StateSyncer:  nil,
			Bootstrapper: bootstrapper,
			Consensus:    engine,
		},
	})

	consensusCtx.State.Set(snow.EngineState{
		Type:  p2ppb.EngineType_ENGINE_TYPE_SNOWMAN,
		State: snow.NormalOp,
	})

	// Allow incoming messages to be routed to the new chain
	chainRouter.AddChain(context.Background(), h)
	ctx.Lock.Unlock()

	h.Start(context.Background(), false)

	ctx.Lock.Lock()
	var reqID uint32
	externalSender.SendF = func(msg message.OutboundMessage, config common.SendConfig, _ ids.ID, _ subnets.Allower) set.Set[ids.NodeID] {
		inMsg, err := mc.Parse(msg.Bytes(), ctx.NodeID, func() {})
		require.NoError(err)
		require.Equal(message.GetAcceptedFrontierOp, inMsg.Op())

		requestID, ok := message.GetRequestID(inMsg.Message())
		require.True(ok)

		reqID = requestID
		return config.NodeIDs
	}

	peerTracker.Connected(peerID, version.CurrentApp)
	require.NoError(bootstrapper.Connected(context.Background(), peerID, version.CurrentApp))

	externalSender.SendF = func(msg message.OutboundMessage, config common.SendConfig, _ ids.ID, _ subnets.Allower) set.Set[ids.NodeID] {
		inMsgIntf, err := mc.Parse(msg.Bytes(), ctx.NodeID, func() {})
		require.NoError(err)
		require.Equal(message.GetAcceptedOp, inMsgIntf.Op())
		inMsg := inMsgIntf.Message().(*p2ppb.GetAccepted)

		reqID = inMsg.RequestId
		return config.NodeIDs
	}

	require.NoError(bootstrapper.AcceptedFrontier(context.Background(), peerID, reqID, advanceTimeBlkID))

	externalSender.SendF = func(msg message.OutboundMessage, config common.SendConfig, _ ids.ID, _ subnets.Allower) set.Set[ids.NodeID] {
		inMsgIntf, err := mc.Parse(msg.Bytes(), ctx.NodeID, func() {})
		require.NoError(err)
		require.Equal(message.GetAncestorsOp, inMsgIntf.Op())
		inMsg := inMsgIntf.Message().(*p2ppb.GetAncestors)

		reqID = inMsg.RequestId

		containerID, err := ids.ToID(inMsg.ContainerId)
		require.NoError(err)
		require.Equal(advanceTimeBlkID, containerID)
		return config.NodeIDs
	}

	frontier := set.Of(advanceTimeBlkID)
	require.NoError(bootstrapper.Accepted(context.Background(), peerID, reqID, frontier))

	externalSender.SendF = func(msg message.OutboundMessage, config common.SendConfig, _ ids.ID, _ subnets.Allower) set.Set[ids.NodeID] {
		inMsg, err := mc.Parse(msg.Bytes(), ctx.NodeID, func() {})
		require.NoError(err)
		require.Equal(message.GetAcceptedFrontierOp, inMsg.Op())

		requestID, ok := message.GetRequestID(inMsg.Message())
		require.True(ok)

		reqID = requestID
		return config.NodeIDs
	}

	require.NoError(bootstrapper.Ancestors(context.Background(), peerID, reqID, [][]byte{advanceTimeBlkBytes}))

	externalSender.SendF = func(msg message.OutboundMessage, config common.SendConfig, _ ids.ID, _ subnets.Allower) set.Set[ids.NodeID] {
		inMsgIntf, err := mc.Parse(msg.Bytes(), ctx.NodeID, func() {})
		require.NoError(err)
		require.Equal(message.GetAcceptedOp, inMsgIntf.Op())
		inMsg := inMsgIntf.Message().(*p2ppb.GetAccepted)

		reqID = inMsg.RequestId
		return config.NodeIDs
	}

	require.NoError(bootstrapper.AcceptedFrontier(context.Background(), peerID, reqID, advanceTimeBlkID))

	externalSender.SendF = nil
	externalSender.CantSend = false

	require.NoError(bootstrapper.Accepted(context.Background(), peerID, reqID, frontier))
	require.Equal(advanceTimeBlk.ID(), vm.manager.Preferred())

	ctx.Lock.Unlock()
	chainRouter.Shutdown(context.Background())
}

func TestUnverifiedParent(t *testing.T) {
	require := require.New(t)

	vm := &VM{Config: config.Config{
		Chains:                 chains.TestManager,
		Validators:             validators.NewManager(),
		UptimeLockedCalculator: uptime.NewLockedCalculator(),
		MinStakeDuration:       defaultMinStakingDuration,
		MaxStakeDuration:       defaultMaxStakingDuration,
		RewardConfig:           defaultRewardConfig,
		UpgradeConfig: upgrade.Config{
			BanffTime:    latestForkTime,
			CortinaTime:  latestForkTime,
			DurangoTime:  latestForkTime,
			EUpgradeTime: mockable.MaxTime,
		},
	}}

	initialClkTime := latestForkTime.Add(time.Second)
	vm.clock.Set(initialClkTime)
	ctx := snowtest.Context(t, snowtest.PChainID)
	ctx.Lock.Lock()
	defer func() {
		require.NoError(vm.Shutdown(context.Background()))
		ctx.Lock.Unlock()
	}()

	_, genesisBytes := defaultGenesis(t, ctx.AVAXAssetID)

	msgChan := make(chan common.Message, 1)
	require.NoError(vm.Initialize(
		context.Background(),
		ctx,
		memdb.New(),
		genesisBytes,
		nil,
		nil,
		msgChan,
		nil,
		nil,
	))

	// include a tx1 to make the block be accepted
	tx1 := &txs.Tx{Unsigned: &txs.ImportTx{
		BaseTx: txs.BaseTx{BaseTx: avax.BaseTx{
			NetworkID:    vm.ctx.NetworkID,
			BlockchainID: vm.ctx.ChainID,
		}},
		SourceChain: vm.ctx.XChainID,
		ImportedInputs: []*avax.TransferableInput{{
			UTXOID: avax.UTXOID{
				TxID:        ids.Empty.Prefix(1),
				OutputIndex: 1,
			},
			Asset: avax.Asset{ID: vm.ctx.AVAXAssetID},
			In: &secp256k1fx.TransferInput{
				Amt: 50000,
			},
		}},
	}}
	require.NoError(tx1.Initialize(txs.Codec))

	nextChainTime := initialClkTime.Add(time.Second)

	preferredID := vm.manager.Preferred()
	preferred, err := vm.manager.GetBlock(preferredID)
	require.NoError(err)
	preferredHeight := preferred.Height()

	statelessBlk, err := block.NewBanffStandardBlock(
		nextChainTime,
		preferredID,
		preferredHeight+1,
		[]*txs.Tx{tx1},
	)
	require.NoError(err)
	firstAdvanceTimeBlk := vm.manager.NewBlock(statelessBlk)
	require.NoError(firstAdvanceTimeBlk.Verify(context.Background()))

	// include a tx2 to make the block be accepted
	tx2 := &txs.Tx{Unsigned: &txs.ImportTx{
		BaseTx: txs.BaseTx{BaseTx: avax.BaseTx{
			NetworkID:    vm.ctx.NetworkID,
			BlockchainID: vm.ctx.ChainID,
		}},
		SourceChain: vm.ctx.XChainID,
		ImportedInputs: []*avax.TransferableInput{{
			UTXOID: avax.UTXOID{
				TxID:        ids.Empty.Prefix(2),
				OutputIndex: 2,
			},
			Asset: avax.Asset{ID: vm.ctx.AVAXAssetID},
			In: &secp256k1fx.TransferInput{
				Amt: 50000,
			},
		}},
	}}
	require.NoError(tx2.Initialize(txs.Codec))
	nextChainTime = nextChainTime.Add(time.Second)
	vm.clock.Set(nextChainTime)
	statelessSecondAdvanceTimeBlk, err := block.NewBanffStandardBlock(
		nextChainTime,
		firstAdvanceTimeBlk.ID(),
		firstAdvanceTimeBlk.Height()+1,
		[]*txs.Tx{tx2},
	)
	require.NoError(err)
	secondAdvanceTimeBlk := vm.manager.NewBlock(statelessSecondAdvanceTimeBlk)

	require.Equal(secondAdvanceTimeBlk.Parent(), firstAdvanceTimeBlk.ID())
	require.NoError(secondAdvanceTimeBlk.Verify(context.Background()))
}

func TestMaxStakeAmount(t *testing.T) {
	vm, _, _, _ := defaultVM(t, latestFork)
	vm.ctx.Lock.Lock()
	defer vm.ctx.Lock.Unlock()

	nodeID := genesisNodeIDs[0]

	tests := []struct {
		description string
		startTime   time.Time
		endTime     time.Time
	}{
		{
			description: "[validator.StartTime] == [startTime] < [endTime] == [validator.EndTime]",
			startTime:   defaultValidateStartTime,
			endTime:     defaultValidateEndTime,
		},
		{
			description: "[validator.StartTime] < [startTime] < [endTime] == [validator.EndTime]",
			startTime:   defaultValidateStartTime.Add(time.Minute),
			endTime:     defaultValidateEndTime,
		},
		{
			description: "[validator.StartTime] == [startTime] < [endTime] < [validator.EndTime]",
			startTime:   defaultValidateStartTime,
			endTime:     defaultValidateEndTime.Add(-time.Minute),
		},
		{
			description: "[validator.StartTime] < [startTime] < [endTime] < [validator.EndTime]",
			startTime:   defaultValidateStartTime.Add(time.Minute),
			endTime:     defaultValidateEndTime.Add(-time.Minute),
		},
	}

	for _, test := range tests {
		t.Run(test.description, func(t *testing.T) {
			require := require.New(t)
			staker, err := txexecutor.GetValidator(vm.state, constants.PrimaryNetworkID, nodeID)
			require.NoError(err)

			amount, err := txexecutor.GetMaxWeight(vm.state, staker, test.startTime, test.endTime)
			require.NoError(err)
			require.Equal(defaultWeight, amount)
		})
	}
}

func TestUptimeDisallowedWithRestart(t *testing.T) {
	require := require.New(t)
	latestForkTime = defaultValidateStartTime.Add(defaultMinStakingDuration)
	db := memdb.New()

	firstDB := prefixdb.New([]byte{}, db)
	const firstUptimePercentage = 20 // 20%
	firstVM := &VM{Config: config.Config{
		Chains:                 chains.TestManager,
		UptimePercentage:       firstUptimePercentage / 100.,
		RewardConfig:           defaultRewardConfig,
		Validators:             validators.NewManager(),
		UptimeLockedCalculator: uptime.NewLockedCalculator(),
		UpgradeConfig: upgrade.Config{
			BanffTime:    latestForkTime,
			CortinaTime:  latestForkTime,
			DurangoTime:  latestForkTime,
			EUpgradeTime: mockable.MaxTime,
		},
	}}

	firstCtx := snowtest.Context(t, snowtest.PChainID)
	firstCtx.Lock.Lock()

	_, genesisBytes := defaultGenesis(t, firstCtx.AVAXAssetID)

	firstMsgChan := make(chan common.Message, 1)
	require.NoError(firstVM.Initialize(
		context.Background(),
		firstCtx,
		firstDB,
		genesisBytes,
		nil,
		nil,
		firstMsgChan,
		nil,
		nil,
	))

	initialClkTime := latestForkTime.Add(time.Second)
	firstVM.clock.Set(initialClkTime)

	// Set VM state to NormalOp, to start tracking validators' uptime
	require.NoError(firstVM.SetState(context.Background(), snow.Bootstrapping))
	require.NoError(firstVM.SetState(context.Background(), snow.NormalOp))

	// Fast forward clock so that validators meet 20% uptime required for reward
	durationForReward := defaultValidateEndTime.Sub(defaultValidateStartTime) * firstUptimePercentage / 100
	vmStopTime := defaultValidateStartTime.Add(durationForReward)
	firstVM.clock.Set(vmStopTime)

	// Shutdown VM to stop all genesis validator uptime.
	// At this point they have been validating for the 20% uptime needed to be rewarded
	require.NoError(firstVM.Shutdown(context.Background()))
	firstCtx.Lock.Unlock()

	// Restart the VM with a larger uptime requirement
	secondDB := prefixdb.New([]byte{}, db)
	const secondUptimePercentage = 21 // 21% > firstUptimePercentage, so uptime for reward is not met now
	secondVM := &VM{Config: config.Config{
		Chains:                 chains.TestManager,
		UptimePercentage:       secondUptimePercentage / 100.,
		Validators:             validators.NewManager(),
		UptimeLockedCalculator: uptime.NewLockedCalculator(),
		UpgradeConfig: upgrade.Config{
			BanffTime:    latestForkTime,
			CortinaTime:  latestForkTime,
			DurangoTime:  latestForkTime,
			EUpgradeTime: mockable.MaxTime,
		},
	}}

	secondCtx := snowtest.Context(t, snowtest.PChainID)
	secondCtx.Lock.Lock()
	defer func() {
		require.NoError(secondVM.Shutdown(context.Background()))
		secondCtx.Lock.Unlock()
	}()

	atomicDB := prefixdb.New([]byte{1}, db)
	m := atomic.NewMemory(atomicDB)
	secondCtx.SharedMemory = m.NewSharedMemory(secondCtx.ChainID)

	secondMsgChan := make(chan common.Message, 1)
	require.NoError(secondVM.Initialize(
		context.Background(),
		secondCtx,
		secondDB,
		genesisBytes,
		nil,
		nil,
		secondMsgChan,
		nil,
		nil,
	))

	secondVM.clock.Set(vmStopTime)

	// Set VM state to NormalOp, to start tracking validators' uptime
	require.NoError(secondVM.SetState(context.Background(), snow.Bootstrapping))
	require.NoError(secondVM.SetState(context.Background(), snow.NormalOp))

	// after restart and change of uptime required for reward, push validators to their end of life
	secondVM.clock.Set(defaultValidateEndTime)

	// evaluate a genesis validator for reward
	blk, err := secondVM.Builder.BuildBlock(context.Background())
	require.NoError(err)
	require.NoError(blk.Verify(context.Background()))

	// Assert preferences are correct.
	// secondVM should prefer abort since uptime requirements are not met anymore
	oracleBlk := blk.(smcon.OracleBlock)
	options, err := oracleBlk.Options(context.Background())
	require.NoError(err)

	abort := options[0].(*blockexecutor.Block)
	require.IsType(&block.BanffAbortBlock{}, abort.Block)

	commit := options[1].(*blockexecutor.Block)
	require.IsType(&block.BanffCommitBlock{}, commit.Block)

	// Assert block tries to reward a genesis validator
	rewardTx := oracleBlk.(block.Block).Txs()[0].Unsigned
	require.IsType(&txs.RewardValidatorTx{}, rewardTx)
	txID := blk.(block.Block).Txs()[0].ID()

	// Verify options and accept abort block
	require.NoError(commit.Verify(context.Background()))
	require.NoError(abort.Verify(context.Background()))
	require.NoError(blk.Accept(context.Background()))
	require.NoError(abort.Accept(context.Background()))
	require.NoError(secondVM.SetPreference(context.Background(), secondVM.manager.LastAccepted()))

	// Verify that rewarded validator has been removed.
	// Note that test genesis has multiple validators
	// terminating at the same time. The rewarded validator
	// will the first by txID. To make the test more stable
	// (txID changes every time we change any parameter
	// of the tx creating the validator), we explicitly
	//  check that rewarded validator is removed from staker set.
	_, txStatus, err := secondVM.state.GetTx(txID)
	require.NoError(err)
	require.Equal(status.Aborted, txStatus)

	tx, _, err := secondVM.state.GetTx(rewardTx.(*txs.RewardValidatorTx).TxID)
	require.NoError(err)
	require.IsType(&txs.AddValidatorTx{}, tx.Unsigned)

	valTx, _ := tx.Unsigned.(*txs.AddValidatorTx)
	_, err = secondVM.state.GetCurrentValidator(constants.PrimaryNetworkID, valTx.NodeID())
	require.ErrorIs(err, database.ErrNotFound)
}

func TestUptimeDisallowedAfterNeverConnecting(t *testing.T) {
	require := require.New(t)
	latestForkTime = defaultValidateStartTime.Add(defaultMinStakingDuration)

	db := memdb.New()

	vm := &VM{Config: config.Config{
		Chains:                 chains.TestManager,
		UptimePercentage:       .2,
		RewardConfig:           defaultRewardConfig,
		Validators:             validators.NewManager(),
		UptimeLockedCalculator: uptime.NewLockedCalculator(),
		UpgradeConfig: upgrade.Config{
			BanffTime:    latestForkTime,
			CortinaTime:  latestForkTime,
			DurangoTime:  latestForkTime,
			EUpgradeTime: mockable.MaxTime,
		},
	}}

	ctx := snowtest.Context(t, snowtest.PChainID)
	ctx.Lock.Lock()

	_, genesisBytes := defaultGenesis(t, ctx.AVAXAssetID)

	atomicDB := prefixdb.New([]byte{1}, db)
	m := atomic.NewMemory(atomicDB)
	ctx.SharedMemory = m.NewSharedMemory(ctx.ChainID)

	msgChan := make(chan common.Message, 1)
	appSender := &common.SenderTest{T: t}
	require.NoError(vm.Initialize(
		context.Background(),
		ctx,
		db,
		genesisBytes,
		nil,
		nil,
		msgChan,
		nil,
		appSender,
	))

	defer func() {
		require.NoError(vm.Shutdown(context.Background()))
		ctx.Lock.Unlock()
	}()

	initialClkTime := latestForkTime.Add(time.Second)
	vm.clock.Set(initialClkTime)

	// Set VM state to NormalOp, to start tracking validators' uptime
	require.NoError(vm.SetState(context.Background(), snow.Bootstrapping))
	require.NoError(vm.SetState(context.Background(), snow.NormalOp))

	// Fast forward clock to time for genesis validators to leave
	vm.clock.Set(defaultValidateEndTime)

	// evaluate a genesis validator for reward
	blk, err := vm.Builder.BuildBlock(context.Background())
	require.NoError(err)
	require.NoError(blk.Verify(context.Background()))

	// Assert preferences are correct.
	// vm should prefer abort since uptime requirements are not met.
	oracleBlk := blk.(smcon.OracleBlock)
	options, err := oracleBlk.Options(context.Background())
	require.NoError(err)

	abort := options[0].(*blockexecutor.Block)
	require.IsType(&block.BanffAbortBlock{}, abort.Block)

	commit := options[1].(*blockexecutor.Block)
	require.IsType(&block.BanffCommitBlock{}, commit.Block)

	// Assert block tries to reward a genesis validator
	rewardTx := oracleBlk.(block.Block).Txs()[0].Unsigned
	require.IsType(&txs.RewardValidatorTx{}, rewardTx)
	txID := blk.(block.Block).Txs()[0].ID()

	// Verify options and accept abort block
	require.NoError(commit.Verify(context.Background()))
	require.NoError(abort.Verify(context.Background()))
	require.NoError(blk.Accept(context.Background()))
	require.NoError(abort.Accept(context.Background()))
	require.NoError(vm.SetPreference(context.Background(), vm.manager.LastAccepted()))

	// Verify that rewarded validator has been removed.
	// Note that test genesis has multiple validators
	// terminating at the same time. The rewarded validator
	// will the first by txID. To make the test more stable
	// (txID changes every time we change any parameter
	// of the tx creating the validator), we explicitly
	//  check that rewarded validator is removed from staker set.
	_, txStatus, err := vm.state.GetTx(txID)
	require.NoError(err)
	require.Equal(status.Aborted, txStatus)

	tx, _, err := vm.state.GetTx(rewardTx.(*txs.RewardValidatorTx).TxID)
	require.NoError(err)
	require.IsType(&txs.AddValidatorTx{}, tx.Unsigned)

	valTx, _ := tx.Unsigned.(*txs.AddValidatorTx)
	_, err = vm.state.GetCurrentValidator(constants.PrimaryNetworkID, valTx.NodeID())
	require.ErrorIs(err, database.ErrNotFound)
}

func TestRemovePermissionedValidatorDuringAddPending(t *testing.T) {
	require := require.New(t)

	validatorStartTime := latestForkTime.Add(txexecutor.SyncBound).Add(1 * time.Second)
	validatorEndTime := validatorStartTime.Add(360 * 24 * time.Hour)

<<<<<<< HEAD
	vm, txBuilder, _, _ := defaultVM(t, durango)
=======
	vm, factory, _, _ := defaultVM(t, latestFork)
>>>>>>> 7594ec7f
	vm.ctx.Lock.Lock()
	defer vm.ctx.Lock.Unlock()

	key, err := secp256k1.NewPrivateKey()
	require.NoError(err)

	id := key.PublicKey().Address()
	nodeID := ids.GenerateTestNodeID()
	sk, err := bls.NewSecretKey()
	require.NoError(err)

	builder, txSigner := factory.NewWallet(keys[0])
	uAddValTx, err := builder.NewAddPermissionlessValidatorTx(
		&txs.SubnetValidator{
			Validator: txs.Validator{
				NodeID: nodeID,
				Start:  uint64(validatorStartTime.Unix()),
				End:    uint64(validatorEndTime.Unix()),
				Wght:   defaultMaxValidatorStake,
			},
			Subnet: constants.PrimaryNetworkID,
		},
		signer.NewProofOfPossession(sk),
		vm.ctx.AVAXAssetID,
		&secp256k1fx.OutputOwners{
			Threshold: 1,
			Addrs:     []ids.ShortID{id},
		},
		&secp256k1fx.OutputOwners{
			Threshold: 1,
			Addrs:     []ids.ShortID{id},
		},
		reward.PercentDenominator,
		walletcommon.WithChangeOwner(&secp256k1fx.OutputOwners{
			Threshold: 1,
			Addrs:     []ids.ShortID{keys[0].PublicKey().Address()},
		}),
	)
	require.NoError(err)
	addValidatorTx, err := walletsigner.SignUnsigned(context.Background(), txSigner, uAddValTx)
	require.NoError(err)

	vm.ctx.Lock.Unlock()
	require.NoError(vm.issueTxFromRPC(addValidatorTx))
	vm.ctx.Lock.Lock()

	// trigger block creation for the validator tx
	addValidatorBlock, err := vm.Builder.BuildBlock(context.Background())
	require.NoError(err)
	require.NoError(addValidatorBlock.Verify(context.Background()))
	require.NoError(addValidatorBlock.Accept(context.Background()))
	require.NoError(vm.SetPreference(context.Background(), vm.manager.LastAccepted()))

	uCreateSubnetTx, err := builder.NewCreateSubnetTx(
		&secp256k1fx.OutputOwners{
			Threshold: 1,
			Addrs:     []ids.ShortID{id},
		},
		walletcommon.WithChangeOwner(&secp256k1fx.OutputOwners{
			Threshold: 1,
			Addrs:     []ids.ShortID{keys[0].PublicKey().Address()},
		}),
	)
	require.NoError(err)
	createSubnetTx, err := walletsigner.SignUnsigned(context.Background(), txSigner, uCreateSubnetTx)
	require.NoError(err)

	vm.ctx.Lock.Unlock()
	require.NoError(vm.issueTxFromRPC(createSubnetTx))
	vm.ctx.Lock.Lock()

	// trigger block creation for the subnet tx
	createSubnetBlock, err := vm.Builder.BuildBlock(context.Background())
	require.NoError(err)
	require.NoError(createSubnetBlock.Verify(context.Background()))
	require.NoError(createSubnetBlock.Accept(context.Background()))
	require.NoError(vm.SetPreference(context.Background(), vm.manager.LastAccepted()))

	builder, txSigner = factory.NewWallet(key, keys[1])
	uAddSubnetValTx, err := builder.NewAddSubnetValidatorTx(
		&txs.SubnetValidator{
			Validator: txs.Validator{
				NodeID: nodeID,
				Start:  uint64(validatorStartTime.Unix()),
				End:    uint64(validatorEndTime.Unix()),
				Wght:   defaultMaxValidatorStake,
			},
			Subnet: createSubnetTx.ID(),
		},
		walletcommon.WithChangeOwner(&secp256k1fx.OutputOwners{
			Threshold: 1,
			Addrs:     []ids.ShortID{keys[1].PublicKey().Address()},
		}),
	)
	require.NoError(err)
	addSubnetValidatorTx, err := walletsigner.SignUnsigned(context.Background(), txSigner, uAddSubnetValTx)
	require.NoError(err)

	builder, txSigner = factory.NewWallet(key, keys[2])
	uRemoveSubnetValTx, err := builder.NewRemoveSubnetValidatorTx(
		nodeID,
		createSubnetTx.ID(),
		walletcommon.WithChangeOwner(&secp256k1fx.OutputOwners{
			Threshold: 1,
			Addrs:     []ids.ShortID{keys[2].PublicKey().Address()},
		}),
	)
	require.NoError(err)
	removeSubnetValidatorTx, err := walletsigner.SignUnsigned(context.Background(), txSigner, uRemoveSubnetValTx)
	require.NoError(err)

	statelessBlock, err := block.NewBanffStandardBlock(
		vm.state.GetTimestamp(),
		createSubnetBlock.ID(),
		createSubnetBlock.Height()+1,
		[]*txs.Tx{
			addSubnetValidatorTx,
			removeSubnetValidatorTx,
		},
	)
	require.NoError(err)

	blockBytes := statelessBlock.Bytes()
	block, err := vm.ParseBlock(context.Background(), blockBytes)
	require.NoError(err)
	require.NoError(block.Verify(context.Background()))
	require.NoError(block.Accept(context.Background()))
	require.NoError(vm.SetPreference(context.Background(), vm.manager.LastAccepted()))

	_, err = vm.state.GetPendingValidator(createSubnetTx.ID(), nodeID)
	require.ErrorIs(err, database.ErrNotFound)
}

func TestTransferSubnetOwnershipTx(t *testing.T) {
	require := require.New(t)
	vm, factory, _, _ := defaultVM(t, latestFork)
	vm.ctx.Lock.Lock()
	defer vm.ctx.Lock.Unlock()

	builder, txSigner := factory.NewWallet(keys[0])
	uCreateSubnetTx, err := builder.NewCreateSubnetTx(
		&secp256k1fx.OutputOwners{
			Threshold: 1,
			Addrs:     []ids.ShortID{keys[0].PublicKey().Address()},
		},
		walletcommon.WithChangeOwner(&secp256k1fx.OutputOwners{
			Threshold: 1,
			Addrs:     []ids.ShortID{keys[0].PublicKey().Address()},
		}),
	)
	require.NoError(err)
	createSubnetTx, err := walletsigner.SignUnsigned(context.Background(), txSigner, uCreateSubnetTx)
	require.NoError(err)

	subnetID := createSubnetTx.ID()

	vm.ctx.Lock.Unlock()
	require.NoError(vm.issueTxFromRPC(createSubnetTx))
	vm.ctx.Lock.Lock()
	createSubnetBlock, err := vm.Builder.BuildBlock(context.Background())
	require.NoError(err)

	createSubnetRawBlock := createSubnetBlock.(*blockexecutor.Block).Block
	require.IsType(&block.BanffStandardBlock{}, createSubnetRawBlock)
	require.Contains(createSubnetRawBlock.Txs(), createSubnetTx)

	require.NoError(createSubnetBlock.Verify(context.Background()))
	require.NoError(createSubnetBlock.Accept(context.Background()))
	require.NoError(vm.SetPreference(context.Background(), vm.manager.LastAccepted()))

	subnetOwner, err := vm.state.GetSubnetOwner(subnetID)
	require.NoError(err)
	expectedOwner := &secp256k1fx.OutputOwners{
		Locktime:  0,
		Threshold: 1,
		Addrs: []ids.ShortID{
			keys[0].PublicKey().Address(),
		},
	}
	ctx, err := walletbuilder.NewSnowContext(vm.ctx.NetworkID, vm.ctx.AVAXAssetID)
	require.NoError(err)
	expectedOwner.InitCtx(ctx)
	require.Equal(expectedOwner, subnetOwner)

	uTransferSubnetOwnershipTx, err := builder.NewTransferSubnetOwnershipTx(
		subnetID,
		&secp256k1fx.OutputOwners{
			Threshold: 1,
			Addrs:     []ids.ShortID{keys[1].PublicKey().Address()},
		},
	)
	require.NoError(err)
	transferSubnetOwnershipTx, err := walletsigner.SignUnsigned(context.Background(), txSigner, uTransferSubnetOwnershipTx)
	require.NoError(err)

	vm.ctx.Lock.Unlock()
	require.NoError(vm.issueTxFromRPC(transferSubnetOwnershipTx))
	vm.ctx.Lock.Lock()
	transferSubnetOwnershipBlock, err := vm.Builder.BuildBlock(context.Background())
	require.NoError(err)

	transferSubnetOwnershipRawBlock := transferSubnetOwnershipBlock.(*blockexecutor.Block).Block
	require.IsType(&block.BanffStandardBlock{}, transferSubnetOwnershipRawBlock)
	require.Contains(transferSubnetOwnershipRawBlock.Txs(), transferSubnetOwnershipTx)

	require.NoError(transferSubnetOwnershipBlock.Verify(context.Background()))
	require.NoError(transferSubnetOwnershipBlock.Accept(context.Background()))
	require.NoError(vm.SetPreference(context.Background(), vm.manager.LastAccepted()))

	subnetOwner, err = vm.state.GetSubnetOwner(subnetID)
	require.NoError(err)
	expectedOwner = &secp256k1fx.OutputOwners{
		Locktime:  0,
		Threshold: 1,
		Addrs: []ids.ShortID{
			keys[1].PublicKey().Address(),
		},
	}
	expectedOwner.InitCtx(ctx)
	require.Equal(expectedOwner, subnetOwner)
}

func TestBaseTx(t *testing.T) {
	require := require.New(t)
	vm, factory, _, _ := defaultVM(t, latestFork)
	vm.ctx.Lock.Lock()
	defer vm.ctx.Lock.Unlock()

	sendAmt := uint64(100000)
	changeAddr := ids.ShortEmpty

	builder, txSigner := factory.NewWallet(keys[0])
	utx, err := builder.NewBaseTx(
		[]*avax.TransferableOutput{
			{
				Asset: avax.Asset{ID: vm.ctx.AVAXAssetID},
				Out: &secp256k1fx.TransferOutput{
					Amt: sendAmt,
					OutputOwners: secp256k1fx.OutputOwners{
						Threshold: 1,
						Addrs: []ids.ShortID{
							keys[1].Address(),
						},
					},
				},
			},
		},
		walletcommon.WithChangeOwner(&secp256k1fx.OutputOwners{
			Threshold: 1,
			Addrs:     []ids.ShortID{changeAddr},
		}),
	)
	require.NoError(err)
	baseTx, err := walletsigner.SignUnsigned(context.Background(), txSigner, utx)
	require.NoError(err)

	totalInputAmt := uint64(0)
	key0InputAmt := uint64(0)
	for inputID := range baseTx.Unsigned.InputIDs() {
		utxo, err := vm.state.GetUTXO(inputID)
		require.NoError(err)
		require.IsType(&secp256k1fx.TransferOutput{}, utxo.Out)
		castOut := utxo.Out.(*secp256k1fx.TransferOutput)
		if castOut.AddressesSet().Equals(set.Of(keys[0].Address())) {
			key0InputAmt += castOut.Amt
		}
		totalInputAmt += castOut.Amt
	}
	require.Equal(totalInputAmt, key0InputAmt)

	totalOutputAmt := uint64(0)
	key0OutputAmt := uint64(0)
	key1OutputAmt := uint64(0)
	changeAddrOutputAmt := uint64(0)
	for _, output := range baseTx.Unsigned.Outputs() {
		require.IsType(&secp256k1fx.TransferOutput{}, output.Out)
		castOut := output.Out.(*secp256k1fx.TransferOutput)
		if castOut.AddressesSet().Equals(set.Of(keys[0].Address())) {
			key0OutputAmt += castOut.Amt
		}
		if castOut.AddressesSet().Equals(set.Of(keys[1].Address())) {
			key1OutputAmt += castOut.Amt
		}
		if castOut.AddressesSet().Equals(set.Of(changeAddr)) {
			changeAddrOutputAmt += castOut.Amt
		}
		totalOutputAmt += castOut.Amt
	}
	require.Equal(totalOutputAmt, key0OutputAmt+key1OutputAmt+changeAddrOutputAmt)

	feeCalc := config.PickFeeCalculator(&vm.Config, vm.state.GetTimestamp())
	fee, err := feeCalc.ComputeFee(baseTx.Unsigned, baseTx.Creds)
	require.NoError(err)
	require.Equal(fee, totalInputAmt-totalOutputAmt)
	require.Equal(sendAmt, key1OutputAmt)

	vm.ctx.Lock.Unlock()
	require.NoError(vm.issueTxFromRPC(baseTx))
	vm.ctx.Lock.Lock()
	baseTxBlock, err := vm.Builder.BuildBlock(context.Background())
	require.NoError(err)

	baseTxRawBlock := baseTxBlock.(*blockexecutor.Block).Block
	require.IsType(&block.BanffStandardBlock{}, baseTxRawBlock)
	require.Contains(baseTxRawBlock.Txs(), baseTx)

	require.NoError(baseTxBlock.Verify(context.Background()))
	require.NoError(baseTxBlock.Accept(context.Background()))
	require.NoError(vm.SetPreference(context.Background(), vm.manager.LastAccepted()))
}

func TestPruneMempool(t *testing.T) {
	require := require.New(t)
	vm, factory, _, _ := defaultVM(t, latestFork)
	vm.ctx.Lock.Lock()
	defer vm.ctx.Lock.Unlock()

	// Create a tx that will be valid regardless of timestamp.
	sendAmt := uint64(100000)
	changeAddr := ids.ShortEmpty

	builder, txSigner := factory.NewWallet(keys[0])
	utx, err := builder.NewBaseTx(
		[]*avax.TransferableOutput{
			{
				Asset: avax.Asset{ID: vm.ctx.AVAXAssetID},
				Out: &secp256k1fx.TransferOutput{
					Amt: sendAmt,
					OutputOwners: secp256k1fx.OutputOwners{
						Threshold: 1,
						Addrs: []ids.ShortID{
							keys[1].Address(),
						},
					},
				},
			},
		},
		walletcommon.WithChangeOwner(&secp256k1fx.OutputOwners{
			Threshold: 1,
			Addrs:     []ids.ShortID{changeAddr},
		}),
	)
	require.NoError(err)
	baseTx, err := walletsigner.SignUnsigned(context.Background(), txSigner, utx)
	require.NoError(err)

	vm.ctx.Lock.Unlock()
	require.NoError(vm.issueTxFromRPC(baseTx))
	vm.ctx.Lock.Lock()

	// [baseTx] should be in the mempool.
	baseTxID := baseTx.ID()
	_, ok := vm.Builder.Get(baseTxID)
	require.True(ok)

	// Create a tx that will be invalid after time advancement.
	var (
		startTime = vm.clock.Time()
		endTime   = startTime.Add(vm.MinStakeDuration)
	)

	sk, err := bls.NewSecretKey()
	require.NoError(err)

	builder, txSigner = factory.NewWallet(keys[1])
	uAddValTx, err := builder.NewAddPermissionlessValidatorTx(
		&txs.SubnetValidator{
			Validator: txs.Validator{
				NodeID: ids.GenerateTestNodeID(),
				Start:  uint64(startTime.Unix()),
				End:    uint64(endTime.Unix()),
				Wght:   defaultMinValidatorStake,
			},
			Subnet: constants.PrimaryNetworkID,
		},
		signer.NewProofOfPossession(sk),
		vm.ctx.AVAXAssetID,
		&secp256k1fx.OutputOwners{
			Threshold: 1,
			Addrs:     []ids.ShortID{keys[2].Address()},
		},
		&secp256k1fx.OutputOwners{
			Threshold: 1,
			Addrs:     []ids.ShortID{keys[2].Address()},
		},
		20000,
	)
	require.NoError(err)
	addValidatorTx, err := walletsigner.SignUnsigned(context.Background(), txSigner, uAddValTx)
	require.NoError(err)

	vm.ctx.Lock.Unlock()
	require.NoError(vm.issueTxFromRPC(addValidatorTx))
	vm.ctx.Lock.Lock()

	// Advance clock to [endTime], making [addValidatorTx] invalid.
	vm.clock.Set(endTime)

	// [addValidatorTx] and [baseTx] should still be in the mempool.
	addValidatorTxID := addValidatorTx.ID()
	_, ok = vm.Builder.Get(addValidatorTxID)
	require.True(ok)
	_, ok = vm.Builder.Get(baseTxID)
	require.True(ok)

	vm.ctx.Lock.Unlock()
	require.NoError(vm.pruneMempool())
	vm.ctx.Lock.Lock()

	// [addValidatorTx] should be ejected from the mempool.
	// [baseTx] should still be in the mempool.
	_, ok = vm.Builder.Get(addValidatorTxID)
	require.False(ok)
	_, ok = vm.Builder.Get(baseTxID)
	require.True(ok)
}<|MERGE_RESOLUTION|>--- conflicted
+++ resolved
@@ -319,7 +319,7 @@
 	// Create a subnet and store it in testSubnet1
 	// Note: following Banff activation, block acceptance will move
 	// chain time ahead
-	builder, signer := factory.NewWallet(keys[0])
+	builder, signer, feeCalc := factory.NewWallet(keys[0])
 	utx, err := builder.NewCreateSubnetTx(
 		&secp256k1fx.OutputOwners{
 			Threshold: 2,
@@ -329,6 +329,7 @@
 				keys[2].PublicKey().Address(),
 			},
 		},
+		feeCalc,
 		walletcommon.WithChangeOwner(&secp256k1fx.OutputOwners{
 			Threshold: 1,
 			Addrs:     []ids.ShortID{keys[0].PublicKey().Address()},
@@ -434,7 +435,7 @@
 	require.NoError(err)
 
 	// create valid tx
-	builder, txSigner := factory.NewWallet(keys[0])
+	builder, txSigner, feeCalc := factory.NewWallet(keys[0])
 	utx, err := builder.NewAddPermissionlessValidatorTx(
 		&txs.SubnetValidator{
 			Validator: txs.Validator{
@@ -456,6 +457,7 @@
 			Addrs:     []ids.ShortID{rewardAddress},
 		},
 		reward.PercentDenominator,
+		feeCalc,
 	)
 	require.NoError(err)
 	tx, err := walletsigner.SignUnsigned(context.Background(), txSigner, utx)
@@ -493,7 +495,7 @@
 	endTime := startTime.Add(defaultMinStakingDuration)
 
 	// create invalid tx
-	builder, txSigner := factory.NewWallet(keys[0])
+	builder, txSigner, feeCalc := factory.NewWallet(keys[0])
 	utx, err := builder.NewAddValidatorTx(
 		&txs.Validator{
 			NodeID: nodeID,
@@ -506,6 +508,7 @@
 			Addrs:     []ids.ShortID{ids.GenerateTestShortID()},
 		},
 		reward.PercentDenominator,
+		feeCalc,
 	)
 	require.NoError(err)
 	tx, err := walletsigner.SignUnsigned(context.Background(), txSigner, utx)
@@ -552,7 +555,7 @@
 	)
 
 	// create valid tx
-	builder, txSigner := factory.NewWallet(keys[0])
+	builder, txSigner, feeCalc := factory.NewWallet(keys[0])
 	utx, err := builder.NewAddValidatorTx(
 		&txs.Validator{
 			NodeID: nodeID,
@@ -565,6 +568,7 @@
 			Addrs:     []ids.ShortID{rewardAddress},
 		},
 		reward.PercentDenominator,
+		feeCalc,
 	)
 	require.NoError(err)
 	tx, err := walletsigner.SignUnsigned(context.Background(), txSigner, utx)
@@ -605,7 +609,7 @@
 	require.NoError(err)
 
 	// create valid tx
-	builder, txSigner := factory.NewWallet(keys[0])
+	builder, txSigner, feeCalc := factory.NewWallet(keys[0])
 	utx, err := builder.NewAddPermissionlessValidatorTx(
 		&txs.SubnetValidator{
 			Validator: txs.Validator{
@@ -627,6 +631,7 @@
 			Addrs:     []ids.ShortID{ids.GenerateTestShortID()},
 		},
 		reward.PercentDenominator,
+		feeCalc,
 	)
 	require.NoError(err)
 	tx, err := walletsigner.SignUnsigned(context.Background(), txSigner, utx)
@@ -655,7 +660,7 @@
 	// create valid tx
 	// note that [startTime, endTime] is a subset of time that keys[0]
 	// validates primary network ([defaultValidateStartTime, defaultValidateEndTime])
-	builder, txSigner := factory.NewWallet(testSubnet1ControlKeys[0], testSubnet1ControlKeys[1])
+	builder, txSigner, feeCalc := factory.NewWallet(testSubnet1ControlKeys[0], testSubnet1ControlKeys[1])
 	utx, err := builder.NewAddSubnetValidatorTx(
 		&txs.SubnetValidator{
 			Validator: txs.Validator{
@@ -666,6 +671,7 @@
 			},
 			Subnet: testSubnet1.ID(),
 		},
+		feeCalc,
 	)
 	require.NoError(err)
 	tx, err := walletsigner.SignUnsigned(context.Background(), txSigner, utx)
@@ -707,7 +713,7 @@
 	// create valid tx
 	// note that [startTime, endTime] is a subset of time that keys[0]
 	// validates primary network ([defaultValidateStartTime, defaultValidateEndTime])
-	builder, txSigner := factory.NewWallet(testSubnet1ControlKeys[1], testSubnet1ControlKeys[2])
+	builder, txSigner, feeCalc := factory.NewWallet(testSubnet1ControlKeys[1], testSubnet1ControlKeys[2])
 	utx, err := builder.NewAddSubnetValidatorTx(
 		&txs.SubnetValidator{
 			Validator: txs.Validator{
@@ -718,6 +724,7 @@
 			},
 			Subnet: testSubnet1.ID(),
 		},
+		feeCalc,
 	)
 	require.NoError(err)
 	tx, err := walletsigner.SignUnsigned(context.Background(), txSigner, utx)
@@ -898,13 +905,14 @@
 	vm.ctx.Lock.Lock()
 	defer vm.ctx.Lock.Unlock()
 
-	builder, txSigner := factory.NewWallet(testSubnet1ControlKeys[0], testSubnet1ControlKeys[1])
+	builder, txSigner, feeCalc := factory.NewWallet(testSubnet1ControlKeys[0], testSubnet1ControlKeys[1])
 	utx, err := builder.NewCreateChainTx(
 		testSubnet1.ID(),
 		nil,
 		ids.ID{'t', 'e', 's', 't', 'v', 'm'},
 		nil,
 		"name",
+		feeCalc,
 	)
 	require.NoError(err)
 	tx, err := walletsigner.SignUnsigned(context.Background(), txSigner, utx)
@@ -948,7 +956,7 @@
 	vm.ctx.Lock.Lock()
 	defer vm.ctx.Lock.Unlock()
 
-	builder, txSigner := factory.NewWallet(keys[0])
+	builder, txSigner, feeCalc := factory.NewWallet(keys[0])
 	uCreateSubnetTx, err := builder.NewCreateSubnetTx(
 		&secp256k1fx.OutputOwners{
 			Threshold: 1,
@@ -957,6 +965,7 @@
 				keys[1].PublicKey().Address(),
 			},
 		},
+		feeCalc,
 		walletcommon.WithChangeOwner(&secp256k1fx.OutputOwners{
 			Threshold: 1,
 			Addrs:     []ids.ShortID{keys[0].PublicKey().Address()},
@@ -1002,6 +1011,7 @@
 			},
 			Subnet: subnetID,
 		},
+		feeCalc,
 	)
 	require.NoError(err)
 	addValidatorTx, err := walletsigner.SignUnsigned(context.Background(), txSigner, uAddValTx)
@@ -1062,13 +1072,14 @@
 	mutableSharedMemory.SharedMemory = m.NewSharedMemory(vm.ctx.ChainID)
 	peerSharedMemory := m.NewSharedMemory(vm.ctx.XChainID)
 
-	builder, _ := factory.NewWallet(keys[0])
+	builder, _, feeCalc := factory.NewWallet(keys[0])
 	_, err := builder.NewImportTx(
 		vm.ctx.XChainID,
 		&secp256k1fx.OutputOwners{
 			Threshold: 1,
 			Addrs:     []ids.ShortID{recipientKey.PublicKey().Address()},
 		},
+		feeCalc,
 	)
 	require.ErrorIs(err, walletbuilder.ErrInsufficientFunds)
 
@@ -1102,13 +1113,14 @@
 		},
 	}))
 
-	builder, txSigner := factory.NewWallet(recipientKey)
+	builder, txSigner, feeCalc := factory.NewWallet(recipientKey)
 	utx, err := builder.NewImportTx(
 		vm.ctx.XChainID,
 		&secp256k1fx.OutputOwners{
 			Threshold: 1,
 			Addrs:     []ids.ShortID{recipientKey.PublicKey().Address()},
 		},
+		feeCalc,
 	)
 	require.NoError(err)
 	tx, err := walletsigner.SignUnsigned(context.Background(), txSigner, utx)
@@ -2112,11 +2124,7 @@
 	validatorStartTime := latestForkTime.Add(txexecutor.SyncBound).Add(1 * time.Second)
 	validatorEndTime := validatorStartTime.Add(360 * 24 * time.Hour)
 
-<<<<<<< HEAD
-	vm, txBuilder, _, _ := defaultVM(t, durango)
-=======
-	vm, factory, _, _ := defaultVM(t, latestFork)
->>>>>>> 7594ec7f
+	vm, factory, _, _ := defaultVM(t, durango)
 	vm.ctx.Lock.Lock()
 	defer vm.ctx.Lock.Unlock()
 
@@ -2128,7 +2136,7 @@
 	sk, err := bls.NewSecretKey()
 	require.NoError(err)
 
-	builder, txSigner := factory.NewWallet(keys[0])
+	builder, txSigner, feeCalc := factory.NewWallet(keys[0])
 	uAddValTx, err := builder.NewAddPermissionlessValidatorTx(
 		&txs.SubnetValidator{
 			Validator: txs.Validator{
@@ -2150,6 +2158,7 @@
 			Addrs:     []ids.ShortID{id},
 		},
 		reward.PercentDenominator,
+		feeCalc,
 		walletcommon.WithChangeOwner(&secp256k1fx.OutputOwners{
 			Threshold: 1,
 			Addrs:     []ids.ShortID{keys[0].PublicKey().Address()},
@@ -2175,6 +2184,7 @@
 			Threshold: 1,
 			Addrs:     []ids.ShortID{id},
 		},
+		feeCalc,
 		walletcommon.WithChangeOwner(&secp256k1fx.OutputOwners{
 			Threshold: 1,
 			Addrs:     []ids.ShortID{keys[0].PublicKey().Address()},
@@ -2195,7 +2205,7 @@
 	require.NoError(createSubnetBlock.Accept(context.Background()))
 	require.NoError(vm.SetPreference(context.Background(), vm.manager.LastAccepted()))
 
-	builder, txSigner = factory.NewWallet(key, keys[1])
+	builder, txSigner, feeCalc = factory.NewWallet(key, keys[1])
 	uAddSubnetValTx, err := builder.NewAddSubnetValidatorTx(
 		&txs.SubnetValidator{
 			Validator: txs.Validator{
@@ -2206,6 +2216,7 @@
 			},
 			Subnet: createSubnetTx.ID(),
 		},
+		feeCalc,
 		walletcommon.WithChangeOwner(&secp256k1fx.OutputOwners{
 			Threshold: 1,
 			Addrs:     []ids.ShortID{keys[1].PublicKey().Address()},
@@ -2215,10 +2226,11 @@
 	addSubnetValidatorTx, err := walletsigner.SignUnsigned(context.Background(), txSigner, uAddSubnetValTx)
 	require.NoError(err)
 
-	builder, txSigner = factory.NewWallet(key, keys[2])
+	builder, txSigner, feeCalc = factory.NewWallet(key, keys[2])
 	uRemoveSubnetValTx, err := builder.NewRemoveSubnetValidatorTx(
 		nodeID,
 		createSubnetTx.ID(),
+		feeCalc,
 		walletcommon.WithChangeOwner(&secp256k1fx.OutputOwners{
 			Threshold: 1,
 			Addrs:     []ids.ShortID{keys[2].PublicKey().Address()},
@@ -2256,12 +2268,13 @@
 	vm.ctx.Lock.Lock()
 	defer vm.ctx.Lock.Unlock()
 
-	builder, txSigner := factory.NewWallet(keys[0])
+	builder, txSigner, feeCalc := factory.NewWallet(keys[0])
 	uCreateSubnetTx, err := builder.NewCreateSubnetTx(
 		&secp256k1fx.OutputOwners{
 			Threshold: 1,
 			Addrs:     []ids.ShortID{keys[0].PublicKey().Address()},
 		},
+		feeCalc,
 		walletcommon.WithChangeOwner(&secp256k1fx.OutputOwners{
 			Threshold: 1,
 			Addrs:     []ids.ShortID{keys[0].PublicKey().Address()},
@@ -2307,6 +2320,7 @@
 			Threshold: 1,
 			Addrs:     []ids.ShortID{keys[1].PublicKey().Address()},
 		},
+		feeCalc,
 	)
 	require.NoError(err)
 	transferSubnetOwnershipTx, err := walletsigner.SignUnsigned(context.Background(), txSigner, uTransferSubnetOwnershipTx)
@@ -2348,7 +2362,7 @@
 	sendAmt := uint64(100000)
 	changeAddr := ids.ShortEmpty
 
-	builder, txSigner := factory.NewWallet(keys[0])
+	builder, txSigner, feeCalc := factory.NewWallet(keys[0])
 	utx, err := builder.NewBaseTx(
 		[]*avax.TransferableOutput{
 			{
@@ -2364,6 +2378,7 @@
 				},
 			},
 		},
+		feeCalc,
 		walletcommon.WithChangeOwner(&secp256k1fx.OutputOwners{
 			Threshold: 1,
 			Addrs:     []ids.ShortID{changeAddr},
@@ -2407,7 +2422,7 @@
 	}
 	require.Equal(totalOutputAmt, key0OutputAmt+key1OutputAmt+changeAddrOutputAmt)
 
-	feeCalc := config.PickFeeCalculator(&vm.Config, vm.state.GetTimestamp())
+	feeCalc = config.PickFeeCalculator(&vm.Config, vm.state.GetTimestamp())
 	fee, err := feeCalc.ComputeFee(baseTx.Unsigned, baseTx.Creds)
 	require.NoError(err)
 	require.Equal(fee, totalInputAmt-totalOutputAmt)
@@ -2438,7 +2453,7 @@
 	sendAmt := uint64(100000)
 	changeAddr := ids.ShortEmpty
 
-	builder, txSigner := factory.NewWallet(keys[0])
+	builder, txSigner, feeCalc := factory.NewWallet(keys[0])
 	utx, err := builder.NewBaseTx(
 		[]*avax.TransferableOutput{
 			{
@@ -2454,6 +2469,7 @@
 				},
 			},
 		},
+		feeCalc,
 		walletcommon.WithChangeOwner(&secp256k1fx.OutputOwners{
 			Threshold: 1,
 			Addrs:     []ids.ShortID{changeAddr},
@@ -2481,7 +2497,7 @@
 	sk, err := bls.NewSecretKey()
 	require.NoError(err)
 
-	builder, txSigner = factory.NewWallet(keys[1])
+	builder, txSigner, feeCalc = factory.NewWallet(keys[1])
 	uAddValTx, err := builder.NewAddPermissionlessValidatorTx(
 		&txs.SubnetValidator{
 			Validator: txs.Validator{
@@ -2503,6 +2519,7 @@
 			Addrs:     []ids.ShortID{keys[2].Address()},
 		},
 		20000,
+		feeCalc,
 	)
 	require.NoError(err)
 	addValidatorTx, err := walletsigner.SignUnsigned(context.Background(), txSigner, uAddValTx)
