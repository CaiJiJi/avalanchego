// Copyright (C) 2019-2024, Ava Labs, Inc. All rights reserved.
// See the file LICENSE for licensing terms.

package platformvm

import (
	"bytes"
	"context"
	"testing"
	"time"

	"github.com/prometheus/client_golang/prometheus"
	"github.com/stretchr/testify/require"

	"github.com/ava-labs/avalanchego/chains"
	"github.com/ava-labs/avalanchego/chains/atomic"
	"github.com/ava-labs/avalanchego/database"
	"github.com/ava-labs/avalanchego/database/memdb"
	"github.com/ava-labs/avalanchego/database/prefixdb"
	"github.com/ava-labs/avalanchego/ids"
	"github.com/ava-labs/avalanchego/message"
	"github.com/ava-labs/avalanchego/network/p2p"
	"github.com/ava-labs/avalanchego/snow"
	"github.com/ava-labs/avalanchego/snow/choices"
	"github.com/ava-labs/avalanchego/snow/consensus/snowball"
	"github.com/ava-labs/avalanchego/snow/engine/common"
	"github.com/ava-labs/avalanchego/snow/engine/common/tracker"
	"github.com/ava-labs/avalanchego/snow/engine/snowman/bootstrap"
	"github.com/ava-labs/avalanchego/snow/networking/benchlist"
	"github.com/ava-labs/avalanchego/snow/networking/handler"
	"github.com/ava-labs/avalanchego/snow/networking/router"
	"github.com/ava-labs/avalanchego/snow/networking/sender"
	"github.com/ava-labs/avalanchego/snow/networking/timeout"
	"github.com/ava-labs/avalanchego/snow/snowtest"
	"github.com/ava-labs/avalanchego/snow/uptime"
	"github.com/ava-labs/avalanchego/snow/validators"
	"github.com/ava-labs/avalanchego/subnets"
	"github.com/ava-labs/avalanchego/utils/constants"
	"github.com/ava-labs/avalanchego/utils/crypto/bls"
	"github.com/ava-labs/avalanchego/utils/crypto/secp256k1"
	"github.com/ava-labs/avalanchego/utils/formatting"
	"github.com/ava-labs/avalanchego/utils/formatting/address"
	"github.com/ava-labs/avalanchego/utils/json"
	"github.com/ava-labs/avalanchego/utils/logging"
	"github.com/ava-labs/avalanchego/utils/math/meter"
	"github.com/ava-labs/avalanchego/utils/resource"
	"github.com/ava-labs/avalanchego/utils/set"
	"github.com/ava-labs/avalanchego/utils/timer"
	"github.com/ava-labs/avalanchego/utils/timer/mockable"
	"github.com/ava-labs/avalanchego/utils/units"
	"github.com/ava-labs/avalanchego/version"
	"github.com/ava-labs/avalanchego/vms/components/avax"
	"github.com/ava-labs/avalanchego/vms/platformvm/api"
	"github.com/ava-labs/avalanchego/vms/platformvm/block"
	"github.com/ava-labs/avalanchego/vms/platformvm/config"
	"github.com/ava-labs/avalanchego/vms/platformvm/reward"
	"github.com/ava-labs/avalanchego/vms/platformvm/signer"
	"github.com/ava-labs/avalanchego/vms/platformvm/status"
	"github.com/ava-labs/avalanchego/vms/platformvm/txs"
	"github.com/ava-labs/avalanchego/vms/platformvm/txs/fee"
	"github.com/ava-labs/avalanchego/vms/platformvm/txs/txstest"
	"github.com/ava-labs/avalanchego/vms/platformvm/upgrade"
	"github.com/ava-labs/avalanchego/vms/secp256k1fx"

	p2ppb "github.com/ava-labs/avalanchego/proto/pb/p2p"
	smcon "github.com/ava-labs/avalanchego/snow/consensus/snowman"
	smeng "github.com/ava-labs/avalanchego/snow/engine/snowman"
	snowgetter "github.com/ava-labs/avalanchego/snow/engine/snowman/getter"
	timetracker "github.com/ava-labs/avalanchego/snow/networking/tracker"
	blockbuilder "github.com/ava-labs/avalanchego/vms/platformvm/block/builder"
	blockexecutor "github.com/ava-labs/avalanchego/vms/platformvm/block/executor"
	txexecutor "github.com/ava-labs/avalanchego/vms/platformvm/txs/executor"
	walletbuilder "github.com/ava-labs/avalanchego/wallet/chain/p/builder"
	walletcommon "github.com/ava-labs/avalanchego/wallet/subnet/primary/common"
)

const (
	apricotPhase3 fork = iota
	apricotPhase5
	banff
	cortina
	durango
	eUpgrade

	latestFork = durango

	defaultWeight uint64 = 10000
)

var (
	defaultMinStakingDuration = 24 * time.Hour
	defaultMaxStakingDuration = 365 * 24 * time.Hour

	defaultRewardConfig = reward.Config{
		MaxConsumptionRate: .12 * reward.PercentDenominator,
		MinConsumptionRate: .10 * reward.PercentDenominator,
		MintingPeriod:      365 * 24 * time.Hour,
		SupplyCap:          720 * units.MegaAvax,
	}

	defaultTxFee = uint64(100)

	// chain timestamp at genesis
	defaultGenesisTime = time.Date(1997, 1, 1, 0, 0, 0, 0, time.UTC)

	// time that genesis validators start validating
	defaultValidateStartTime = defaultGenesisTime

	// time that genesis validators stop validating
	defaultValidateEndTime = defaultValidateStartTime.Add(10 * defaultMinStakingDuration)

	latestForkTime = defaultGenesisTime.Add(time.Second)

	// each key controls an address that has [defaultBalance] AVAX at genesis
	keys = secp256k1.TestKeys()

	// Node IDs of genesis validators. Initialized in init function
	genesisNodeIDs           []ids.NodeID
	defaultMinDelegatorStake = 1 * units.MilliAvax
	defaultMinValidatorStake = 5 * defaultMinDelegatorStake
	defaultMaxValidatorStake = 100 * defaultMinValidatorStake
	defaultBalance           = 2 * defaultMaxValidatorStake // amount all genesis validators have in defaultVM

	// subnet that exists at genesis in defaultVM
	// Its controlKeys are keys[0], keys[1], keys[2]
	// Its threshold is 2
	testSubnet1            *txs.Tx
	testSubnet1ControlKeys = keys[0:3]
)

func init() {
	for _, key := range keys {
		// TODO: use ids.GenerateTestNodeID() instead of ids.BuildTestNodeID
		// Can be done when TestGetState is refactored
		nodeBytes := key.PublicKey().Address()
		nodeID := ids.BuildTestNodeID(nodeBytes[:])

		genesisNodeIDs = append(genesisNodeIDs, nodeID)
	}
}

type fork uint8

type mutableSharedMemory struct {
	atomic.SharedMemory
}

// Returns:
// 1) The genesis state
// 2) The byte representation of the default genesis for tests
func defaultGenesis(t *testing.T, avaxAssetID ids.ID) (*api.BuildGenesisArgs, []byte) {
	require := require.New(t)

	genesisUTXOs := make([]api.UTXO, len(keys))
	for i, key := range keys {
		id := key.PublicKey().Address()
		addr, err := address.FormatBech32(constants.UnitTestHRP, id.Bytes())
		require.NoError(err)
		genesisUTXOs[i] = api.UTXO{
			Amount:  json.Uint64(defaultBalance),
			Address: addr,
		}
	}

	genesisValidators := make([]api.GenesisPermissionlessValidator, len(genesisNodeIDs))
	for i, nodeID := range genesisNodeIDs {
		addr, err := address.FormatBech32(constants.UnitTestHRP, nodeID.Bytes())
		require.NoError(err)
		genesisValidators[i] = api.GenesisPermissionlessValidator{
			GenesisValidator: api.GenesisValidator{
				StartTime: json.Uint64(defaultValidateStartTime.Unix()),
				EndTime:   json.Uint64(defaultValidateEndTime.Unix()),
				NodeID:    nodeID,
			},
			RewardOwner: &api.Owner{
				Threshold: 1,
				Addresses: []string{addr},
			},
			Staked: []api.UTXO{{
				Amount:  json.Uint64(defaultWeight),
				Address: addr,
			}},
			DelegationFee: reward.PercentDenominator,
		}
	}

	buildGenesisArgs := api.BuildGenesisArgs{
		Encoding:      formatting.Hex,
		NetworkID:     json.Uint32(constants.UnitTestID),
		AvaxAssetID:   avaxAssetID,
		UTXOs:         genesisUTXOs,
		Validators:    genesisValidators,
		Chains:        nil,
		Time:          json.Uint64(defaultGenesisTime.Unix()),
		InitialSupply: json.Uint64(360 * units.MegaAvax),
	}

	buildGenesisResponse := api.BuildGenesisReply{}
	platformvmSS := api.StaticService{}
	require.NoError(platformvmSS.BuildGenesis(nil, &buildGenesisArgs, &buildGenesisResponse))

	genesisBytes, err := formatting.Decode(buildGenesisResponse.Encoding, buildGenesisResponse.Bytes)
	require.NoError(err)

	return &buildGenesisArgs, genesisBytes
}

func defaultVM(t *testing.T, f fork) (*VM, *txstest.Builder, database.Database, *mutableSharedMemory) {
	require := require.New(t)
	var (
		apricotPhase3Time = mockable.MaxTime
		apricotPhase5Time = mockable.MaxTime
		banffTime         = mockable.MaxTime
		cortinaTime       = mockable.MaxTime
		durangoTime       = mockable.MaxTime
		eUpgradeTime      = mockable.MaxTime
	)

	// always reset latestForkTime (a package level variable)
	// to ensure test independence
	latestForkTime = defaultGenesisTime.Add(time.Second)
	switch f {
	case eUpgrade:
		eUpgradeTime = latestForkTime
		fallthrough
	case durango:
		durangoTime = latestForkTime
		fallthrough
	case cortina:
		cortinaTime = latestForkTime
		fallthrough
	case banff:
		banffTime = latestForkTime
		fallthrough
	case apricotPhase5:
		apricotPhase5Time = latestForkTime
		fallthrough
	case apricotPhase3:
		apricotPhase3Time = latestForkTime
	default:
		require.FailNow("unhandled fork", f)
	}

	vm := &VM{Config: config.Config{
		Chains:                 chains.TestManager,
		UptimeLockedCalculator: uptime.NewLockedCalculator(),
		SybilProtectionEnabled: true,
		Validators:             validators.NewManager(),
		StaticFeeConfig: fee.StaticConfig{
			TxFee:                 defaultTxFee,
			CreateSubnetTxFee:     100 * defaultTxFee,
			TransformSubnetTxFee:  100 * defaultTxFee,
			CreateBlockchainTxFee: 100 * defaultTxFee,
		},
		MinValidatorStake: defaultMinValidatorStake,
		MaxValidatorStake: defaultMaxValidatorStake,
		MinDelegatorStake: defaultMinDelegatorStake,
		MinStakeDuration:  defaultMinStakingDuration,
		MaxStakeDuration:  defaultMaxStakingDuration,
		RewardConfig:      defaultRewardConfig,
		UpgradeConfig: upgrade.Config{
			ApricotPhase3Time: apricotPhase3Time,
			ApricotPhase5Time: apricotPhase5Time,
			BanffTime:         banffTime,
			CortinaTime:       cortinaTime,
			DurangoTime:       durangoTime,
			EUpgradeTime:      eUpgradeTime,
		},
	}}

	db := memdb.New()
	chainDB := prefixdb.New([]byte{0}, db)
	atomicDB := prefixdb.New([]byte{1}, db)

	vm.clock.Set(latestForkTime)
	msgChan := make(chan common.Message, 1)
	ctx := snowtest.Context(t, snowtest.PChainID)

	m := atomic.NewMemory(atomicDB)
	msm := &mutableSharedMemory{
		SharedMemory: m.NewSharedMemory(ctx.ChainID),
	}
	ctx.SharedMemory = msm

	ctx.Lock.Lock()
	defer ctx.Lock.Unlock()
	_, genesisBytes := defaultGenesis(t, ctx.AVAXAssetID)
	appSender := &common.SenderTest{}
	appSender.CantSendAppGossip = true
	appSender.SendAppGossipF = func(context.Context, common.SendConfig, []byte) error {
		return nil
	}

	dynamicConfigBytes := []byte(`{"network":{"max-validator-set-staleness":0}}`)
	require.NoError(vm.Initialize(
		context.Background(),
		ctx,
		chainDB,
		genesisBytes,
		nil,
		dynamicConfigBytes,
		msgChan,
		nil,
		appSender,
	))

	// align chain time and local clock
	vm.state.SetTimestamp(vm.clock.Time())

	require.NoError(vm.SetState(context.Background(), snow.NormalOp))

	builder := txstest.NewBuilder(
		ctx,
		&vm.Config,
		vm.state,
	)

	// Create a subnet and store it in testSubnet1
	// Note: following Banff activation, block acceptance will move
	// chain time ahead
	var err error
	testSubnet1, err = builder.NewCreateSubnetTx(
		&secp256k1fx.OutputOwners{
			Threshold: 2,
			Addrs: []ids.ShortID{
				keys[0].PublicKey().Address(),
				keys[1].PublicKey().Address(),
				keys[2].PublicKey().Address(),
			},
		},
		[]*secp256k1.PrivateKey{keys[0]}, // pays tx fee
		walletcommon.WithChangeOwner(&secp256k1fx.OutputOwners{
			Threshold: 1,
			Addrs:     []ids.ShortID{keys[0].PublicKey().Address()},
		}),
	)
	require.NoError(err)
	vm.ctx.Lock.Unlock()
	require.NoError(vm.issueTxFromRPC(testSubnet1))
	vm.ctx.Lock.Lock()
	blk, err := vm.Builder.BuildBlock(context.Background())
	require.NoError(err)
	require.NoError(blk.Verify(context.Background()))
	require.NoError(blk.Accept(context.Background()))
	require.NoError(vm.SetPreference(context.Background(), vm.manager.LastAccepted()))

	t.Cleanup(func() {
		vm.ctx.Lock.Lock()
		defer vm.ctx.Lock.Unlock()

		require.NoError(vm.Shutdown(context.Background()))
	})

	return vm, builder, db, msm
}

// Ensure genesis state is parsed from bytes and stored correctly
func TestGenesis(t *testing.T) {
	require := require.New(t)
	vm, _, _, _ := defaultVM(t, latestFork)
	vm.ctx.Lock.Lock()
	defer vm.ctx.Lock.Unlock()

	// Ensure the genesis block has been accepted and stored
	genesisBlockID, err := vm.LastAccepted(context.Background()) // lastAccepted should be ID of genesis block
	require.NoError(err)

	genesisBlock, err := vm.manager.GetBlock(genesisBlockID)
	require.NoError(err)
	require.Equal(choices.Accepted, genesisBlock.Status())

	genesisState, _ := defaultGenesis(t, vm.ctx.AVAXAssetID)
	// Ensure all the genesis UTXOs are there
	for _, utxo := range genesisState.UTXOs {
		_, addrBytes, err := address.ParseBech32(utxo.Address)
		require.NoError(err)

		addr, err := ids.ToShortID(addrBytes)
		require.NoError(err)

		addrs := set.Of(addr)
		utxos, err := avax.GetAllUTXOs(vm.state, addrs)
		require.NoError(err)
		require.Len(utxos, 1)

		out := utxos[0].Out.(*secp256k1fx.TransferOutput)
		if out.Amount() != uint64(utxo.Amount) {
			id := keys[0].PublicKey().Address()
			addr, err := address.FormatBech32(constants.UnitTestHRP, id.Bytes())
			require.NoError(err)

			require.Equal(utxo.Address, addr)
			require.Equal(uint64(utxo.Amount)-vm.StaticFeeConfig.CreateSubnetTxFee, out.Amount())
		}
	}

	// Ensure current validator set of primary network is correct
	require.Len(genesisState.Validators, vm.Validators.Count(constants.PrimaryNetworkID))

	for _, nodeID := range genesisNodeIDs {
		_, ok := vm.Validators.GetValidator(constants.PrimaryNetworkID, nodeID)
		require.True(ok)
	}

	// Ensure the new subnet we created exists
	_, _, err = vm.state.GetTx(testSubnet1.ID())
	require.NoError(err)
}

// accept proposal to add validator to primary network
func TestAddValidatorCommit(t *testing.T) {
	require := require.New(t)
	vm, txBuilder, _, _ := defaultVM(t, latestFork)
	vm.ctx.Lock.Lock()
	defer vm.ctx.Lock.Unlock()

	var (
		startTime     = vm.clock.Time().Add(txexecutor.SyncBound).Add(1 * time.Second)
		endTime       = startTime.Add(defaultMinStakingDuration)
		nodeID        = ids.GenerateTestNodeID()
		rewardAddress = ids.GenerateTestShortID()
	)

	sk, err := bls.NewSecretKey()
	require.NoError(err)

	// create valid tx
	tx, err := txBuilder.NewAddPermissionlessValidatorTx(
		&txs.SubnetValidator{
			Validator: txs.Validator{
				NodeID: nodeID,
				Start:  uint64(startTime.Unix()),
				End:    uint64(endTime.Unix()),
				Wght:   vm.MinValidatorStake,
			},
			Subnet: constants.PrimaryNetworkID,
		},
		signer.NewProofOfPossession(sk),
		vm.ctx.AVAXAssetID,
		&secp256k1fx.OutputOwners{
			Threshold: 1,
			Addrs:     []ids.ShortID{rewardAddress},
		},
		&secp256k1fx.OutputOwners{
			Threshold: 1,
			Addrs:     []ids.ShortID{rewardAddress},
		},
		reward.PercentDenominator,
		[]*secp256k1.PrivateKey{keys[0]},
	)
	require.NoError(err)

	// trigger block creation
	vm.ctx.Lock.Unlock()
	require.NoError(vm.issueTxFromRPC(tx))
	vm.ctx.Lock.Lock()

	blk, err := vm.Builder.BuildBlock(context.Background())
	require.NoError(err)

	require.NoError(blk.Verify(context.Background()))
	require.NoError(blk.Accept(context.Background()))

	_, txStatus, err := vm.state.GetTx(tx.ID())
	require.NoError(err)
	require.Equal(status.Committed, txStatus)

	// Verify that new validator now in current validator set
	_, err = vm.state.GetCurrentValidator(constants.PrimaryNetworkID, nodeID)
	require.NoError(err)
}

// verify invalid attempt to add validator to primary network
func TestInvalidAddValidatorCommit(t *testing.T) {
	require := require.New(t)
	vm, txBuilder, _, _ := defaultVM(t, cortina)
	vm.ctx.Lock.Lock()
	defer vm.ctx.Lock.Unlock()

	nodeID := ids.GenerateTestNodeID()
	startTime := defaultGenesisTime.Add(-txexecutor.SyncBound).Add(-1 * time.Second)
	endTime := startTime.Add(defaultMinStakingDuration)

	// create invalid tx
	tx, err := txBuilder.NewAddValidatorTx(
		&txs.Validator{
			NodeID: nodeID,
			Start:  uint64(startTime.Unix()),
			End:    uint64(endTime.Unix()),
			Wght:   vm.MinValidatorStake,
		},
		&secp256k1fx.OutputOwners{
			Threshold: 1,
			Addrs:     []ids.ShortID{ids.GenerateTestShortID()},
		},
		reward.PercentDenominator,
		[]*secp256k1.PrivateKey{keys[0]},
	)
	require.NoError(err)

	preferredID := vm.manager.Preferred()
	preferred, err := vm.manager.GetBlock(preferredID)
	require.NoError(err)
	preferredHeight := preferred.Height()

	statelessBlk, err := block.NewBanffStandardBlock(
		preferred.Timestamp(),
		preferredID,
		preferredHeight+1,
		[]*txs.Tx{tx},
	)
	require.NoError(err)

	blkBytes := statelessBlk.Bytes()

	parsedBlock, err := vm.ParseBlock(context.Background(), blkBytes)
	require.NoError(err)

	err = parsedBlock.Verify(context.Background())
	require.ErrorIs(err, txexecutor.ErrTimestampNotBeforeStartTime)

	txID := statelessBlk.Txs()[0].ID()
	reason := vm.Builder.GetDropReason(txID)
	require.ErrorIs(reason, txexecutor.ErrTimestampNotBeforeStartTime)
}

// Reject attempt to add validator to primary network
func TestAddValidatorReject(t *testing.T) {
	require := require.New(t)
	vm, txBuilder, _, _ := defaultVM(t, cortina)
	vm.ctx.Lock.Lock()
	defer vm.ctx.Lock.Unlock()

	var (
		startTime     = vm.clock.Time().Add(txexecutor.SyncBound).Add(1 * time.Second)
		endTime       = startTime.Add(defaultMinStakingDuration)
		nodeID        = ids.GenerateTestNodeID()
		rewardAddress = ids.GenerateTestShortID()
	)

	// create valid tx
	tx, err := txBuilder.NewAddValidatorTx(
		&txs.Validator{
			NodeID: nodeID,
			Start:  uint64(startTime.Unix()),
			End:    uint64(endTime.Unix()),
			Wght:   vm.MinValidatorStake,
		},
		&secp256k1fx.OutputOwners{
			Threshold: 1,
			Addrs:     []ids.ShortID{rewardAddress},
		},
		reward.PercentDenominator,
		[]*secp256k1.PrivateKey{keys[0]},
	)
	require.NoError(err)

	// trigger block creation
	vm.ctx.Lock.Unlock()
	require.NoError(vm.issueTxFromRPC(tx))
	vm.ctx.Lock.Lock()

	blk, err := vm.Builder.BuildBlock(context.Background())
	require.NoError(err)

	require.NoError(blk.Verify(context.Background()))
	require.NoError(blk.Reject(context.Background()))

	_, _, err = vm.state.GetTx(tx.ID())
	require.ErrorIs(err, database.ErrNotFound)

	_, err = vm.state.GetPendingValidator(constants.PrimaryNetworkID, nodeID)
	require.ErrorIs(err, database.ErrNotFound)
}

// Reject proposal to add validator to primary network
func TestAddValidatorInvalidNotReissued(t *testing.T) {
	require := require.New(t)
	vm, txBuilder, _, _ := defaultVM(t, latestFork)
	vm.ctx.Lock.Lock()
	defer vm.ctx.Lock.Unlock()

	// Use nodeID that is already in the genesis
	repeatNodeID := genesisNodeIDs[0]

	startTime := latestForkTime.Add(txexecutor.SyncBound).Add(1 * time.Second)
	endTime := startTime.Add(defaultMinStakingDuration)

	sk, err := bls.NewSecretKey()
	require.NoError(err)

	// create valid tx
	tx, err := txBuilder.NewAddPermissionlessValidatorTx(
		&txs.SubnetValidator{
			Validator: txs.Validator{
				NodeID: repeatNodeID,
				Start:  uint64(startTime.Unix()),
				End:    uint64(endTime.Unix()),
				Wght:   vm.MinValidatorStake,
			},
			Subnet: constants.PrimaryNetworkID,
		},
		signer.NewProofOfPossession(sk),
		vm.ctx.AVAXAssetID,
		&secp256k1fx.OutputOwners{
			Threshold: 1,
			Addrs:     []ids.ShortID{ids.GenerateTestShortID()},
		},
		&secp256k1fx.OutputOwners{
			Threshold: 1,
			Addrs:     []ids.ShortID{ids.GenerateTestShortID()},
		},
		reward.PercentDenominator,
		[]*secp256k1.PrivateKey{keys[0]},
	)
	require.NoError(err)

	// trigger block creation
	vm.ctx.Lock.Unlock()
	err = vm.issueTxFromRPC(tx)
	vm.ctx.Lock.Lock()
	require.ErrorIs(err, txexecutor.ErrDuplicateValidator)
}

// Accept proposal to add validator to subnet
func TestAddSubnetValidatorAccept(t *testing.T) {
	require := require.New(t)
	vm, txBuilder, _, _ := defaultVM(t, latestFork)
	vm.ctx.Lock.Lock()
	defer vm.ctx.Lock.Unlock()

	var (
		startTime = vm.clock.Time().Add(txexecutor.SyncBound).Add(1 * time.Second)
		endTime   = startTime.Add(defaultMinStakingDuration)
		nodeID    = genesisNodeIDs[0]
	)

	// create valid tx
	// note that [startTime, endTime] is a subset of time that keys[0]
	// validates primary network ([defaultValidateStartTime, defaultValidateEndTime])
	tx, err := txBuilder.NewAddSubnetValidatorTx(
		&txs.SubnetValidator{
			Validator: txs.Validator{
				NodeID: nodeID,
				Start:  uint64(startTime.Unix()),
				End:    uint64(endTime.Unix()),
				Wght:   defaultWeight,
			},
			Subnet: testSubnet1.ID(),
		},
		[]*secp256k1.PrivateKey{testSubnet1ControlKeys[0], testSubnet1ControlKeys[1]},
	)
	require.NoError(err)

	// trigger block creation
	vm.ctx.Lock.Unlock()
	require.NoError(vm.issueTxFromRPC(tx))
	vm.ctx.Lock.Lock()

	blk, err := vm.Builder.BuildBlock(context.Background())
	require.NoError(err)

	require.NoError(blk.Verify(context.Background()))
	require.NoError(blk.Accept(context.Background()))

	_, txStatus, err := vm.state.GetTx(tx.ID())
	require.NoError(err)
	require.Equal(status.Committed, txStatus)

	// Verify that new validator is in current validator set
	_, err = vm.state.GetCurrentValidator(testSubnet1.ID(), nodeID)
	require.NoError(err)
}

// Reject proposal to add validator to subnet
func TestAddSubnetValidatorReject(t *testing.T) {
	require := require.New(t)
	vm, txBuilder, _, _ := defaultVM(t, latestFork)
	vm.ctx.Lock.Lock()
	defer vm.ctx.Lock.Unlock()

	var (
		startTime = vm.clock.Time().Add(txexecutor.SyncBound).Add(1 * time.Second)
		endTime   = startTime.Add(defaultMinStakingDuration)
		nodeID    = genesisNodeIDs[0]
	)

	// create valid tx
	// note that [startTime, endTime] is a subset of time that keys[0]
	// validates primary network ([defaultValidateStartTime, defaultValidateEndTime])
	tx, err := txBuilder.NewAddSubnetValidatorTx(
		&txs.SubnetValidator{
			Validator: txs.Validator{
				NodeID: nodeID,
				Start:  uint64(startTime.Unix()),
				End:    uint64(endTime.Unix()),
				Wght:   defaultWeight,
			},
			Subnet: testSubnet1.ID(),
		},
		[]*secp256k1.PrivateKey{testSubnet1ControlKeys[1], testSubnet1ControlKeys[2]},
	)
	require.NoError(err)

	// trigger block creation
	vm.ctx.Lock.Unlock()
	require.NoError(vm.issueTxFromRPC(tx))
	vm.ctx.Lock.Lock()

	blk, err := vm.Builder.BuildBlock(context.Background())
	require.NoError(err)

	require.NoError(blk.Verify(context.Background()))
	require.NoError(blk.Reject(context.Background()))

	_, _, err = vm.state.GetTx(tx.ID())
	require.ErrorIs(err, database.ErrNotFound)

	// Verify that new validator NOT in validator set
	_, err = vm.state.GetCurrentValidator(testSubnet1.ID(), nodeID)
	require.ErrorIs(err, database.ErrNotFound)
}

// Test case where primary network validator rewarded
func TestRewardValidatorAccept(t *testing.T) {
	require := require.New(t)
	vm, _, _, _ := defaultVM(t, latestFork)
	vm.ctx.Lock.Lock()
	defer vm.ctx.Lock.Unlock()

	// Fast forward clock to time for genesis validators to leave
	vm.clock.Set(defaultValidateEndTime)

	// Advance time and create proposal to reward a genesis validator
	blk, err := vm.Builder.BuildBlock(context.Background())
	require.NoError(err)
	require.NoError(blk.Verify(context.Background()))

	// Assert preferences are correct
	options, err := blk.(smcon.OracleBlock).Options(context.Background())
	require.NoError(err)

	commit := options[0].(*blockexecutor.Block)
	require.IsType(&block.BanffCommitBlock{}, commit.Block)
	abort := options[1].(*blockexecutor.Block)
	require.IsType(&block.BanffAbortBlock{}, abort.Block)

	// Assert block tries to reward a genesis validator
	rewardTx := blk.(block.Block).Txs()[0].Unsigned
	require.IsType(&txs.RewardValidatorTx{}, rewardTx)

	// Verify options and accept commmit block
	require.NoError(commit.Verify(context.Background()))
	require.NoError(abort.Verify(context.Background()))
	txID := blk.(block.Block).Txs()[0].ID()
	{
		onAbort, ok := vm.manager.GetState(abort.ID())
		require.True(ok)

		_, txStatus, err := onAbort.GetTx(txID)
		require.NoError(err)
		require.Equal(status.Aborted, txStatus)
	}

	require.NoError(blk.Accept(context.Background()))
	require.NoError(commit.Accept(context.Background()))

	// Verify that chain's timestamp has advanced
	timestamp := vm.state.GetTimestamp()
	require.Equal(defaultValidateEndTime.Unix(), timestamp.Unix())

	// Verify that rewarded validator has been removed.
	// Note that test genesis has multiple validators
	// terminating at the same time. The rewarded validator
	// will the first by txID. To make the test more stable
	// (txID changes every time we change any parameter
	// of the tx creating the validator), we explicitly
	//  check that rewarded validator is removed from staker set.
	_, txStatus, err := vm.state.GetTx(txID)
	require.NoError(err)
	require.Equal(status.Committed, txStatus)

	tx, _, err := vm.state.GetTx(rewardTx.(*txs.RewardValidatorTx).TxID)
	require.NoError(err)
	require.IsType(&txs.AddValidatorTx{}, tx.Unsigned)

	valTx, _ := tx.Unsigned.(*txs.AddValidatorTx)
	_, err = vm.state.GetCurrentValidator(constants.PrimaryNetworkID, valTx.NodeID())
	require.ErrorIs(err, database.ErrNotFound)
}

// Test case where primary network validator not rewarded
func TestRewardValidatorReject(t *testing.T) {
	require := require.New(t)
	vm, _, _, _ := defaultVM(t, latestFork)
	vm.ctx.Lock.Lock()
	defer vm.ctx.Lock.Unlock()

	// Fast forward clock to time for genesis validators to leave
	vm.clock.Set(defaultValidateEndTime)

	// Advance time and create proposal to reward a genesis validator
	blk, err := vm.Builder.BuildBlock(context.Background())
	require.NoError(err)
	require.NoError(blk.Verify(context.Background()))

	// Assert preferences are correct
	oracleBlk := blk.(smcon.OracleBlock)
	options, err := oracleBlk.Options(context.Background())
	require.NoError(err)

	commit := options[0].(*blockexecutor.Block)
	require.IsType(&block.BanffCommitBlock{}, commit.Block)

	abort := options[1].(*blockexecutor.Block)
	require.IsType(&block.BanffAbortBlock{}, abort.Block)

	// Assert block tries to reward a genesis validator
	rewardTx := oracleBlk.(block.Block).Txs()[0].Unsigned
	require.IsType(&txs.RewardValidatorTx{}, rewardTx)

	// Verify options and accept abort block
	require.NoError(commit.Verify(context.Background()))
	require.NoError(abort.Verify(context.Background()))
	txID := blk.(block.Block).Txs()[0].ID()
	{
		onAccept, ok := vm.manager.GetState(commit.ID())
		require.True(ok)

		_, txStatus, err := onAccept.GetTx(txID)
		require.NoError(err)
		require.Equal(status.Committed, txStatus)
	}

	require.NoError(blk.Accept(context.Background()))
	require.NoError(abort.Accept(context.Background()))

	// Verify that chain's timestamp has advanced
	timestamp := vm.state.GetTimestamp()
	require.Equal(defaultValidateEndTime.Unix(), timestamp.Unix())

	// Verify that rewarded validator has been removed.
	// Note that test genesis has multiple validators
	// terminating at the same time. The rewarded validator
	// will the first by txID. To make the test more stable
	// (txID changes every time we change any parameter
	// of the tx creating the validator), we explicitly
	//  check that rewarded validator is removed from staker set.
	_, txStatus, err := vm.state.GetTx(txID)
	require.NoError(err)
	require.Equal(status.Aborted, txStatus)

	tx, _, err := vm.state.GetTx(rewardTx.(*txs.RewardValidatorTx).TxID)
	require.NoError(err)
	require.IsType(&txs.AddValidatorTx{}, tx.Unsigned)

	valTx, _ := tx.Unsigned.(*txs.AddValidatorTx)
	_, err = vm.state.GetCurrentValidator(constants.PrimaryNetworkID, valTx.NodeID())
	require.ErrorIs(err, database.ErrNotFound)
}

// Ensure BuildBlock errors when there is no block to build
func TestUnneededBuildBlock(t *testing.T) {
	require := require.New(t)
	vm, _, _, _ := defaultVM(t, latestFork)
	vm.ctx.Lock.Lock()
	defer vm.ctx.Lock.Unlock()

	_, err := vm.Builder.BuildBlock(context.Background())
	require.ErrorIs(err, blockbuilder.ErrNoPendingBlocks)
}

// test acceptance of proposal to create a new chain
func TestCreateChain(t *testing.T) {
	require := require.New(t)
	vm, txBuilder, _, _ := defaultVM(t, latestFork)
	vm.ctx.Lock.Lock()
	defer vm.ctx.Lock.Unlock()

	tx, err := txBuilder.NewCreateChainTx(
		testSubnet1.ID(),
		nil,
		ids.ID{'t', 'e', 's', 't', 'v', 'm'},
		nil,
		"name",
		[]*secp256k1.PrivateKey{testSubnet1ControlKeys[0], testSubnet1ControlKeys[1]},
	)
	require.NoError(err)

	vm.ctx.Lock.Unlock()
	require.NoError(vm.issueTxFromRPC(tx))
	vm.ctx.Lock.Lock()

	blk, err := vm.Builder.BuildBlock(context.Background())
	require.NoError(err) // should contain proposal to create chain

	require.NoError(blk.Verify(context.Background()))

	require.NoError(blk.Accept(context.Background()))

	_, txStatus, err := vm.state.GetTx(tx.ID())
	require.NoError(err)
	require.Equal(status.Committed, txStatus)

	// Verify chain was created
	chains, err := vm.state.GetChains(testSubnet1.ID())
	require.NoError(err)

	foundNewChain := false
	for _, chain := range chains {
		if bytes.Equal(chain.Bytes(), tx.Bytes()) {
			foundNewChain = true
		}
	}
	require.True(foundNewChain)
}

// test where we:
// 1) Create a subnet
// 2) Add a validator to the subnet's current validator set
// 3) Advance timestamp to validator's end time (removing validator from current)
func TestCreateSubnet(t *testing.T) {
	require := require.New(t)
	vm, txBuilder, _, _ := defaultVM(t, latestFork)
	vm.ctx.Lock.Lock()
	defer vm.ctx.Lock.Unlock()

	nodeID := genesisNodeIDs[0]
	createSubnetTx, err := txBuilder.NewCreateSubnetTx(
		&secp256k1fx.OutputOwners{
			Threshold: 1,
			Addrs: []ids.ShortID{
				keys[0].PublicKey().Address(),
				keys[1].PublicKey().Address(),
			},
		},
		[]*secp256k1.PrivateKey{keys[0]}, // payer
		walletcommon.WithChangeOwner(&secp256k1fx.OutputOwners{
			Threshold: 1,
			Addrs:     []ids.ShortID{keys[0].PublicKey().Address()},
		}),
	)
	require.NoError(err)
	subnetID := createSubnetTx.ID()

	vm.ctx.Lock.Unlock()
	require.NoError(vm.issueTxFromRPC(createSubnetTx))
	vm.ctx.Lock.Lock()

	// should contain the CreateSubnetTx
	blk, err := vm.Builder.BuildBlock(context.Background())
	require.NoError(err)

	require.NoError(blk.Verify(context.Background()))
	require.NoError(blk.Accept(context.Background()))
	require.NoError(vm.SetPreference(context.Background(), vm.manager.LastAccepted()))

	_, txStatus, err := vm.state.GetTx(subnetID)
	require.NoError(err)
	require.Equal(status.Committed, txStatus)

	subnetIDs, err := vm.state.GetSubnetIDs()
	require.NoError(err)
	require.Contains(subnetIDs, subnetID)

	// Now that we've created a new subnet, add a validator to that subnet
	startTime := vm.clock.Time().Add(txexecutor.SyncBound).Add(1 * time.Second)
	endTime := startTime.Add(defaultMinStakingDuration)
	// [startTime, endTime] is subset of time keys[0] validates default subnet so tx is valid
	addValidatorTx, err := txBuilder.NewAddSubnetValidatorTx(
		&txs.SubnetValidator{
			Validator: txs.Validator{
				NodeID: nodeID,
				Start:  uint64(startTime.Unix()),
				End:    uint64(endTime.Unix()),
				Wght:   defaultWeight,
			},
			Subnet: subnetID,
		},
		[]*secp256k1.PrivateKey{keys[0]},
	)
	require.NoError(err)

	vm.ctx.Lock.Unlock()
	require.NoError(vm.issueTxFromRPC(addValidatorTx))
	vm.ctx.Lock.Lock()

	blk, err = vm.Builder.BuildBlock(context.Background()) // should add validator to the new subnet
	require.NoError(err)

	require.NoError(blk.Verify(context.Background()))
	require.NoError(blk.Accept(context.Background())) // add the validator to current validator set
	require.NoError(vm.SetPreference(context.Background(), vm.manager.LastAccepted()))

	txID := blk.(block.Block).Txs()[0].ID()
	_, txStatus, err = vm.state.GetTx(txID)
	require.NoError(err)
	require.Equal(status.Committed, txStatus)

	_, err = vm.state.GetPendingValidator(subnetID, nodeID)
	require.ErrorIs(err, database.ErrNotFound)

	_, err = vm.state.GetCurrentValidator(subnetID, nodeID)
	require.NoError(err)

	// fast forward clock to time validator should stop validating
	vm.clock.Set(endTime)
	blk, err = vm.Builder.BuildBlock(context.Background())
	require.NoError(err)
	require.NoError(blk.Verify(context.Background()))
	require.NoError(blk.Accept(context.Background())) // remove validator from current validator set

	_, err = vm.state.GetPendingValidator(subnetID, nodeID)
	require.ErrorIs(err, database.ErrNotFound)

	_, err = vm.state.GetCurrentValidator(subnetID, nodeID)
	require.ErrorIs(err, database.ErrNotFound)
}

// test asset import
func TestAtomicImport(t *testing.T) {
	require := require.New(t)
	vm, txBuilder, baseDB, mutableSharedMemory := defaultVM(t, latestFork)
	vm.ctx.Lock.Lock()
	defer vm.ctx.Lock.Unlock()

	utxoID := avax.UTXOID{
		TxID:        ids.Empty.Prefix(1),
		OutputIndex: 1,
	}
	amount := uint64(50000)
	recipientKey := keys[1]

	m := atomic.NewMemory(prefixdb.New([]byte{5}, baseDB))

	mutableSharedMemory.SharedMemory = m.NewSharedMemory(vm.ctx.ChainID)
	peerSharedMemory := m.NewSharedMemory(vm.ctx.XChainID)

	_, err := txBuilder.NewImportTx(
		vm.ctx.XChainID,
		&secp256k1fx.OutputOwners{
			Threshold: 1,
			Addrs:     []ids.ShortID{recipientKey.PublicKey().Address()},
		},
		[]*secp256k1.PrivateKey{keys[0]},
	)
	require.ErrorIs(err, walletbuilder.ErrInsufficientFunds)

	// Provide the avm UTXO

	utxo := &avax.UTXO{
		UTXOID: utxoID,
		Asset:  avax.Asset{ID: vm.ctx.AVAXAssetID},
		Out: &secp256k1fx.TransferOutput{
			Amt: amount,
			OutputOwners: secp256k1fx.OutputOwners{
				Threshold: 1,
				Addrs:     []ids.ShortID{recipientKey.PublicKey().Address()},
			},
		},
	}
	utxoBytes, err := txs.Codec.Marshal(txs.CodecVersion, utxo)
	require.NoError(err)

	inputID := utxo.InputID()
	require.NoError(peerSharedMemory.Apply(map[ids.ID]*atomic.Requests{
		vm.ctx.ChainID: {
			PutRequests: []*atomic.Element{
				{
					Key:   inputID[:],
					Value: utxoBytes,
					Traits: [][]byte{
						recipientKey.PublicKey().Address().Bytes(),
					},
				},
			},
		},
	}))

	tx, err := txBuilder.NewImportTx(
		vm.ctx.XChainID,
		&secp256k1fx.OutputOwners{
			Threshold: 1,
			Addrs:     []ids.ShortID{recipientKey.PublicKey().Address()},
		},
		[]*secp256k1.PrivateKey{recipientKey},
	)
	require.NoError(err)

	vm.ctx.Lock.Unlock()
	require.NoError(vm.issueTxFromRPC(tx))
	vm.ctx.Lock.Lock()

	blk, err := vm.Builder.BuildBlock(context.Background())
	require.NoError(err)

	require.NoError(blk.Verify(context.Background()))

	require.NoError(blk.Accept(context.Background()))

	_, txStatus, err := vm.state.GetTx(tx.ID())
	require.NoError(err)
	require.Equal(status.Committed, txStatus)

	inputID = utxoID.InputID()
	_, err = vm.ctx.SharedMemory.Get(vm.ctx.XChainID, [][]byte{inputID[:]})
	require.ErrorIs(err, database.ErrNotFound)
}

// test optimistic asset import
func TestOptimisticAtomicImport(t *testing.T) {
	require := require.New(t)
	vm, _, _, _ := defaultVM(t, apricotPhase3)
	vm.ctx.Lock.Lock()
	defer vm.ctx.Lock.Unlock()

	tx := &txs.Tx{Unsigned: &txs.ImportTx{
		BaseTx: txs.BaseTx{BaseTx: avax.BaseTx{
			NetworkID:    vm.ctx.NetworkID,
			BlockchainID: vm.ctx.ChainID,
		}},
		SourceChain: vm.ctx.XChainID,
		ImportedInputs: []*avax.TransferableInput{{
			UTXOID: avax.UTXOID{
				TxID:        ids.Empty.Prefix(1),
				OutputIndex: 1,
			},
			Asset: avax.Asset{ID: vm.ctx.AVAXAssetID},
			In: &secp256k1fx.TransferInput{
				Amt: 50000,
			},
		}},
	}}
	require.NoError(tx.Initialize(txs.Codec))

	preferredID := vm.manager.Preferred()
	preferred, err := vm.manager.GetBlock(preferredID)
	require.NoError(err)
	preferredHeight := preferred.Height()

	statelessBlk, err := block.NewApricotAtomicBlock(
		preferredID,
		preferredHeight+1,
		tx,
	)
	require.NoError(err)

	blk := vm.manager.NewBlock(statelessBlk)

	err = blk.Verify(context.Background())
	require.ErrorIs(err, database.ErrNotFound) // erred due to missing shared memory UTXOs

	require.NoError(vm.SetState(context.Background(), snow.Bootstrapping))

	require.NoError(blk.Verify(context.Background())) // skips shared memory UTXO verification during bootstrapping

	require.NoError(blk.Accept(context.Background()))

	require.NoError(vm.SetState(context.Background(), snow.NormalOp))

	_, txStatus, err := vm.state.GetTx(tx.ID())
	require.NoError(err)

	require.Equal(status.Committed, txStatus)
}

// test restarting the node
func TestRestartFullyAccepted(t *testing.T) {
	require := require.New(t)
	db := memdb.New()

	firstDB := prefixdb.New([]byte{}, db)
	firstVM := &VM{Config: config.Config{
		Chains:                 chains.TestManager,
		Validators:             validators.NewManager(),
		UptimeLockedCalculator: uptime.NewLockedCalculator(),
		MinStakeDuration:       defaultMinStakingDuration,
		MaxStakeDuration:       defaultMaxStakingDuration,
		RewardConfig:           defaultRewardConfig,
		UpgradeConfig: upgrade.Config{
			BanffTime:    latestForkTime,
			CortinaTime:  latestForkTime,
			DurangoTime:  latestForkTime,
			EUpgradeTime: mockable.MaxTime,
		},
	}}

	firstCtx := snowtest.Context(t, snowtest.PChainID)

	_, genesisBytes := defaultGenesis(t, firstCtx.AVAXAssetID)

	baseDB := memdb.New()
	atomicDB := prefixdb.New([]byte{1}, baseDB)
	m := atomic.NewMemory(atomicDB)
	firstCtx.SharedMemory = m.NewSharedMemory(firstCtx.ChainID)

	initialClkTime := latestForkTime.Add(time.Second)
	firstVM.clock.Set(initialClkTime)
	firstCtx.Lock.Lock()

	firstMsgChan := make(chan common.Message, 1)
	require.NoError(firstVM.Initialize(
		context.Background(),
		firstCtx,
		firstDB,
		genesisBytes,
		nil,
		nil,
		firstMsgChan,
		nil,
		nil,
	))

	genesisID, err := firstVM.LastAccepted(context.Background())
	require.NoError(err)

	// include a tx to make the block be accepted
	tx := &txs.Tx{Unsigned: &txs.ImportTx{
		BaseTx: txs.BaseTx{BaseTx: avax.BaseTx{
			NetworkID:    firstVM.ctx.NetworkID,
			BlockchainID: firstVM.ctx.ChainID,
		}},
		SourceChain: firstVM.ctx.XChainID,
		ImportedInputs: []*avax.TransferableInput{{
			UTXOID: avax.UTXOID{
				TxID:        ids.Empty.Prefix(1),
				OutputIndex: 1,
			},
			Asset: avax.Asset{ID: firstVM.ctx.AVAXAssetID},
			In: &secp256k1fx.TransferInput{
				Amt: 50000,
			},
		}},
	}}
	require.NoError(tx.Initialize(txs.Codec))

	nextChainTime := initialClkTime.Add(time.Second)
	firstVM.clock.Set(initialClkTime)

	preferredID := firstVM.manager.Preferred()
	preferred, err := firstVM.manager.GetBlock(preferredID)
	require.NoError(err)
	preferredHeight := preferred.Height()

	statelessBlk, err := block.NewBanffStandardBlock(
		nextChainTime,
		preferredID,
		preferredHeight+1,
		[]*txs.Tx{tx},
	)
	require.NoError(err)

	firstAdvanceTimeBlk := firstVM.manager.NewBlock(statelessBlk)

	nextChainTime = nextChainTime.Add(2 * time.Second)
	firstVM.clock.Set(nextChainTime)
	require.NoError(firstAdvanceTimeBlk.Verify(context.Background()))
	require.NoError(firstAdvanceTimeBlk.Accept(context.Background()))

	require.NoError(firstVM.Shutdown(context.Background()))
	firstCtx.Lock.Unlock()

	secondVM := &VM{Config: config.Config{
		Chains:                 chains.TestManager,
		Validators:             validators.NewManager(),
		UptimeLockedCalculator: uptime.NewLockedCalculator(),
		MinStakeDuration:       defaultMinStakingDuration,
		MaxStakeDuration:       defaultMaxStakingDuration,
		RewardConfig:           defaultRewardConfig,
		UpgradeConfig: upgrade.Config{
			BanffTime:    latestForkTime,
			CortinaTime:  latestForkTime,
			DurangoTime:  latestForkTime,
			EUpgradeTime: mockable.MaxTime,
		},
	}}

	secondCtx := snowtest.Context(t, snowtest.PChainID)
	secondCtx.SharedMemory = firstCtx.SharedMemory
	secondVM.clock.Set(initialClkTime)
	secondCtx.Lock.Lock()
	defer func() {
		require.NoError(secondVM.Shutdown(context.Background()))
		secondCtx.Lock.Unlock()
	}()

	secondDB := prefixdb.New([]byte{}, db)
	secondMsgChan := make(chan common.Message, 1)
	require.NoError(secondVM.Initialize(
		context.Background(),
		secondCtx,
		secondDB,
		genesisBytes,
		nil,
		nil,
		secondMsgChan,
		nil,
		nil,
	))

	lastAccepted, err := secondVM.LastAccepted(context.Background())
	require.NoError(err)
	require.Equal(genesisID, lastAccepted)
}

// test bootstrapping the node
func TestBootstrapPartiallyAccepted(t *testing.T) {
	require := require.New(t)

	baseDB := memdb.New()
	vmDB := prefixdb.New(chains.VMDBPrefix, baseDB)
	bootstrappingDB := prefixdb.New(chains.ChainBootstrappingDBPrefix, baseDB)

	vm := &VM{Config: config.Config{
		Chains:                 chains.TestManager,
		Validators:             validators.NewManager(),
		UptimeLockedCalculator: uptime.NewLockedCalculator(),
		MinStakeDuration:       defaultMinStakingDuration,
		MaxStakeDuration:       defaultMaxStakingDuration,
		RewardConfig:           defaultRewardConfig,
		UpgradeConfig: upgrade.Config{
			BanffTime:    latestForkTime,
			CortinaTime:  latestForkTime,
			DurangoTime:  latestForkTime,
			EUpgradeTime: mockable.MaxTime,
		},
	}}

	initialClkTime := latestForkTime.Add(time.Second)
	vm.clock.Set(initialClkTime)
	ctx := snowtest.Context(t, snowtest.PChainID)

	_, genesisBytes := defaultGenesis(t, ctx.AVAXAssetID)

	atomicDB := prefixdb.New([]byte{1}, baseDB)
	m := atomic.NewMemory(atomicDB)
	ctx.SharedMemory = m.NewSharedMemory(ctx.ChainID)

	consensusCtx := snowtest.ConsensusContext(ctx)
	ctx.Lock.Lock()

	msgChan := make(chan common.Message, 1)
	require.NoError(vm.Initialize(
		context.Background(),
		ctx,
		vmDB,
		genesisBytes,
		nil,
		nil,
		msgChan,
		nil,
		nil,
	))

	// include a tx to make the block be accepted
	tx := &txs.Tx{Unsigned: &txs.ImportTx{
		BaseTx: txs.BaseTx{BaseTx: avax.BaseTx{
			NetworkID:    vm.ctx.NetworkID,
			BlockchainID: vm.ctx.ChainID,
		}},
		SourceChain: vm.ctx.XChainID,
		ImportedInputs: []*avax.TransferableInput{{
			UTXOID: avax.UTXOID{
				TxID:        ids.Empty.Prefix(1),
				OutputIndex: 1,
			},
			Asset: avax.Asset{ID: vm.ctx.AVAXAssetID},
			In: &secp256k1fx.TransferInput{
				Amt: 50000,
			},
		}},
	}}
	require.NoError(tx.Initialize(txs.Codec))

	nextChainTime := initialClkTime.Add(time.Second)

	preferredID := vm.manager.Preferred()
	preferred, err := vm.manager.GetBlock(preferredID)
	require.NoError(err)
	preferredHeight := preferred.Height()

	statelessBlk, err := block.NewBanffStandardBlock(
		nextChainTime,
		preferredID,
		preferredHeight+1,
		[]*txs.Tx{tx},
	)
	require.NoError(err)

	advanceTimeBlk := vm.manager.NewBlock(statelessBlk)
	require.NoError(err)

	advanceTimeBlkID := advanceTimeBlk.ID()
	advanceTimeBlkBytes := advanceTimeBlk.Bytes()

	peerID := ids.BuildTestNodeID([]byte{1, 2, 3, 4, 5, 4, 3, 2, 1})
	beacons := validators.NewManager()
	require.NoError(beacons.AddStaker(ctx.SubnetID, peerID, nil, ids.Empty, 1))

	benchlist := benchlist.NewNoBenchlist()
	timeoutManager, err := timeout.NewManager(
		&timer.AdaptiveTimeoutConfig{
			InitialTimeout:     time.Millisecond,
			MinimumTimeout:     time.Millisecond,
			MaximumTimeout:     10 * time.Second,
			TimeoutHalflife:    5 * time.Minute,
			TimeoutCoefficient: 1.25,
		},
		benchlist,
		prometheus.NewRegistry(),
		prometheus.NewRegistry(),
	)
	require.NoError(err)

	go timeoutManager.Dispatch()
	defer timeoutManager.Stop()

	chainRouter := &router.ChainRouter{}

	metrics := prometheus.NewRegistry()
<<<<<<< HEAD
	mc, err := message.NewCreator(
		logging.NoLog{},
		metrics,
		constants.DefaultNetworkCompressionType,
		10*time.Second,
	)
=======
	mc, err := message.NewCreator(logging.NoLog{}, metrics, constants.DefaultNetworkCompressionType, 10*time.Second)
>>>>>>> 3f67a1d6
	require.NoError(err)

	require.NoError(chainRouter.Initialize(
		ids.EmptyNodeID,
		logging.NoLog{},
		timeoutManager,
		time.Second,
		set.Set[ids.ID]{},
		true,
		set.Set[ids.ID]{},
		nil,
		router.HealthConfig{},
		prometheus.NewRegistry(),
	))

	externalSender := &sender.ExternalSenderTest{TB: t}
	externalSender.Default(true)

	// Passes messages from the consensus engine to the network
	sender, err := sender.New(
		consensusCtx,
		mc,
		externalSender,
		chainRouter,
		timeoutManager,
		p2ppb.EngineType_ENGINE_TYPE_SNOWMAN,
		subnets.New(consensusCtx.NodeID, subnets.Config{}),
	)
	require.NoError(err)

	isBootstrapped := false
	bootstrapTracker := &common.BootstrapTrackerTest{
		T: t,
		IsBootstrappedF: func() bool {
			return isBootstrapped
		},
		BootstrappedF: func(ids.ID) {
			isBootstrapped = true
		},
	}

	peers := tracker.NewPeers()
	totalWeight, err := beacons.TotalWeight(ctx.SubnetID)
	require.NoError(err)
	startup := tracker.NewStartup(peers, (totalWeight+1)/2)
	beacons.RegisterSetCallbackListener(ctx.SubnetID, startup)

	// The engine handles consensus
	snowGetHandler, err := snowgetter.New(
		vm,
		sender,
		consensusCtx.Log,
		time.Second,
		2000,
		consensusCtx.SnowmanRegisterer,
	)
	require.NoError(err)

	peerTracker, err := p2p.NewPeerTracker(
		ctx.Log,
		"peer_tracker",
		consensusCtx.SnowmanRegisterer,
		set.Of(ctx.NodeID),
		nil,
	)
	require.NoError(err)

	bootstrapConfig := bootstrap.Config{
		AllGetsServer:                  snowGetHandler,
		Ctx:                            consensusCtx,
		Beacons:                        beacons,
		SampleK:                        beacons.Count(ctx.SubnetID),
		StartupTracker:                 startup,
		PeerTracker:                    peerTracker,
		Sender:                         sender,
		BootstrapTracker:               bootstrapTracker,
		AncestorsMaxContainersReceived: 2000,
		DB:                             bootstrappingDB,
		VM:                             vm,
	}

	// Asynchronously passes messages from the network to the consensus engine
	cpuTracker, err := timetracker.NewResourceTracker(
		prometheus.NewRegistry(),
		resource.NoUsage,
		meter.ContinuousFactory{},
		time.Second,
	)
	require.NoError(err)

	h, err := handler.New(
		bootstrapConfig.Ctx,
		beacons,
		msgChan,
		time.Hour,
		2,
		cpuTracker,
		vm,
		subnets.New(ctx.NodeID, subnets.Config{}),
		tracker.NewPeers(),
		peerTracker,
		prometheus.NewRegistry(),
	)
	require.NoError(err)

	engineConfig := smeng.Config{
		Ctx:           bootstrapConfig.Ctx,
		AllGetsServer: snowGetHandler,
		VM:            bootstrapConfig.VM,
		Sender:        bootstrapConfig.Sender,
		Validators:    beacons,
		Params: snowball.Parameters{
			K:                     1,
			AlphaPreference:       1,
			AlphaConfidence:       1,
			Beta:                  20,
			ConcurrentRepolls:     1,
			OptimalProcessing:     1,
			MaxOutstandingItems:   1,
			MaxItemProcessingTime: 1,
		},
		Consensus: &smcon.Topological{},
	}
	engine, err := smeng.New(engineConfig)
	require.NoError(err)

	bootstrapper, err := bootstrap.New(
		bootstrapConfig,
		engine.Start,
	)
	require.NoError(err)

	h.SetEngineManager(&handler.EngineManager{
		Avalanche: &handler.Engine{
			StateSyncer:  nil,
			Bootstrapper: bootstrapper,
			Consensus:    engine,
		},
		Snowman: &handler.Engine{
			StateSyncer:  nil,
			Bootstrapper: bootstrapper,
			Consensus:    engine,
		},
	})

	consensusCtx.State.Set(snow.EngineState{
		Type:  p2ppb.EngineType_ENGINE_TYPE_SNOWMAN,
		State: snow.NormalOp,
	})

	// Allow incoming messages to be routed to the new chain
	chainRouter.AddChain(context.Background(), h)
	ctx.Lock.Unlock()

	h.Start(context.Background(), false)

	ctx.Lock.Lock()
	var reqID uint32
	externalSender.SendF = func(msg message.OutboundMessage, config common.SendConfig, _ ids.ID, _ subnets.Allower) set.Set[ids.NodeID] {
		inMsg, err := mc.Parse(msg.Bytes(), ctx.NodeID, func() {})
		require.NoError(err)
		require.Equal(message.GetAcceptedFrontierOp, inMsg.Op())

		requestID, ok := message.GetRequestID(inMsg.Message())
		require.True(ok)

		reqID = requestID
		return config.NodeIDs
	}

	peerTracker.Connected(peerID, version.CurrentApp)
	require.NoError(bootstrapper.Connected(context.Background(), peerID, version.CurrentApp))

	externalSender.SendF = func(msg message.OutboundMessage, config common.SendConfig, _ ids.ID, _ subnets.Allower) set.Set[ids.NodeID] {
		inMsgIntf, err := mc.Parse(msg.Bytes(), ctx.NodeID, func() {})
		require.NoError(err)
		require.Equal(message.GetAcceptedOp, inMsgIntf.Op())
		inMsg := inMsgIntf.Message().(*p2ppb.GetAccepted)

		reqID = inMsg.RequestId
		return config.NodeIDs
	}

	require.NoError(bootstrapper.AcceptedFrontier(context.Background(), peerID, reqID, advanceTimeBlkID))

	externalSender.SendF = func(msg message.OutboundMessage, config common.SendConfig, _ ids.ID, _ subnets.Allower) set.Set[ids.NodeID] {
		inMsgIntf, err := mc.Parse(msg.Bytes(), ctx.NodeID, func() {})
		require.NoError(err)
		require.Equal(message.GetAncestorsOp, inMsgIntf.Op())
		inMsg := inMsgIntf.Message().(*p2ppb.GetAncestors)

		reqID = inMsg.RequestId

		containerID, err := ids.ToID(inMsg.ContainerId)
		require.NoError(err)
		require.Equal(advanceTimeBlkID, containerID)
		return config.NodeIDs
	}

	frontier := set.Of(advanceTimeBlkID)
	require.NoError(bootstrapper.Accepted(context.Background(), peerID, reqID, frontier))

	externalSender.SendF = func(msg message.OutboundMessage, config common.SendConfig, _ ids.ID, _ subnets.Allower) set.Set[ids.NodeID] {
		inMsg, err := mc.Parse(msg.Bytes(), ctx.NodeID, func() {})
		require.NoError(err)
		require.Equal(message.GetAcceptedFrontierOp, inMsg.Op())

		requestID, ok := message.GetRequestID(inMsg.Message())
		require.True(ok)

		reqID = requestID
		return config.NodeIDs
	}

	require.NoError(bootstrapper.Ancestors(context.Background(), peerID, reqID, [][]byte{advanceTimeBlkBytes}))

	externalSender.SendF = func(msg message.OutboundMessage, config common.SendConfig, _ ids.ID, _ subnets.Allower) set.Set[ids.NodeID] {
		inMsgIntf, err := mc.Parse(msg.Bytes(), ctx.NodeID, func() {})
		require.NoError(err)
		require.Equal(message.GetAcceptedOp, inMsgIntf.Op())
		inMsg := inMsgIntf.Message().(*p2ppb.GetAccepted)

		reqID = inMsg.RequestId
		return config.NodeIDs
	}

	require.NoError(bootstrapper.AcceptedFrontier(context.Background(), peerID, reqID, advanceTimeBlkID))

	externalSender.SendF = nil
	externalSender.CantSend = false

	require.NoError(bootstrapper.Accepted(context.Background(), peerID, reqID, frontier))
	require.Equal(advanceTimeBlk.ID(), vm.manager.Preferred())

	ctx.Lock.Unlock()
	chainRouter.Shutdown(context.Background())
}

func TestUnverifiedParent(t *testing.T) {
	require := require.New(t)

	vm := &VM{Config: config.Config{
		Chains:                 chains.TestManager,
		Validators:             validators.NewManager(),
		UptimeLockedCalculator: uptime.NewLockedCalculator(),
		MinStakeDuration:       defaultMinStakingDuration,
		MaxStakeDuration:       defaultMaxStakingDuration,
		RewardConfig:           defaultRewardConfig,
		UpgradeConfig: upgrade.Config{
			BanffTime:    latestForkTime,
			CortinaTime:  latestForkTime,
			DurangoTime:  latestForkTime,
			EUpgradeTime: mockable.MaxTime,
		},
	}}

	initialClkTime := latestForkTime.Add(time.Second)
	vm.clock.Set(initialClkTime)
	ctx := snowtest.Context(t, snowtest.PChainID)
	ctx.Lock.Lock()
	defer func() {
		require.NoError(vm.Shutdown(context.Background()))
		ctx.Lock.Unlock()
	}()

	_, genesisBytes := defaultGenesis(t, ctx.AVAXAssetID)

	msgChan := make(chan common.Message, 1)
	require.NoError(vm.Initialize(
		context.Background(),
		ctx,
		memdb.New(),
		genesisBytes,
		nil,
		nil,
		msgChan,
		nil,
		nil,
	))

	// include a tx1 to make the block be accepted
	tx1 := &txs.Tx{Unsigned: &txs.ImportTx{
		BaseTx: txs.BaseTx{BaseTx: avax.BaseTx{
			NetworkID:    vm.ctx.NetworkID,
			BlockchainID: vm.ctx.ChainID,
		}},
		SourceChain: vm.ctx.XChainID,
		ImportedInputs: []*avax.TransferableInput{{
			UTXOID: avax.UTXOID{
				TxID:        ids.Empty.Prefix(1),
				OutputIndex: 1,
			},
			Asset: avax.Asset{ID: vm.ctx.AVAXAssetID},
			In: &secp256k1fx.TransferInput{
				Amt: 50000,
			},
		}},
	}}
	require.NoError(tx1.Initialize(txs.Codec))

	nextChainTime := initialClkTime.Add(time.Second)

	preferredID := vm.manager.Preferred()
	preferred, err := vm.manager.GetBlock(preferredID)
	require.NoError(err)
	preferredHeight := preferred.Height()

	statelessBlk, err := block.NewBanffStandardBlock(
		nextChainTime,
		preferredID,
		preferredHeight+1,
		[]*txs.Tx{tx1},
	)
	require.NoError(err)
	firstAdvanceTimeBlk := vm.manager.NewBlock(statelessBlk)
	require.NoError(firstAdvanceTimeBlk.Verify(context.Background()))

	// include a tx2 to make the block be accepted
	tx2 := &txs.Tx{Unsigned: &txs.ImportTx{
		BaseTx: txs.BaseTx{BaseTx: avax.BaseTx{
			NetworkID:    vm.ctx.NetworkID,
			BlockchainID: vm.ctx.ChainID,
		}},
		SourceChain: vm.ctx.XChainID,
		ImportedInputs: []*avax.TransferableInput{{
			UTXOID: avax.UTXOID{
				TxID:        ids.Empty.Prefix(2),
				OutputIndex: 2,
			},
			Asset: avax.Asset{ID: vm.ctx.AVAXAssetID},
			In: &secp256k1fx.TransferInput{
				Amt: 50000,
			},
		}},
	}}
	require.NoError(tx2.Initialize(txs.Codec))
	nextChainTime = nextChainTime.Add(time.Second)
	vm.clock.Set(nextChainTime)
	statelessSecondAdvanceTimeBlk, err := block.NewBanffStandardBlock(
		nextChainTime,
		firstAdvanceTimeBlk.ID(),
		firstAdvanceTimeBlk.Height()+1,
		[]*txs.Tx{tx2},
	)
	require.NoError(err)
	secondAdvanceTimeBlk := vm.manager.NewBlock(statelessSecondAdvanceTimeBlk)

	require.Equal(secondAdvanceTimeBlk.Parent(), firstAdvanceTimeBlk.ID())
	require.NoError(secondAdvanceTimeBlk.Verify(context.Background()))
}

func TestMaxStakeAmount(t *testing.T) {
	vm, _, _, _ := defaultVM(t, latestFork)
	vm.ctx.Lock.Lock()
	defer vm.ctx.Lock.Unlock()

	nodeID := genesisNodeIDs[0]

	tests := []struct {
		description string
		startTime   time.Time
		endTime     time.Time
	}{
		{
			description: "[validator.StartTime] == [startTime] < [endTime] == [validator.EndTime]",
			startTime:   defaultValidateStartTime,
			endTime:     defaultValidateEndTime,
		},
		{
			description: "[validator.StartTime] < [startTime] < [endTime] == [validator.EndTime]",
			startTime:   defaultValidateStartTime.Add(time.Minute),
			endTime:     defaultValidateEndTime,
		},
		{
			description: "[validator.StartTime] == [startTime] < [endTime] < [validator.EndTime]",
			startTime:   defaultValidateStartTime,
			endTime:     defaultValidateEndTime.Add(-time.Minute),
		},
		{
			description: "[validator.StartTime] < [startTime] < [endTime] < [validator.EndTime]",
			startTime:   defaultValidateStartTime.Add(time.Minute),
			endTime:     defaultValidateEndTime.Add(-time.Minute),
		},
	}

	for _, test := range tests {
		t.Run(test.description, func(t *testing.T) {
			require := require.New(t)
			staker, err := txexecutor.GetValidator(vm.state, constants.PrimaryNetworkID, nodeID)
			require.NoError(err)

			amount, err := txexecutor.GetMaxWeight(vm.state, staker, test.startTime, test.endTime)
			require.NoError(err)
			require.Equal(defaultWeight, amount)
		})
	}
}

func TestUptimeDisallowedWithRestart(t *testing.T) {
	require := require.New(t)
	latestForkTime = defaultValidateStartTime.Add(defaultMinStakingDuration)
	db := memdb.New()

	firstDB := prefixdb.New([]byte{}, db)
	const firstUptimePercentage = 20 // 20%
	firstVM := &VM{Config: config.Config{
		Chains:                 chains.TestManager,
		UptimePercentage:       firstUptimePercentage / 100.,
		RewardConfig:           defaultRewardConfig,
		Validators:             validators.NewManager(),
		UptimeLockedCalculator: uptime.NewLockedCalculator(),
		UpgradeConfig: upgrade.Config{
			BanffTime:    latestForkTime,
			CortinaTime:  latestForkTime,
			DurangoTime:  latestForkTime,
			EUpgradeTime: mockable.MaxTime,
		},
	}}

	firstCtx := snowtest.Context(t, snowtest.PChainID)
	firstCtx.Lock.Lock()

	_, genesisBytes := defaultGenesis(t, firstCtx.AVAXAssetID)

	firstMsgChan := make(chan common.Message, 1)
	require.NoError(firstVM.Initialize(
		context.Background(),
		firstCtx,
		firstDB,
		genesisBytes,
		nil,
		nil,
		firstMsgChan,
		nil,
		nil,
	))

	initialClkTime := latestForkTime.Add(time.Second)
	firstVM.clock.Set(initialClkTime)

	// Set VM state to NormalOp, to start tracking validators' uptime
	require.NoError(firstVM.SetState(context.Background(), snow.Bootstrapping))
	require.NoError(firstVM.SetState(context.Background(), snow.NormalOp))

	// Fast forward clock so that validators meet 20% uptime required for reward
	durationForReward := defaultValidateEndTime.Sub(defaultValidateStartTime) * firstUptimePercentage / 100
	vmStopTime := defaultValidateStartTime.Add(durationForReward)
	firstVM.clock.Set(vmStopTime)

	// Shutdown VM to stop all genesis validator uptime.
	// At this point they have been validating for the 20% uptime needed to be rewarded
	require.NoError(firstVM.Shutdown(context.Background()))
	firstCtx.Lock.Unlock()

	// Restart the VM with a larger uptime requirement
	secondDB := prefixdb.New([]byte{}, db)
	const secondUptimePercentage = 21 // 21% > firstUptimePercentage, so uptime for reward is not met now
	secondVM := &VM{Config: config.Config{
		Chains:                 chains.TestManager,
		UptimePercentage:       secondUptimePercentage / 100.,
		Validators:             validators.NewManager(),
		UptimeLockedCalculator: uptime.NewLockedCalculator(),
		UpgradeConfig: upgrade.Config{
			BanffTime:    latestForkTime,
			CortinaTime:  latestForkTime,
			DurangoTime:  latestForkTime,
			EUpgradeTime: mockable.MaxTime,
		},
	}}

	secondCtx := snowtest.Context(t, snowtest.PChainID)
	secondCtx.Lock.Lock()
	defer func() {
		require.NoError(secondVM.Shutdown(context.Background()))
		secondCtx.Lock.Unlock()
	}()

	atomicDB := prefixdb.New([]byte{1}, db)
	m := atomic.NewMemory(atomicDB)
	secondCtx.SharedMemory = m.NewSharedMemory(secondCtx.ChainID)

	secondMsgChan := make(chan common.Message, 1)
	require.NoError(secondVM.Initialize(
		context.Background(),
		secondCtx,
		secondDB,
		genesisBytes,
		nil,
		nil,
		secondMsgChan,
		nil,
		nil,
	))

	secondVM.clock.Set(vmStopTime)

	// Set VM state to NormalOp, to start tracking validators' uptime
	require.NoError(secondVM.SetState(context.Background(), snow.Bootstrapping))
	require.NoError(secondVM.SetState(context.Background(), snow.NormalOp))

	// after restart and change of uptime required for reward, push validators to their end of life
	secondVM.clock.Set(defaultValidateEndTime)

	// evaluate a genesis validator for reward
	blk, err := secondVM.Builder.BuildBlock(context.Background())
	require.NoError(err)
	require.NoError(blk.Verify(context.Background()))

	// Assert preferences are correct.
	// secondVM should prefer abort since uptime requirements are not met anymore
	oracleBlk := blk.(smcon.OracleBlock)
	options, err := oracleBlk.Options(context.Background())
	require.NoError(err)

	abort := options[0].(*blockexecutor.Block)
	require.IsType(&block.BanffAbortBlock{}, abort.Block)

	commit := options[1].(*blockexecutor.Block)
	require.IsType(&block.BanffCommitBlock{}, commit.Block)

	// Assert block tries to reward a genesis validator
	rewardTx := oracleBlk.(block.Block).Txs()[0].Unsigned
	require.IsType(&txs.RewardValidatorTx{}, rewardTx)
	txID := blk.(block.Block).Txs()[0].ID()

	// Verify options and accept abort block
	require.NoError(commit.Verify(context.Background()))
	require.NoError(abort.Verify(context.Background()))
	require.NoError(blk.Accept(context.Background()))
	require.NoError(abort.Accept(context.Background()))
	require.NoError(secondVM.SetPreference(context.Background(), secondVM.manager.LastAccepted()))

	// Verify that rewarded validator has been removed.
	// Note that test genesis has multiple validators
	// terminating at the same time. The rewarded validator
	// will the first by txID. To make the test more stable
	// (txID changes every time we change any parameter
	// of the tx creating the validator), we explicitly
	//  check that rewarded validator is removed from staker set.
	_, txStatus, err := secondVM.state.GetTx(txID)
	require.NoError(err)
	require.Equal(status.Aborted, txStatus)

	tx, _, err := secondVM.state.GetTx(rewardTx.(*txs.RewardValidatorTx).TxID)
	require.NoError(err)
	require.IsType(&txs.AddValidatorTx{}, tx.Unsigned)

	valTx, _ := tx.Unsigned.(*txs.AddValidatorTx)
	_, err = secondVM.state.GetCurrentValidator(constants.PrimaryNetworkID, valTx.NodeID())
	require.ErrorIs(err, database.ErrNotFound)
}

func TestUptimeDisallowedAfterNeverConnecting(t *testing.T) {
	require := require.New(t)
	latestForkTime = defaultValidateStartTime.Add(defaultMinStakingDuration)

	db := memdb.New()

	vm := &VM{Config: config.Config{
		Chains:                 chains.TestManager,
		UptimePercentage:       .2,
		RewardConfig:           defaultRewardConfig,
		Validators:             validators.NewManager(),
		UptimeLockedCalculator: uptime.NewLockedCalculator(),
		UpgradeConfig: upgrade.Config{
			BanffTime:    latestForkTime,
			CortinaTime:  latestForkTime,
			DurangoTime:  latestForkTime,
			EUpgradeTime: mockable.MaxTime,
		},
	}}

	ctx := snowtest.Context(t, snowtest.PChainID)
	ctx.Lock.Lock()

	_, genesisBytes := defaultGenesis(t, ctx.AVAXAssetID)

	atomicDB := prefixdb.New([]byte{1}, db)
	m := atomic.NewMemory(atomicDB)
	ctx.SharedMemory = m.NewSharedMemory(ctx.ChainID)

	msgChan := make(chan common.Message, 1)
	appSender := &common.SenderTest{T: t}
	require.NoError(vm.Initialize(
		context.Background(),
		ctx,
		db,
		genesisBytes,
		nil,
		nil,
		msgChan,
		nil,
		appSender,
	))

	defer func() {
		require.NoError(vm.Shutdown(context.Background()))
		ctx.Lock.Unlock()
	}()

	initialClkTime := latestForkTime.Add(time.Second)
	vm.clock.Set(initialClkTime)

	// Set VM state to NormalOp, to start tracking validators' uptime
	require.NoError(vm.SetState(context.Background(), snow.Bootstrapping))
	require.NoError(vm.SetState(context.Background(), snow.NormalOp))

	// Fast forward clock to time for genesis validators to leave
	vm.clock.Set(defaultValidateEndTime)

	// evaluate a genesis validator for reward
	blk, err := vm.Builder.BuildBlock(context.Background())
	require.NoError(err)
	require.NoError(blk.Verify(context.Background()))

	// Assert preferences are correct.
	// vm should prefer abort since uptime requirements are not met.
	oracleBlk := blk.(smcon.OracleBlock)
	options, err := oracleBlk.Options(context.Background())
	require.NoError(err)

	abort := options[0].(*blockexecutor.Block)
	require.IsType(&block.BanffAbortBlock{}, abort.Block)

	commit := options[1].(*blockexecutor.Block)
	require.IsType(&block.BanffCommitBlock{}, commit.Block)

	// Assert block tries to reward a genesis validator
	rewardTx := oracleBlk.(block.Block).Txs()[0].Unsigned
	require.IsType(&txs.RewardValidatorTx{}, rewardTx)
	txID := blk.(block.Block).Txs()[0].ID()

	// Verify options and accept abort block
	require.NoError(commit.Verify(context.Background()))
	require.NoError(abort.Verify(context.Background()))
	require.NoError(blk.Accept(context.Background()))
	require.NoError(abort.Accept(context.Background()))
	require.NoError(vm.SetPreference(context.Background(), vm.manager.LastAccepted()))

	// Verify that rewarded validator has been removed.
	// Note that test genesis has multiple validators
	// terminating at the same time. The rewarded validator
	// will the first by txID. To make the test more stable
	// (txID changes every time we change any parameter
	// of the tx creating the validator), we explicitly
	//  check that rewarded validator is removed from staker set.
	_, txStatus, err := vm.state.GetTx(txID)
	require.NoError(err)
	require.Equal(status.Aborted, txStatus)

	tx, _, err := vm.state.GetTx(rewardTx.(*txs.RewardValidatorTx).TxID)
	require.NoError(err)
	require.IsType(&txs.AddValidatorTx{}, tx.Unsigned)

	valTx, _ := tx.Unsigned.(*txs.AddValidatorTx)
	_, err = vm.state.GetCurrentValidator(constants.PrimaryNetworkID, valTx.NodeID())
	require.ErrorIs(err, database.ErrNotFound)
}

func TestRemovePermissionedValidatorDuringAddPending(t *testing.T) {
	require := require.New(t)

	validatorStartTime := latestForkTime.Add(txexecutor.SyncBound).Add(1 * time.Second)
	validatorEndTime := validatorStartTime.Add(360 * 24 * time.Hour)

	vm, txBuilder, _, _ := defaultVM(t, latestFork)
	vm.ctx.Lock.Lock()
	defer vm.ctx.Lock.Unlock()

	key, err := secp256k1.NewPrivateKey()
	require.NoError(err)

	id := key.PublicKey().Address()
	nodeID := ids.GenerateTestNodeID()
	sk, err := bls.NewSecretKey()
	require.NoError(err)

	addValidatorTx, err := txBuilder.NewAddPermissionlessValidatorTx(
		&txs.SubnetValidator{
			Validator: txs.Validator{
				NodeID: nodeID,
				Start:  uint64(validatorStartTime.Unix()),
				End:    uint64(validatorEndTime.Unix()),
				Wght:   defaultMaxValidatorStake,
			},
			Subnet: constants.PrimaryNetworkID,
		},
		signer.NewProofOfPossession(sk),
		vm.ctx.AVAXAssetID,
		&secp256k1fx.OutputOwners{
			Threshold: 1,
			Addrs:     []ids.ShortID{id},
		},
		&secp256k1fx.OutputOwners{
			Threshold: 1,
			Addrs:     []ids.ShortID{id},
		},
		reward.PercentDenominator,
		[]*secp256k1.PrivateKey{keys[0]},
		walletcommon.WithChangeOwner(&secp256k1fx.OutputOwners{
			Threshold: 1,
			Addrs:     []ids.ShortID{keys[0].PublicKey().Address()},
		}),
	)
	require.NoError(err)

	vm.ctx.Lock.Unlock()
	require.NoError(vm.issueTxFromRPC(addValidatorTx))
	vm.ctx.Lock.Lock()

	// trigger block creation for the validator tx
	addValidatorBlock, err := vm.Builder.BuildBlock(context.Background())
	require.NoError(err)
	require.NoError(addValidatorBlock.Verify(context.Background()))
	require.NoError(addValidatorBlock.Accept(context.Background()))
	require.NoError(vm.SetPreference(context.Background(), vm.manager.LastAccepted()))

	createSubnetTx, err := txBuilder.NewCreateSubnetTx(
		&secp256k1fx.OutputOwners{
			Threshold: 1,
			Addrs:     []ids.ShortID{id},
		},
		[]*secp256k1.PrivateKey{keys[0]},
		walletcommon.WithChangeOwner(&secp256k1fx.OutputOwners{
			Threshold: 1,
			Addrs:     []ids.ShortID{keys[0].PublicKey().Address()},
		}),
	)
	require.NoError(err)

	vm.ctx.Lock.Unlock()
	require.NoError(vm.issueTxFromRPC(createSubnetTx))
	vm.ctx.Lock.Lock()

	// trigger block creation for the subnet tx
	createSubnetBlock, err := vm.Builder.BuildBlock(context.Background())
	require.NoError(err)
	require.NoError(createSubnetBlock.Verify(context.Background()))
	require.NoError(createSubnetBlock.Accept(context.Background()))
	require.NoError(vm.SetPreference(context.Background(), vm.manager.LastAccepted()))

	addSubnetValidatorTx, err := txBuilder.NewAddSubnetValidatorTx(
		&txs.SubnetValidator{
			Validator: txs.Validator{
				NodeID: nodeID,
				Start:  uint64(validatorStartTime.Unix()),
				End:    uint64(validatorEndTime.Unix()),
				Wght:   defaultMaxValidatorStake,
			},
			Subnet: createSubnetTx.ID(),
		},
		[]*secp256k1.PrivateKey{key, keys[1]},
		walletcommon.WithChangeOwner(&secp256k1fx.OutputOwners{
			Threshold: 1,
			Addrs:     []ids.ShortID{keys[1].PublicKey().Address()},
		}),
	)
	require.NoError(err)

	removeSubnetValidatorTx, err := txBuilder.NewRemoveSubnetValidatorTx(
		nodeID,
		createSubnetTx.ID(),
		[]*secp256k1.PrivateKey{key, keys[2]},
		walletcommon.WithChangeOwner(&secp256k1fx.OutputOwners{
			Threshold: 1,
			Addrs:     []ids.ShortID{keys[2].PublicKey().Address()},
		}),
	)
	require.NoError(err)

	statelessBlock, err := block.NewBanffStandardBlock(
		vm.state.GetTimestamp(),
		createSubnetBlock.ID(),
		createSubnetBlock.Height()+1,
		[]*txs.Tx{
			addSubnetValidatorTx,
			removeSubnetValidatorTx,
		},
	)
	require.NoError(err)

	blockBytes := statelessBlock.Bytes()
	block, err := vm.ParseBlock(context.Background(), blockBytes)
	require.NoError(err)
	require.NoError(block.Verify(context.Background()))
	require.NoError(block.Accept(context.Background()))
	require.NoError(vm.SetPreference(context.Background(), vm.manager.LastAccepted()))

	_, err = vm.state.GetPendingValidator(createSubnetTx.ID(), nodeID)
	require.ErrorIs(err, database.ErrNotFound)
}

func TestTransferSubnetOwnershipTx(t *testing.T) {
	require := require.New(t)
	vm, txBuilder, _, _ := defaultVM(t, latestFork)
	vm.ctx.Lock.Lock()
	defer vm.ctx.Lock.Unlock()

	// Create a subnet
	createSubnetTx, err := txBuilder.NewCreateSubnetTx(
		&secp256k1fx.OutputOwners{
			Threshold: 1,
			Addrs:     []ids.ShortID{keys[0].PublicKey().Address()},
		},
		[]*secp256k1.PrivateKey{keys[0]},
		walletcommon.WithChangeOwner(&secp256k1fx.OutputOwners{
			Threshold: 1,
			Addrs:     []ids.ShortID{keys[0].PublicKey().Address()},
		}),
	)
	require.NoError(err)
	subnetID := createSubnetTx.ID()

	vm.ctx.Lock.Unlock()
	require.NoError(vm.issueTxFromRPC(createSubnetTx))
	vm.ctx.Lock.Lock()
	createSubnetBlock, err := vm.Builder.BuildBlock(context.Background())
	require.NoError(err)

	createSubnetRawBlock := createSubnetBlock.(*blockexecutor.Block).Block
	require.IsType(&block.BanffStandardBlock{}, createSubnetRawBlock)
	require.Contains(createSubnetRawBlock.Txs(), createSubnetTx)

	require.NoError(createSubnetBlock.Verify(context.Background()))
	require.NoError(createSubnetBlock.Accept(context.Background()))
	require.NoError(vm.SetPreference(context.Background(), vm.manager.LastAccepted()))

	subnetOwner, err := vm.state.GetSubnetOwner(subnetID)
	require.NoError(err)
	expectedOwner := &secp256k1fx.OutputOwners{
		Locktime:  0,
		Threshold: 1,
		Addrs: []ids.ShortID{
			keys[0].PublicKey().Address(),
		},
	}
	ctx, err := walletbuilder.NewSnowContext(vm.ctx.NetworkID, vm.ctx.AVAXAssetID)
	require.NoError(err)
	expectedOwner.InitCtx(ctx)
	require.Equal(expectedOwner, subnetOwner)

	transferSubnetOwnershipTx, err := txBuilder.NewTransferSubnetOwnershipTx(
		subnetID,
		&secp256k1fx.OutputOwners{
			Threshold: 1,
			Addrs:     []ids.ShortID{keys[1].PublicKey().Address()},
		},
		[]*secp256k1.PrivateKey{keys[0]},
	)
	require.NoError(err)

	vm.ctx.Lock.Unlock()
	require.NoError(vm.issueTxFromRPC(transferSubnetOwnershipTx))
	vm.ctx.Lock.Lock()
	transferSubnetOwnershipBlock, err := vm.Builder.BuildBlock(context.Background())
	require.NoError(err)

	transferSubnetOwnershipRawBlock := transferSubnetOwnershipBlock.(*blockexecutor.Block).Block
	require.IsType(&block.BanffStandardBlock{}, transferSubnetOwnershipRawBlock)
	require.Contains(transferSubnetOwnershipRawBlock.Txs(), transferSubnetOwnershipTx)

	require.NoError(transferSubnetOwnershipBlock.Verify(context.Background()))
	require.NoError(transferSubnetOwnershipBlock.Accept(context.Background()))
	require.NoError(vm.SetPreference(context.Background(), vm.manager.LastAccepted()))

	subnetOwner, err = vm.state.GetSubnetOwner(subnetID)
	require.NoError(err)
	expectedOwner = &secp256k1fx.OutputOwners{
		Locktime:  0,
		Threshold: 1,
		Addrs: []ids.ShortID{
			keys[1].PublicKey().Address(),
		},
	}
	expectedOwner.InitCtx(ctx)
	require.Equal(expectedOwner, subnetOwner)
}

func TestBaseTx(t *testing.T) {
	require := require.New(t)
	vm, txBuilder, _, _ := defaultVM(t, latestFork)
	vm.ctx.Lock.Lock()
	defer vm.ctx.Lock.Unlock()

	sendAmt := uint64(100000)
	changeAddr := ids.ShortEmpty

	baseTx, err := txBuilder.NewBaseTx(
		[]*avax.TransferableOutput{
			{
				Asset: avax.Asset{ID: vm.ctx.AVAXAssetID},
				Out: &secp256k1fx.TransferOutput{
					Amt: sendAmt,
					OutputOwners: secp256k1fx.OutputOwners{
						Threshold: 1,
						Addrs: []ids.ShortID{
							keys[1].Address(),
						},
					},
				},
			},
		},
		[]*secp256k1.PrivateKey{keys[0]},
		walletcommon.WithChangeOwner(&secp256k1fx.OutputOwners{
			Threshold: 1,
			Addrs:     []ids.ShortID{changeAddr},
		}),
	)
	require.NoError(err)

	totalInputAmt := uint64(0)
	key0InputAmt := uint64(0)
	for inputID := range baseTx.Unsigned.InputIDs() {
		utxo, err := vm.state.GetUTXO(inputID)
		require.NoError(err)
		require.IsType(&secp256k1fx.TransferOutput{}, utxo.Out)
		castOut := utxo.Out.(*secp256k1fx.TransferOutput)
		if castOut.AddressesSet().Equals(set.Of(keys[0].Address())) {
			key0InputAmt += castOut.Amt
		}
		totalInputAmt += castOut.Amt
	}
	require.Equal(totalInputAmt, key0InputAmt)

	totalOutputAmt := uint64(0)
	key0OutputAmt := uint64(0)
	key1OutputAmt := uint64(0)
	changeAddrOutputAmt := uint64(0)
	for _, output := range baseTx.Unsigned.Outputs() {
		require.IsType(&secp256k1fx.TransferOutput{}, output.Out)
		castOut := output.Out.(*secp256k1fx.TransferOutput)
		if castOut.AddressesSet().Equals(set.Of(keys[0].Address())) {
			key0OutputAmt += castOut.Amt
		}
		if castOut.AddressesSet().Equals(set.Of(keys[1].Address())) {
			key1OutputAmt += castOut.Amt
		}
		if castOut.AddressesSet().Equals(set.Of(changeAddr)) {
			changeAddrOutputAmt += castOut.Amt
		}
		totalOutputAmt += castOut.Amt
	}
	require.Equal(totalOutputAmt, key0OutputAmt+key1OutputAmt+changeAddrOutputAmt)

	require.Equal(vm.StaticFeeConfig.TxFee, totalInputAmt-totalOutputAmt)
	require.Equal(sendAmt, key1OutputAmt)

	vm.ctx.Lock.Unlock()
	require.NoError(vm.issueTxFromRPC(baseTx))
	vm.ctx.Lock.Lock()
	baseTxBlock, err := vm.Builder.BuildBlock(context.Background())
	require.NoError(err)

	baseTxRawBlock := baseTxBlock.(*blockexecutor.Block).Block
	require.IsType(&block.BanffStandardBlock{}, baseTxRawBlock)
	require.Contains(baseTxRawBlock.Txs(), baseTx)

	require.NoError(baseTxBlock.Verify(context.Background()))
	require.NoError(baseTxBlock.Accept(context.Background()))
	require.NoError(vm.SetPreference(context.Background(), vm.manager.LastAccepted()))
}

func TestPruneMempool(t *testing.T) {
	require := require.New(t)
	vm, txBuilder, _, _ := defaultVM(t, latestFork)
	vm.ctx.Lock.Lock()
	defer vm.ctx.Lock.Unlock()

	// Create a tx that will be valid regardless of timestamp.
	sendAmt := uint64(100000)
	changeAddr := ids.ShortEmpty

	baseTx, err := txBuilder.NewBaseTx(
		[]*avax.TransferableOutput{
			{
				Asset: avax.Asset{ID: vm.ctx.AVAXAssetID},
				Out: &secp256k1fx.TransferOutput{
					Amt: sendAmt,
					OutputOwners: secp256k1fx.OutputOwners{
						Threshold: 1,
						Addrs: []ids.ShortID{
							keys[1].Address(),
						},
					},
				},
			},
		},
		[]*secp256k1.PrivateKey{keys[0]},
		walletcommon.WithChangeOwner(&secp256k1fx.OutputOwners{
			Threshold: 1,
			Addrs:     []ids.ShortID{changeAddr},
		}),
	)
	require.NoError(err)

	vm.ctx.Lock.Unlock()
	require.NoError(vm.issueTxFromRPC(baseTx))
	vm.ctx.Lock.Lock()

	// [baseTx] should be in the mempool.
	baseTxID := baseTx.ID()
	_, ok := vm.Builder.Get(baseTxID)
	require.True(ok)

	// Create a tx that will be invalid after time advancement.
	var (
		startTime = vm.clock.Time()
		endTime   = startTime.Add(vm.MinStakeDuration)
	)

	sk, err := bls.NewSecretKey()
	require.NoError(err)

	addValidatorTx, err := txBuilder.NewAddPermissionlessValidatorTx(
		&txs.SubnetValidator{
			Validator: txs.Validator{
				NodeID: ids.GenerateTestNodeID(),
				Start:  uint64(startTime.Unix()),
				End:    uint64(endTime.Unix()),
				Wght:   defaultMinValidatorStake,
			},
			Subnet: constants.PrimaryNetworkID,
		},
		signer.NewProofOfPossession(sk),
		vm.ctx.AVAXAssetID,
		&secp256k1fx.OutputOwners{
			Threshold: 1,
			Addrs:     []ids.ShortID{keys[2].Address()},
		},
		&secp256k1fx.OutputOwners{
			Threshold: 1,
			Addrs:     []ids.ShortID{keys[2].Address()},
		},
		20000,
		[]*secp256k1.PrivateKey{keys[1]},
	)
	require.NoError(err)

	vm.ctx.Lock.Unlock()
	require.NoError(vm.issueTxFromRPC(addValidatorTx))
	vm.ctx.Lock.Lock()

	// Advance clock to [endTime], making [addValidatorTx] invalid.
	vm.clock.Set(endTime)

	// [addValidatorTx] and [baseTx] should still be in the mempool.
	addValidatorTxID := addValidatorTx.ID()
	_, ok = vm.Builder.Get(addValidatorTxID)
	require.True(ok)
	_, ok = vm.Builder.Get(baseTxID)
	require.True(ok)

	vm.ctx.Lock.Unlock()
	require.NoError(vm.pruneMempool())
	vm.ctx.Lock.Lock()

	// [addValidatorTx] should be ejected from the mempool.
	// [baseTx] should still be in the mempool.
	_, ok = vm.Builder.Get(addValidatorTxID)
	require.False(ok)
	_, ok = vm.Builder.Get(baseTxID)
	require.True(ok)
}<|MERGE_RESOLUTION|>--- conflicted
+++ resolved
@@ -1418,16 +1418,7 @@
 	chainRouter := &router.ChainRouter{}
 
 	metrics := prometheus.NewRegistry()
-<<<<<<< HEAD
-	mc, err := message.NewCreator(
-		logging.NoLog{},
-		metrics,
-		constants.DefaultNetworkCompressionType,
-		10*time.Second,
-	)
-=======
 	mc, err := message.NewCreator(logging.NoLog{}, metrics, constants.DefaultNetworkCompressionType, 10*time.Second)
->>>>>>> 3f67a1d6
 	require.NoError(err)
 
 	require.NoError(chainRouter.Initialize(
