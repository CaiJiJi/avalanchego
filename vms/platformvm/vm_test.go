--- conflicted
+++ resolved
@@ -49,11 +49,8 @@
 	"github.com/ava-labs/avalanchego/utils/wrappers"
 	"github.com/ava-labs/avalanchego/version"
 	"github.com/ava-labs/avalanchego/vms/components/avax"
-<<<<<<< HEAD
+	"github.com/ava-labs/avalanchego/vms/platformvm/api"
 	"github.com/ava-labs/avalanchego/vms/platformvm/blocks/stateless"
-=======
-	"github.com/ava-labs/avalanchego/vms/platformvm/api"
->>>>>>> 90a72be6
 	"github.com/ava-labs/avalanchego/vms/platformvm/config"
 	"github.com/ava-labs/avalanchego/vms/platformvm/reward"
 	"github.com/ava-labs/avalanchego/vms/platformvm/state"
@@ -641,12 +638,8 @@
 
 // verify invalid proposal to add validator to primary network
 func TestInvalidAddValidatorCommit(t *testing.T) {
-<<<<<<< HEAD
-	vm, _ := defaultVM()
+	vm, _, _ := defaultVM()
 	blkVersion := uint16(stateless.PreForkVersion)
-=======
-	vm, _, _ := defaultVM()
->>>>>>> 90a72be6
 	vm.ctx.Lock.Lock()
 	defer func() {
 		if err := vm.Shutdown(); err != nil {
@@ -2614,12 +2607,8 @@
 func TestRejectedStateRegressionInvalidValidatorTimestamp(t *testing.T) {
 	assert := assert.New(t)
 
-<<<<<<< HEAD
-	vm, baseDB := defaultVM()
+	vm, baseDB, mutableSharedMemory := defaultVM()
 	blkVersion := uint16(stateless.PreForkVersion)
-=======
-	vm, baseDB, mutableSharedMemory := defaultVM()
->>>>>>> 90a72be6
 	vm.ctx.Lock.Lock()
 	defer func() {
 		err := vm.Shutdown()
@@ -2875,12 +2864,8 @@
 func TestRejectedStateRegressionInvalidValidatorReward(t *testing.T) {
 	assert := assert.New(t)
 
-<<<<<<< HEAD
-	vm, baseDB := defaultVM()
+	vm, baseDB, mutableSharedMemory := defaultVM()
 	blkVersion := uint16(stateless.PreForkVersion)
-=======
-	vm, baseDB, mutableSharedMemory := defaultVM()
->>>>>>> 90a72be6
 	vm.ctx.Lock.Lock()
 	defer func() {
 		err := vm.Shutdown()
