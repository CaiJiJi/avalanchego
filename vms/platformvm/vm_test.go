// Copyright (C) 2019-2021, Ava Labs, Inc. All rights reserved.
// See the file LICENSE for licensing terms.

package platformvm

import (
	"bytes"
	"errors"
	"fmt"
	"testing"
	"time"

	"github.com/stretchr/testify/assert"

	"github.com/prometheus/client_golang/prometheus"

	"github.com/ava-labs/avalanchego/chains"
	"github.com/ava-labs/avalanchego/chains/atomic"
	"github.com/ava-labs/avalanchego/database"
	"github.com/ava-labs/avalanchego/database/manager"
	"github.com/ava-labs/avalanchego/database/prefixdb"
	"github.com/ava-labs/avalanchego/ids"
	"github.com/ava-labs/avalanchego/message"
	"github.com/ava-labs/avalanchego/snow"
	"github.com/ava-labs/avalanchego/snow/choices"
	"github.com/ava-labs/avalanchego/snow/consensus/snowball"
	"github.com/ava-labs/avalanchego/snow/engine/common"
	"github.com/ava-labs/avalanchego/snow/engine/common/queue"
	"github.com/ava-labs/avalanchego/snow/engine/common/tracker"
	"github.com/ava-labs/avalanchego/snow/engine/snowman/bootstrap"
	"github.com/ava-labs/avalanchego/snow/networking/benchlist"
	"github.com/ava-labs/avalanchego/snow/networking/handler"
	"github.com/ava-labs/avalanchego/snow/networking/router"
	"github.com/ava-labs/avalanchego/snow/networking/sender"
	"github.com/ava-labs/avalanchego/snow/networking/timeout"
	"github.com/ava-labs/avalanchego/snow/uptime"
	"github.com/ava-labs/avalanchego/snow/validators"
	"github.com/ava-labs/avalanchego/utils/constants"
	"github.com/ava-labs/avalanchego/utils/crypto"
	"github.com/ava-labs/avalanchego/utils/formatting"
	"github.com/ava-labs/avalanchego/utils/formatting/address"
	"github.com/ava-labs/avalanchego/utils/json"
	"github.com/ava-labs/avalanchego/utils/logging"
	"github.com/ava-labs/avalanchego/utils/math/meter"
	"github.com/ava-labs/avalanchego/utils/resource"
	"github.com/ava-labs/avalanchego/utils/timer"
	"github.com/ava-labs/avalanchego/utils/timer/mockable"
	"github.com/ava-labs/avalanchego/utils/units"
	"github.com/ava-labs/avalanchego/utils/wrappers"
	"github.com/ava-labs/avalanchego/version"
	"github.com/ava-labs/avalanchego/vms/components/avax"
	"github.com/ava-labs/avalanchego/vms/platformvm/api"
<<<<<<< HEAD
	"github.com/ava-labs/avalanchego/vms/platformvm/blocks/stateless"
=======
	"github.com/ava-labs/avalanchego/vms/platformvm/blocks/stateful"
>>>>>>> 1c4a96ab
	"github.com/ava-labs/avalanchego/vms/platformvm/config"
	"github.com/ava-labs/avalanchego/vms/platformvm/reward"
	"github.com/ava-labs/avalanchego/vms/platformvm/state"
	"github.com/ava-labs/avalanchego/vms/platformvm/status"
	"github.com/ava-labs/avalanchego/vms/platformvm/txs"
	"github.com/ava-labs/avalanchego/vms/platformvm/txs/executor"
	"github.com/ava-labs/avalanchego/vms/secp256k1fx"

	smcon "github.com/ava-labs/avalanchego/snow/consensus/snowman"
	smeng "github.com/ava-labs/avalanchego/snow/engine/snowman"
	snowgetter "github.com/ava-labs/avalanchego/snow/engine/snowman/getter"
	timetracker "github.com/ava-labs/avalanchego/snow/networking/tracker"
)

var (
	defaultMinStakingDuration = 24 * time.Hour
	defaultMaxStakingDuration = 365 * 24 * time.Hour

	defaultRewardConfig = reward.Config{
		MaxConsumptionRate: .12 * reward.PercentDenominator,
		MinConsumptionRate: .10 * reward.PercentDenominator,
		MintingPeriod:      365 * 24 * time.Hour,
		SupplyCap:          720 * units.MegaAvax,
	}

	// AVAX asset ID in tests
	avaxAssetID = ids.ID{'y', 'e', 'e', 't'}

	defaultTxFee = uint64(100)

	// chain timestamp at genesis
	defaultGenesisTime = time.Date(1997, 1, 1, 0, 0, 0, 0, time.UTC)

	// time that genesis validators start validating
	defaultValidateStartTime = defaultGenesisTime

	// time that genesis validators stop validating
	defaultValidateEndTime = defaultValidateStartTime.Add(10 * defaultMinStakingDuration)

	// each key controls an address that has [defaultBalance] AVAX at genesis
	keys = crypto.BuildTestKeys()

	defaultMinValidatorStake = 5 * units.MilliAvax
	defaultMaxValidatorStake = 500 * units.MilliAvax
	defaultMinDelegatorStake = 1 * units.MilliAvax

	// amount all genesis validators have in defaultVM
	defaultBalance = 100 * defaultMinValidatorStake

	// subnet that exists at genesis in defaultVM
	// Its controlKeys are keys[0], keys[1], keys[2]
	// Its threshold is 2
	testSubnet1            *txs.Tx
	testSubnet1ControlKeys = keys[0:3]

	xChainID = ids.Empty.Prefix(0)
	cChainID = ids.Empty.Prefix(1)

	// Used to create and use keys.
	testKeyFactory crypto.FactorySECP256K1R
)

var (
	errShouldPrefCommit = errors.New("should prefer to commit proposal")
	errShouldPrefAbort  = errors.New("should prefer to abort proposal")
)

const (
	testNetworkID = 10 // To be used in tests
	defaultWeight = 10000
)

type snLookup struct {
	chainsToSubnet map[ids.ID]ids.ID
}

func (sn *snLookup) SubnetID(chainID ids.ID) (ids.ID, error) {
	subnetID, ok := sn.chainsToSubnet[chainID]
	if !ok {
		return ids.ID{}, errors.New("missing subnet associated with requested chainID")
	}
	return subnetID, nil
}

type mutableSharedMemory struct {
	atomic.SharedMemory
}

func defaultContext() *snow.Context {
	ctx := snow.DefaultContextTest()
	ctx.NetworkID = testNetworkID
	ctx.XChainID = xChainID
	ctx.AVAXAssetID = avaxAssetID
	aliaser := ids.NewAliaser()

	errs := wrappers.Errs{}
	errs.Add(
		aliaser.Alias(constants.PlatformChainID, "P"),
		aliaser.Alias(constants.PlatformChainID, constants.PlatformChainID.String()),
		aliaser.Alias(xChainID, "X"),
		aliaser.Alias(xChainID, xChainID.String()),
		aliaser.Alias(cChainID, "C"),
		aliaser.Alias(cChainID, cChainID.String()),
	)
	if errs.Errored() {
		panic(errs.Err)
	}
	ctx.BCLookup = aliaser

	ctx.SNLookup = &snLookup{
		chainsToSubnet: map[ids.ID]ids.ID{
			constants.PlatformChainID: constants.PrimaryNetworkID,
			xChainID:                  constants.PrimaryNetworkID,
			cChainID:                  constants.PrimaryNetworkID,
		},
	}
	return ctx
}

// Returns:
// 1) The genesis state
// 2) The byte representation of the default genesis for tests
func defaultGenesis() (*api.BuildGenesisArgs, []byte) {
	genesisUTXOs := make([]api.UTXO, len(keys))
	hrp := constants.NetworkIDToHRP[testNetworkID]
	for i, key := range keys {
		id := key.PublicKey().Address()
		addr, err := address.FormatBech32(hrp, id.Bytes())
		if err != nil {
			panic(err)
		}
		genesisUTXOs[i] = api.UTXO{
			Amount:  json.Uint64(defaultBalance),
			Address: addr,
		}
	}

	genesisValidators := make([]api.PrimaryValidator, len(keys))
	for i, key := range keys {
		nodeID := ids.NodeID(key.PublicKey().Address())
		addr, err := address.FormatBech32(hrp, nodeID.Bytes())
		if err != nil {
			panic(err)
		}
		genesisValidators[i] = api.PrimaryValidator{
			Staker: api.Staker{
				StartTime: json.Uint64(defaultValidateStartTime.Unix()),
				EndTime:   json.Uint64(defaultValidateEndTime.Unix()),
				NodeID:    nodeID,
			},
			RewardOwner: &api.Owner{
				Threshold: 1,
				Addresses: []string{addr},
			},
			Staked: []api.UTXO{{
				Amount:  json.Uint64(defaultWeight),
				Address: addr,
			}},
			DelegationFee: reward.PercentDenominator,
		}
	}

	buildGenesisArgs := api.BuildGenesisArgs{
		Encoding:      formatting.Hex,
		NetworkID:     json.Uint32(testNetworkID),
		AvaxAssetID:   avaxAssetID,
		UTXOs:         genesisUTXOs,
		Validators:    genesisValidators,
		Chains:        nil,
		Time:          json.Uint64(defaultGenesisTime.Unix()),
		InitialSupply: json.Uint64(360 * units.MegaAvax),
	}

	buildGenesisResponse := api.BuildGenesisReply{}
	platformvmSS := api.StaticService{}
	if err := platformvmSS.BuildGenesis(nil, &buildGenesisArgs, &buildGenesisResponse); err != nil {
		panic(fmt.Errorf("problem while building platform chain's genesis state: %w", err))
	}

	genesisBytes, err := formatting.Decode(buildGenesisResponse.Encoding, buildGenesisResponse.Bytes)
	if err != nil {
		panic(err)
	}

	return &buildGenesisArgs, genesisBytes
}

// Returns:
// 1) The genesis state
// 2) The byte representation of the default genesis for tests
func BuildGenesisTest(t *testing.T) (*api.BuildGenesisArgs, []byte) {
	return BuildGenesisTestWithArgs(t, nil)
}

// Returns:
// 1) The genesis state
// 2) The byte representation of the default genesis for tests
func BuildGenesisTestWithArgs(t *testing.T, args *api.BuildGenesisArgs) (*api.BuildGenesisArgs, []byte) {
	genesisUTXOs := make([]api.UTXO, len(keys))
	hrp := constants.NetworkIDToHRP[testNetworkID]
	for i, key := range keys {
		id := key.PublicKey().Address()
		addr, err := address.FormatBech32(hrp, id.Bytes())
		if err != nil {
			t.Fatal(err)
		}
		genesisUTXOs[i] = api.UTXO{
			Amount:  json.Uint64(defaultBalance),
			Address: addr,
		}
	}

	genesisValidators := make([]api.PrimaryValidator, len(keys))
	for i, key := range keys {
		nodeID := ids.NodeID(key.PublicKey().Address())
		addr, err := address.FormatBech32(hrp, nodeID.Bytes())
		if err != nil {
			panic(err)
		}
		genesisValidators[i] = api.PrimaryValidator{
			Staker: api.Staker{
				StartTime: json.Uint64(defaultValidateStartTime.Unix()),
				EndTime:   json.Uint64(defaultValidateEndTime.Unix()),
				NodeID:    nodeID,
			},
			RewardOwner: &api.Owner{
				Threshold: 1,
				Addresses: []string{addr},
			},
			Staked: []api.UTXO{{
				Amount:  json.Uint64(defaultWeight),
				Address: addr,
			}},
			DelegationFee: reward.PercentDenominator,
		}
	}

	buildGenesisArgs := api.BuildGenesisArgs{
		NetworkID:     json.Uint32(testNetworkID),
		AvaxAssetID:   avaxAssetID,
		UTXOs:         genesisUTXOs,
		Validators:    genesisValidators,
		Chains:        nil,
		Time:          json.Uint64(defaultGenesisTime.Unix()),
		InitialSupply: json.Uint64(360 * units.MegaAvax),
		Encoding:      formatting.Hex,
	}

	if args != nil {
		buildGenesisArgs = *args
	}

	buildGenesisResponse := api.BuildGenesisReply{}
	platformvmSS := api.StaticService{}
	if err := platformvmSS.BuildGenesis(nil, &buildGenesisArgs, &buildGenesisResponse); err != nil {
		t.Fatalf("problem while building platform chain's genesis state: %v", err)
	}

	genesisBytes, err := formatting.Decode(buildGenesisResponse.Encoding, buildGenesisResponse.Bytes)
	if err != nil {
		t.Fatal(err)
	}

	return &buildGenesisArgs, genesisBytes
}

func defaultVM() (*VM, database.Database, *mutableSharedMemory) {
	vm := &VM{Factory: Factory{
		Config: config.Config{
			Chains:                 chains.MockManager{},
			UptimeLockedCalculator: uptime.NewLockedCalculator(),
			Validators:             validators.NewManager(),
			TxFee:                  defaultTxFee,
			CreateSubnetTxFee:      100 * defaultTxFee,
			CreateBlockchainTxFee:  100 * defaultTxFee,
			MinValidatorStake:      defaultMinValidatorStake,
			MaxValidatorStake:      defaultMaxValidatorStake,
			MinDelegatorStake:      defaultMinDelegatorStake,
			MinStakeDuration:       defaultMinStakingDuration,
			MaxStakeDuration:       defaultMaxStakingDuration,
			RewardConfig:           defaultRewardConfig,
			ApricotPhase3Time:      defaultValidateEndTime,
			ApricotPhase4Time:      defaultValidateEndTime,
			ApricotPhase5Time:      defaultValidateEndTime,
			BlueberryTime:          mockable.MaxTime,
		},
	}}

	baseDBManager := manager.NewMemDB(version.Semantic1_0_0)
	chainDBManager := baseDBManager.NewPrefixDBManager([]byte{0})
	atomicDB := prefixdb.New([]byte{1}, baseDBManager.Current().Database)

	vm.clock.Set(defaultGenesisTime)
	msgChan := make(chan common.Message, 1)
	ctx := defaultContext()

	m := &atomic.Memory{}
	err := m.Initialize(logging.NoLog{}, atomicDB)
	if err != nil {
		panic(err)
	}
	msm := &mutableSharedMemory{
		SharedMemory: m.NewSharedMemory(ctx.ChainID),
	}
	ctx.SharedMemory = msm

	ctx.Lock.Lock()
	defer ctx.Lock.Unlock()
	_, genesisBytes := defaultGenesis()
	appSender := &common.SenderTest{}
	appSender.CantSendAppGossip = true
	appSender.SendAppGossipF = func([]byte) error { return nil }

	if err := vm.Initialize(ctx, chainDBManager, genesisBytes, nil, nil, msgChan, nil, appSender); err != nil {
		panic(err)
	}
	if err := vm.SetState(snow.NormalOp); err != nil {
		panic(err)
	}

	// Create a subnet and store it in testSubnet1
	testSubnet1, err = vm.txBuilder.NewCreateSubnetTx(
		2, // threshold; 2 sigs from keys[0], keys[1], keys[2] needed to add validator to this subnet
		// control keys are keys[0], keys[1], keys[2]
		[]ids.ShortID{keys[0].PublicKey().Address(), keys[1].PublicKey().Address(), keys[2].PublicKey().Address()},
		[]*crypto.PrivateKeySECP256K1R{keys[0]}, // pays tx fee
		keys[0].PublicKey().Address(),           // change addr
	)
	if err != nil {
		panic(err)
	} else if err := vm.BlockBuilder.AddUnverifiedTx(testSubnet1); err != nil {
		panic(err)
	} else if blk, err := vm.BuildBlock(); err != nil {
		panic(err)
	} else if err := blk.Verify(); err != nil {
		panic(err)
	} else if err := blk.Accept(); err != nil {
		panic(err)
	}

	return vm, baseDBManager.Current().Database, msm
}

func GenesisVMWithArgs(t *testing.T, args *api.BuildGenesisArgs) ([]byte, chan common.Message, *VM, *atomic.Memory) {
	var genesisBytes []byte

	if args != nil {
		_, genesisBytes = BuildGenesisTestWithArgs(t, args)
	} else {
		_, genesisBytes = BuildGenesisTest(t)
	}

	vm := &VM{Factory: Factory{
		Config: config.Config{
			Chains:                 chains.MockManager{},
			Validators:             validators.NewManager(),
			UptimeLockedCalculator: uptime.NewLockedCalculator(),
			TxFee:                  defaultTxFee,
			MinValidatorStake:      defaultMinValidatorStake,
			MaxValidatorStake:      defaultMaxValidatorStake,
			MinDelegatorStake:      defaultMinDelegatorStake,
			MinStakeDuration:       defaultMinStakingDuration,
			MaxStakeDuration:       defaultMaxStakingDuration,
			RewardConfig:           defaultRewardConfig,
			BlueberryTime:          mockable.MaxTime,
		},
	}}

	baseDBManager := manager.NewMemDB(version.Semantic1_0_0)
	chainDBManager := baseDBManager.NewPrefixDBManager([]byte{0})
	atomicDB := prefixdb.New([]byte{1}, baseDBManager.Current().Database)

	vm.clock.Set(defaultGenesisTime)
	msgChan := make(chan common.Message, 1)
	ctx := defaultContext()

	m := &atomic.Memory{}
	err := m.Initialize(logging.NoLog{}, atomicDB)
	if err != nil {
		panic(err)
	}

	ctx.SharedMemory = m.NewSharedMemory(ctx.ChainID)

	ctx.Lock.Lock()
	defer ctx.Lock.Unlock()
	appSender := &common.SenderTest{T: t}
	appSender.CantSendAppGossip = true
	appSender.SendAppGossipF = func([]byte) error { return nil }
	if err := vm.Initialize(ctx, chainDBManager, genesisBytes, nil, nil, msgChan, nil, appSender); err != nil {
		t.Fatal(err)
	}
	if err := vm.SetState(snow.NormalOp); err != nil {
		panic(err)
	}

	// Create a subnet and store it in testSubnet1
	testSubnet1, err = vm.txBuilder.NewCreateSubnetTx(
		2, // threshold; 2 sigs from keys[0], keys[1], keys[2] needed to add validator to this subnet
		// control keys are keys[0], keys[1], keys[2]
		[]ids.ShortID{keys[0].PublicKey().Address(), keys[1].PublicKey().Address(), keys[2].PublicKey().Address()},
		[]*crypto.PrivateKeySECP256K1R{keys[0]}, // pays tx fee
		keys[0].PublicKey().Address(),           // change addr
	)
	if err != nil {
		panic(err)
	} else if err := vm.BlockBuilder.AddUnverifiedTx(testSubnet1); err != nil {
		panic(err)
	} else if blk, err := vm.BuildBlock(); err != nil {
		panic(err)
	} else if err := blk.Verify(); err != nil {
		panic(err)
	} else if err := blk.Accept(); err != nil {
		panic(err)
	}

	return genesisBytes, msgChan, vm, m
}

// Ensure genesis state is parsed from bytes and stored correctly
func TestGenesis(t *testing.T) {
	vm, _, _ := defaultVM()
	vm.ctx.Lock.Lock()
	defer func() {
		if err := vm.Shutdown(); err != nil {
			t.Fatal(err)
		}
		vm.ctx.Lock.Unlock()
	}()

	// Ensure the genesis block has been accepted and stored
	genesisBlockID, err := vm.LastAccepted() // lastAccepted should be ID of genesis block
	if err != nil {
		t.Fatal(err)
	}
	if genesisBlock, err := vm.blkVerifier.GetStatefulBlock(genesisBlockID); err != nil {
		t.Fatalf("couldn't get genesis block: %v", err)
	} else if genesisBlock.Status() != choices.Accepted {
		t.Fatal("genesis block should be accepted")
	}

	genesisState, _ := defaultGenesis()
	// Ensure all the genesis UTXOs are there
	for _, utxo := range genesisState.UTXOs {
		_, addrBytes, err := address.ParseBech32(utxo.Address)
		if err != nil {
			t.Fatal(err)
		}
		addr, err := ids.ToShortID(addrBytes)
		if err != nil {
			t.Fatal(err)
		}
		addrs := ids.ShortSet{}
		addrs.Add(addr)
		utxos, err := avax.GetAllUTXOs(vm.internalState, addrs)
		if err != nil {
			t.Fatal("couldn't find UTXO")
		} else if len(utxos) != 1 {
			t.Fatal("expected each address to have one UTXO")
		} else if out, ok := utxos[0].Out.(*secp256k1fx.TransferOutput); !ok {
			t.Fatal("expected utxo output to be type *secp256k1fx.TransferOutput")
		} else if out.Amount() != uint64(utxo.Amount) {
			id := keys[0].PublicKey().Address()
			hrp := constants.NetworkIDToHRP[testNetworkID]
			addr, err := address.FormatBech32(hrp, id.Bytes())
			if err != nil {
				t.Fatal(err)
			}
			if utxo.Address == addr { // Address that paid tx fee to create testSubnet1 has less tokens
				if out.Amount() != uint64(utxo.Amount)-vm.TxFee {
					t.Fatalf("expected UTXO to have value %d but has value %d", uint64(utxo.Amount)-vm.TxFee, out.Amount())
				}
			} else {
				t.Fatalf("expected UTXO to have value %d but has value %d", uint64(utxo.Amount), out.Amount())
			}
		}
	}

	// Ensure current validator set of primary network is correct
	vdrSet, ok := vm.Validators.GetValidators(constants.PrimaryNetworkID)
	if !ok {
		t.Fatalf("Missing the primary network validator set")
	}
	currentValidators := vdrSet.List()
	if len(currentValidators) != len(genesisState.Validators) {
		t.Fatal("vm's current validator set is wrong")
	}
	for _, key := range keys {
		if addr := key.PublicKey().Address(); !vdrSet.Contains(ids.NodeID(addr)) {
			t.Fatalf("should have had validator with NodeID %s", addr)
		}
	}

	// Ensure genesis timestamp is correct
	if timestamp := vm.internalState.GetTimestamp(); timestamp.Unix() != int64(genesisState.Time) {
		t.Fatalf("vm's time is incorrect. Expected %v got %v", genesisState.Time, timestamp)
	}

	// Ensure the new subnet we created exists
	if _, _, err := vm.internalState.GetTx(testSubnet1.ID()); err != nil {
		t.Fatalf("expected subnet %s to exist", testSubnet1.ID())
	}
}

// accept proposal to add validator to primary network
func TestAddValidatorCommit(t *testing.T) {
	vm, _, _ := defaultVM()
	vm.ctx.Lock.Lock()
	defer func() {
		if err := vm.Shutdown(); err != nil {
			t.Fatal(err)
		}
		vm.ctx.Lock.Unlock()
	}()

	startTime := defaultGenesisTime.Add(executor.SyncBound).Add(1 * time.Second)
	endTime := startTime.Add(defaultMinStakingDuration)
	key, err := testKeyFactory.NewPrivateKey()
	if err != nil {
		t.Fatal(err)
	}
	nodeID := ids.NodeID(key.PublicKey().Address())

	// create valid tx
	tx, err := vm.txBuilder.NewAddValidatorTx(
		vm.MinValidatorStake,
		uint64(startTime.Unix()),
		uint64(endTime.Unix()),
		nodeID,
		ids.ShortID(nodeID),
		reward.PercentDenominator,
		[]*crypto.PrivateKeySECP256K1R{keys[0]},
		ids.ShortEmpty, // change addr
	)
	if err != nil {
		t.Fatal(err)
	}

	// trigger block creation
	if err := vm.BlockBuilder.AddUnverifiedTx(tx); err != nil {
		t.Fatal(err)
	}
	blk, err := vm.BuildBlock()
	if err != nil {
		t.Fatal(err)
	}

	if err := blk.Verify(); err != nil {
		t.Fatal(err)
	}

	// Assert preferences are correct
	block := blk.(*stateful.ProposalBlock)
	options, err := block.Options()
	if err != nil {
		t.Fatal(err)
	}
	commit, ok := options[0].(*stateful.CommitBlock)
	if !ok {
		t.Fatal(errShouldPrefCommit)
	}
	_, ok = options[1].(*stateful.AbortBlock)
	if !ok {
		t.Fatal(errShouldPrefCommit)
	} else if err := block.Accept(); err != nil {
		t.Fatal(err)
	} else if err := commit.Verify(); err != nil {
		t.Fatal(err)
	} else if err := commit.Accept(); err != nil { // commit the proposal
		t.Fatal(err)
	} else if _, txStatus, err := vm.internalState.GetTx(tx.ID()); err != nil {
		t.Fatal(err)
	} else if txStatus != status.Committed {
		t.Fatalf("status of tx should be Committed but is %s", txStatus)
	}

	pendingStakers := vm.internalState.PendingStakers()

	// Verify that new validator now in pending validator set
	if _, _, err := pendingStakers.GetValidatorTx(nodeID); err != nil {
		t.Fatalf("Should have added validator to the pending queue")
	}
}

// verify invalid proposal to add validator to primary network
func TestInvalidAddValidatorCommit(t *testing.T) {
	vm, _, _ := defaultVM()
	blkVersion := uint16(stateless.PreForkVersion)
	vm.ctx.Lock.Lock()
	defer func() {
		if err := vm.Shutdown(); err != nil {
			t.Fatal(err)
		}
		vm.ctx.Lock.Unlock()
	}()

	startTime := defaultGenesisTime.Add(-executor.SyncBound).Add(-1 * time.Second)
	endTime := startTime.Add(defaultMinStakingDuration)
	key, _ := testKeyFactory.NewPrivateKey()
	nodeID := ids.NodeID(key.PublicKey().Address())

	// create invalid tx
	tx, err := vm.txBuilder.NewAddValidatorTx(
		vm.MinValidatorStake,
		uint64(startTime.Unix()),
		uint64(endTime.Unix()),
		nodeID,
		ids.ShortID(nodeID),
		reward.PercentDenominator,
		[]*crypto.PrivateKeySECP256K1R{keys[0]},
		ids.ShortEmpty, // change addr
	)
	if err != nil {
		t.Fatal(err)
	}

	preferred, err := vm.Preferred()
	if err != nil {
		t.Fatal(err)
	}
	preferredID := preferred.ID()
	preferredHeight := preferred.Height()
<<<<<<< HEAD
	blk, err := p_block.NewProposalBlock(
		blkVersion,
		0, // preFork timestamp is not serialized
=======
	blk, err := stateful.NewProposalBlock(
>>>>>>> 1c4a96ab
		vm.blkVerifier,
		vm.txExecutorBackend,
		preferredID,
		preferredHeight+1,
		tx,
	)
	if err != nil {
		t.Fatal(err)
	}
	blkBytes := blk.Bytes()

	parsedBlock, err := vm.ParseBlock(blkBytes)
	if err != nil {
		t.Fatal(err)
	}

	if err := parsedBlock.Verify(); err == nil {
		t.Fatalf("Should have errored during verification")
	}
	if _, dropped := vm.BlockBuilder.GetDropReason(blk.ProposalTx().ID()); !dropped {
		t.Fatal("tx should be in dropped tx cache")
	}
}

// Reject proposal to add validator to primary network
func TestAddValidatorReject(t *testing.T) {
	vm, _, _ := defaultVM()
	vm.ctx.Lock.Lock()
	defer func() {
		if err := vm.Shutdown(); err != nil {
			t.Fatal(err)
		}
		vm.ctx.Lock.Unlock()
	}()

	startTime := defaultGenesisTime.Add(executor.SyncBound).Add(1 * time.Second)
	endTime := startTime.Add(defaultMinStakingDuration)
	key, _ := testKeyFactory.NewPrivateKey()
	nodeID := ids.NodeID(key.PublicKey().Address())

	// create valid tx
	tx, err := vm.txBuilder.NewAddValidatorTx(
		vm.MinValidatorStake,
		uint64(startTime.Unix()),
		uint64(endTime.Unix()),
		nodeID,
		ids.ShortID(nodeID),
		reward.PercentDenominator,
		[]*crypto.PrivateKeySECP256K1R{keys[0]},
		ids.ShortEmpty, // change addr
	)
	if err != nil {
		t.Fatal(err)
	}

	// trigger block creation
	if err := vm.BlockBuilder.AddUnverifiedTx(tx); err != nil {
		t.Fatal(err)
	}
	blk, err := vm.BuildBlock()
	if err != nil {
		t.Fatal(err)
	}

	if err := blk.Verify(); err != nil {
		t.Fatal(err)
	}

	// Assert preferences are correct
	block := blk.(*stateful.ProposalBlock)
	options, err := block.Options()
	if err != nil {
		t.Fatal(err)
	} else if commit, ok := options[0].(*stateful.CommitBlock); !ok {
		t.Fatal(errShouldPrefCommit)
	} else if abort, ok := options[1].(*stateful.AbortBlock); !ok {
		t.Fatal(errShouldPrefCommit)
	} else if err := block.Accept(); err != nil {
		t.Fatal(err)
	} else if err := commit.Verify(); err != nil { // should pass verification
		t.Fatal(err)
	} else if err := abort.Verify(); err != nil { // should pass verification
		t.Fatal(err)
	} else if err := abort.Accept(); err != nil { // reject the proposal
		t.Fatal(err)
	} else if _, txStatus, err := vm.internalState.GetTx(tx.ID()); err != nil {
		t.Fatal(err)
	} else if txStatus != status.Aborted {
		t.Fatalf("status should be Aborted but is %s", txStatus)
	}

	pendingStakers := vm.internalState.PendingStakers()

	// Verify that new validator NOT in pending validator set
	if _, _, err := pendingStakers.GetValidatorTx(nodeID); err == nil {
		t.Fatalf("Shouldn't have added validator to the pending queue")
	}
}

// Reject proposal to add validator to primary network
func TestAddValidatorInvalidNotReissued(t *testing.T) {
	vm, _, _ := defaultVM()
	vm.ctx.Lock.Lock()
	defer func() {
		if err := vm.Shutdown(); err != nil {
			t.Fatal(err)
		}
		vm.ctx.Lock.Unlock()
	}()

	// Use nodeID that is already in the genesis
	repeatNodeID := ids.NodeID(keys[0].PublicKey().Address())

	startTime := defaultGenesisTime.Add(executor.SyncBound).Add(1 * time.Second)
	endTime := startTime.Add(defaultMinStakingDuration)

	// create valid tx
	tx, err := vm.txBuilder.NewAddValidatorTx(
		vm.MinValidatorStake,
		uint64(startTime.Unix()),
		uint64(endTime.Unix()),
		repeatNodeID,
		ids.ShortID(repeatNodeID),
		reward.PercentDenominator,
		[]*crypto.PrivateKeySECP256K1R{keys[0]},
		ids.ShortEmpty, // change addr
	)
	if err != nil {
		t.Fatal(err)
	}

	// trigger block creation
	if err := vm.BlockBuilder.AddUnverifiedTx(tx); err == nil {
		t.Fatal("Expected BuildBlock to error due to adding a validator with a nodeID that is already in the validator set.")
	}
}

// Accept proposal to add validator to subnet
func TestAddSubnetValidatorAccept(t *testing.T) {
	vm, _, _ := defaultVM()
	vm.ctx.Lock.Lock()
	defer func() {
		if err := vm.Shutdown(); err != nil {
			t.Fatal(err)
		}
		vm.ctx.Lock.Unlock()
	}()

	startTime := defaultValidateStartTime.Add(executor.SyncBound).Add(1 * time.Second)
	endTime := startTime.Add(defaultMinStakingDuration)
	nodeID := ids.NodeID(keys[0].PublicKey().Address())

	// create valid tx
	// note that [startTime, endTime] is a subset of time that keys[0]
	// validates primary network ([defaultValidateStartTime, defaultValidateEndTime])
	tx, err := vm.txBuilder.NewAddSubnetValidatorTx(
		defaultWeight,
		uint64(startTime.Unix()),
		uint64(endTime.Unix()),
		nodeID,
		testSubnet1.ID(),
		[]*crypto.PrivateKeySECP256K1R{testSubnet1ControlKeys[0], testSubnet1ControlKeys[1]},
		ids.ShortEmpty, // change addr
	)
	if err != nil {
		t.Fatal(err)
	}

	// trigger block creation
	if err := vm.BlockBuilder.AddUnverifiedTx(tx); err != nil {
		t.Fatal(err)
	}
	blk, err := vm.BuildBlock()
	if err != nil {
		t.Fatal(err)
	}

	if err := blk.Verify(); err != nil {
		t.Fatal(err)
	}

	// Assert preferences are correct
	block := blk.(*stateful.ProposalBlock)
	options, err := block.Options()
	if err != nil {
		t.Fatal(err)
	}
	commit, ok := options[0].(*stateful.CommitBlock)
	if !ok {
		t.Fatal(errShouldPrefCommit)
	} else if abort, ok := options[1].(*stateful.AbortBlock); !ok {
		t.Fatal(errShouldPrefCommit)
	} else if err := block.Accept(); err != nil {
		t.Fatal(err)
	} else if err := commit.Verify(); err != nil {
		t.Fatal(err)
	} else if err := abort.Verify(); err != nil {
		t.Fatal(err)
	} else if _, txStatus, err := abort.OnAccept().GetTx(tx.ID()); err != nil {
		t.Fatal(err)
	} else if txStatus != status.Aborted {
		t.Fatalf("status should be Aborted but is %s", txStatus)
	} else if err := commit.Accept(); err != nil { // accept the proposal
		t.Fatal(err)
	} else if _, txStatus, err := vm.internalState.GetTx(tx.ID()); err != nil {
		t.Fatal(err)
	} else if txStatus != status.Committed {
		t.Fatalf("status should be Committed but is %s", txStatus)
	}

	pendingStakers := vm.internalState.PendingStakers()
	vdr := pendingStakers.GetValidator(nodeID)
	_, exists := vdr.SubnetValidators()[testSubnet1.ID()]

	// Verify that new validator is in pending validator set
	if !exists {
		t.Fatalf("Should have added validator to the pending queue")
	}
}

// Reject proposal to add validator to subnet
func TestAddSubnetValidatorReject(t *testing.T) {
	vm, _, _ := defaultVM()
	vm.ctx.Lock.Lock()
	defer func() {
		if err := vm.Shutdown(); err != nil {
			t.Fatal(err)
		}
		vm.ctx.Lock.Unlock()
	}()

	startTime := defaultValidateStartTime.Add(executor.SyncBound).Add(1 * time.Second)
	endTime := startTime.Add(defaultMinStakingDuration)
	nodeID := ids.NodeID(keys[0].PublicKey().Address())

	// create valid tx
	// note that [startTime, endTime] is a subset of time that keys[0]
	// validates primary network ([defaultValidateStartTime, defaultValidateEndTime])
	tx, err := vm.txBuilder.NewAddSubnetValidatorTx(
		defaultWeight,
		uint64(startTime.Unix()),
		uint64(endTime.Unix()),
		nodeID,
		testSubnet1.ID(),
		[]*crypto.PrivateKeySECP256K1R{testSubnet1ControlKeys[1], testSubnet1ControlKeys[2]},
		ids.ShortEmpty, // change addr
	)
	if err != nil {
		t.Fatal(err)
	}

	// trigger block creation
	if err := vm.BlockBuilder.AddUnverifiedTx(tx); err != nil {
		t.Fatal(err)
	}
	blk, err := vm.BuildBlock()
	if err != nil {
		t.Fatal(err)
	}

	if err := blk.Verify(); err != nil {
		t.Fatal(err)
	}

	// Assert preferences are correct
	block := blk.(*stateful.ProposalBlock)
	options, err := block.Options()
	if err != nil {
		t.Fatal(err)
	}
	commit, ok := options[0].(*stateful.CommitBlock)
	if !ok {
		t.Fatal(errShouldPrefCommit)
	} else if abort, ok := options[1].(*stateful.AbortBlock); !ok {
		t.Fatal(errShouldPrefCommit)
	} else if err := block.Accept(); err != nil {
		t.Fatal(err)
	} else if err := commit.Verify(); err != nil {
		t.Fatal(err)
	} else if _, txStatus, err := commit.OnAccept().GetTx(tx.ID()); err != nil {
		t.Fatal(err)
	} else if txStatus != status.Committed {
		t.Fatalf("status should be Committed but is %s", txStatus)
	} else if err := abort.Verify(); err != nil {
		t.Fatal(err)
	} else if err := abort.Accept(); err != nil { // reject the proposal
		t.Fatal(err)
	} else if _, txStatus, err := vm.internalState.GetTx(tx.ID()); err != nil {
		t.Fatal(err)
	} else if txStatus != status.Aborted {
		t.Fatalf("status should be Aborted but is %s", txStatus)
	}

	pendingStakers := vm.internalState.PendingStakers()
	vdr := pendingStakers.GetValidator(nodeID)
	_, exists := vdr.SubnetValidators()[testSubnet1.ID()]

	// Verify that new validator NOT in pending validator set
	if exists {
		t.Fatalf("Shouldn't have added validator to the pending queue")
	}
}

// Test case where primary network validator rewarded
func TestRewardValidatorAccept(t *testing.T) {
	vm, _, _ := defaultVM()
	vm.ctx.Lock.Lock()
	defer func() {
		if err := vm.Shutdown(); err != nil {
			t.Fatal(err)
		}
		vm.ctx.Lock.Unlock()
	}()

	// Fast forward clock to time for genesis validators to leave
	vm.clock.Set(defaultValidateEndTime)

	blk, err := vm.BuildBlock() // should contain proposal to advance time
	if err != nil {
		t.Fatal(err)
	}

	if err := blk.Verify(); err != nil {
		t.Fatal(err)
	}

	// Assert preferences are correct
	block := blk.(*stateful.ProposalBlock)
	options, err := block.Options()
	if err != nil {
		t.Fatal(err)
	}
	commit, ok := options[0].(*stateful.CommitBlock)
	if !ok {
		t.Fatal(errShouldPrefCommit)
	} else if abort, ok := options[1].(*stateful.AbortBlock); !ok {
		t.Fatal(errShouldPrefCommit)
	} else if err := block.Accept(); err != nil {
		t.Fatal(err)
	} else if err := commit.Verify(); err != nil {
		t.Fatal(err)
	} else if err := abort.Verify(); err != nil {
		t.Fatal(err)
	} else if _, txStatus, err := abort.OnAccept().GetTx(block.ProposalTx().ID()); err != nil {
		t.Fatal(err)
	} else if txStatus != status.Aborted {
		t.Fatalf("status should be Aborted but is %s", txStatus)
	} else if err := commit.Accept(); err != nil { // advance the timestamp
		t.Fatal(err)
	} else if _, txStatus, err := vm.internalState.GetTx(block.ProposalTx().ID()); err != nil {
		t.Fatal(err)
	} else if txStatus != status.Committed {
		t.Fatalf("status should be Committed but is %s", txStatus)
	}

	// Verify that chain's timestamp has advanced
	if timestamp := vm.internalState.GetTimestamp(); !timestamp.Equal(defaultValidateEndTime) {
		t.Fatal("expected timestamp to have advanced")
	}

	blk, err = vm.BuildBlock() // should contain proposal to reward genesis validator
	if err != nil {
		t.Fatal(err)
	} else if err := blk.Verify(); err != nil {
		t.Fatal(err)
	}

	// Assert preferences are correct
	block = blk.(*stateful.ProposalBlock)
	options, err = block.Options()
	if err != nil {
		t.Fatal(err)
	}
	commit, ok = options[0].(*stateful.CommitBlock)
	if !ok {
		t.Fatal(errShouldPrefCommit)
	} else if abort, ok := options[1].(*stateful.AbortBlock); !ok {
		t.Fatal(errShouldPrefCommit)
	} else if err := block.Accept(); err != nil {
		t.Fatal(err)
	} else if err := commit.Verify(); err != nil {
		t.Fatal(err)
	} else if err := abort.Verify(); err != nil {
		t.Fatal(err)
	} else if _, txStatus, err := abort.OnAccept().GetTx(block.ProposalTx().ID()); err != nil {
		t.Fatal(err)
	} else if txStatus != status.Aborted {
		t.Fatalf("status should be Aborted but is %s", txStatus)
	} else if err := commit.Accept(); err != nil { // reward the genesis validator
		t.Fatal(err)
	} else if _, txStatus, err := vm.internalState.GetTx(block.ProposalTx().ID()); err != nil {
		t.Fatal(err)
	} else if txStatus != status.Committed {
		t.Fatalf("status should be Committed but is %s", txStatus)
	}

	currentStakers := vm.internalState.CurrentStakers()
	if _, err := currentStakers.GetValidator(ids.NodeID(keys[1].PublicKey().Address())); err == nil {
		t.Fatal("should have removed a genesis validator")
	}
}

// Test case where primary network validator not rewarded
func TestRewardValidatorReject(t *testing.T) {
	vm, _, _ := defaultVM()
	vm.ctx.Lock.Lock()
	defer func() {
		if err := vm.Shutdown(); err != nil {
			t.Fatal(err)
		}
		vm.ctx.Lock.Unlock()
	}()

	// Fast forward clock to time for genesis validators to leave
	vm.clock.Set(defaultValidateEndTime)

	blk, err := vm.BuildBlock() // should contain proposal to advance time
	if err != nil {
		t.Fatal(err)
	}

	if err := blk.Verify(); err != nil {
		t.Fatal(err)
	}

	// Assert preferences are correct
	block := blk.(*stateful.ProposalBlock)
	if options, err := block.Options(); err != nil {
		t.Fatal(err)
	} else if commit, ok := options[0].(*stateful.CommitBlock); !ok {
		t.Fatal(errShouldPrefCommit)
	} else if abort, ok := options[1].(*stateful.AbortBlock); !ok {
		t.Fatal(errShouldPrefCommit)
	} else if err := block.Accept(); err != nil {
		t.Fatal(err)
	} else if err := commit.Verify(); err != nil {
		t.Fatal(err)
	} else if err := abort.Verify(); err != nil {
		t.Fatal(err)
	} else if _, txStatus, err := abort.OnAccept().GetTx(block.ProposalTx().ID()); err != nil {
		t.Fatal(err)
	} else if txStatus != status.Aborted {
		t.Fatalf("status should be Aborted but is %s", txStatus)
	} else if err := commit.Accept(); err != nil { // advance the timestamp
		t.Fatal(err)
	} else if _, txStatus, err := vm.internalState.GetTx(block.ProposalTx().ID()); err != nil {
		t.Fatal(err)
	} else if txStatus != status.Committed {
		t.Fatalf("status should be Committed but is %s", txStatus)
	} else if timestamp := vm.internalState.GetTimestamp(); !timestamp.Equal(defaultValidateEndTime) {
		t.Fatal("expected timestamp to have advanced")
	}

	if blk, err = vm.BuildBlock(); err != nil { // should contain proposal to reward genesis validator
		t.Fatal(err)
	} else if err := blk.Verify(); err != nil {
		t.Fatal(err)
	}

	block = blk.(*stateful.ProposalBlock)
	if options, err := block.Options(); err != nil { // Assert preferences are correct
		t.Fatal(err)
	} else if commit, ok := options[0].(*stateful.CommitBlock); !ok {
		t.Fatal(errShouldPrefCommit)
	} else if abort, ok := options[1].(*stateful.AbortBlock); !ok {
		t.Fatal(errShouldPrefCommit)
	} else if err := blk.Accept(); err != nil {
		t.Fatal(err)
	} else if err := commit.Verify(); err != nil {
		t.Fatal(err)
	} else if _, txStatus, err := commit.OnAccept().GetTx(block.ProposalTx().ID()); err != nil {
		t.Fatal(err)
	} else if txStatus != status.Committed {
		t.Fatalf("status should be Committed but is %s", txStatus)
	} else if err := abort.Verify(); err != nil {
		t.Fatal(err)
	} else if err := abort.Accept(); err != nil { // do not reward the genesis validator
		t.Fatal(err)
	} else if _, txStatus, err := vm.internalState.GetTx(block.ProposalTx().ID()); err != nil {
		t.Fatal(err)
	} else if txStatus != status.Aborted {
		t.Fatalf("status should be Aborted but is %s", txStatus)
	}

	currentStakers := vm.internalState.CurrentStakers()
	if _, err := currentStakers.GetValidator(ids.NodeID(keys[1].PublicKey().Address())); err == nil {
		t.Fatal("should have removed a genesis validator")
	}
}

// Test case where primary network validator is preferred to be rewarded
func TestRewardValidatorPreferred(t *testing.T) {
	vm, _, _ := defaultVM()
	vm.ctx.Lock.Lock()
	defer func() {
		if err := vm.Shutdown(); err != nil {
			t.Fatal(err)
		}
		vm.ctx.Lock.Unlock()
	}()

	// Fast forward clock to time for genesis validators to leave
	vm.clock.Set(defaultValidateEndTime)

	blk, err := vm.BuildBlock() // should contain proposal to advance time
	if err != nil {
		t.Fatal(err)
	} else if err := blk.Verify(); err != nil {
		t.Fatal(err)
	}

	// Assert preferences are correct
	block := blk.(*stateful.ProposalBlock)
	if options, err := block.Options(); err != nil {
		t.Fatal(err)
	} else if commit, ok := options[0].(*stateful.CommitBlock); !ok {
		t.Fatal(errShouldPrefCommit)
	} else if abort, ok := options[1].(*stateful.AbortBlock); !ok {
		t.Fatal(errShouldPrefCommit)
	} else if err := block.Accept(); err != nil {
		t.Fatal(err)
	} else if err := commit.Verify(); err != nil {
		t.Fatal(err)
	} else if err := abort.Verify(); err != nil {
		t.Fatal(err)
	} else if _, txStatus, err := abort.OnAccept().GetTx(block.ProposalTx().ID()); err != nil {
		t.Fatal(err)
	} else if txStatus != status.Aborted {
		t.Fatalf("status should be Aborted but is %s", txStatus)
	} else if err := commit.Accept(); err != nil { // advance the timestamp
		t.Fatal(err)
	} else if _, txStatus, err := vm.internalState.GetTx(block.ProposalTx().ID()); err != nil {
		t.Fatal(err)
	} else if txStatus != status.Committed {
		t.Fatalf("status should be Committed but is %s", txStatus)
	} else if timestamp := vm.internalState.GetTimestamp(); !timestamp.Equal(defaultValidateEndTime) {
		t.Fatal("expected timestamp to have advanced")
	}

	if blk, err = vm.BuildBlock(); err != nil { // should contain proposal to reward genesis validator
		t.Fatal(err)
	} else if err := blk.Verify(); err != nil {
		t.Fatal(err)
	}

	block = blk.(*stateful.ProposalBlock)
	if options, err := blk.(*stateful.ProposalBlock).Options(); err != nil { // Assert preferences are correct
		t.Fatal(err)
	} else if commit, ok := options[0].(*stateful.CommitBlock); !ok {
		t.Fatal(errShouldPrefCommit)
	} else if abort, ok := options[1].(*stateful.AbortBlock); !ok {
		t.Fatal(errShouldPrefCommit)
	} else if err := blk.Accept(); err != nil {
		t.Fatal(err)
	} else if err := commit.Verify(); err != nil {
		t.Fatal(err)
	} else if _, txStatus, err := commit.OnAccept().GetTx(block.ProposalTx().ID()); err != nil {
		t.Fatal(err)
	} else if txStatus != status.Committed {
		t.Fatalf("status should be Committed but is %s", txStatus)
	} else if err := abort.Verify(); err != nil {
		t.Fatal(err)
	} else if err := abort.Accept(); err != nil { // do not reward the genesis validator
		t.Fatal(err)
	} else if _, txStatus, err := vm.internalState.GetTx(block.ProposalTx().ID()); err != nil {
		t.Fatal(err)
	} else if txStatus != status.Aborted {
		t.Fatalf("status should be Aborted but is %s", txStatus)
	}

	currentStakers := vm.internalState.CurrentStakers()
	if _, err := currentStakers.GetValidator(ids.NodeID(keys[1].PublicKey().Address())); err == nil {
		t.Fatal("should have removed a genesis validator")
	}
}

// Ensure BuildBlock errors when there is no block to build
func TestUnneededBuildBlock(t *testing.T) {
	vm, _, _ := defaultVM()
	vm.ctx.Lock.Lock()
	defer func() {
		if err := vm.Shutdown(); err != nil {
			t.Fatal(err)
		}
		vm.ctx.Lock.Unlock()
	}()
	if _, err := vm.BuildBlock(); err == nil {
		t.Fatalf("Should have errored on BuildBlock")
	}
}

// test acceptance of proposal to create a new chain
func TestCreateChain(t *testing.T) {
	vm, _, _ := defaultVM()
	vm.ctx.Lock.Lock()
	defer func() {
		if err := vm.Shutdown(); err != nil {
			t.Fatal(err)
		}
		vm.ctx.Lock.Unlock()
	}()

	tx, err := vm.txBuilder.NewCreateChainTx(
		testSubnet1.ID(),
		nil,
		ids.ID{'t', 'e', 's', 't', 'v', 'm'},
		nil,
		"name",
		[]*crypto.PrivateKeySECP256K1R{testSubnet1ControlKeys[0], testSubnet1ControlKeys[1]},
		ids.ShortEmpty, // change addr
	)
	if err != nil {
		t.Fatal(err)
	} else if err := vm.BlockBuilder.AddUnverifiedTx(tx); err != nil {
		t.Fatal(err)
	} else if blk, err := vm.BuildBlock(); err != nil { // should contain proposal to create chain
		t.Fatal(err)
	} else if err := blk.Verify(); err != nil {
		t.Fatal(err)
	} else if err := blk.Accept(); err != nil {
		t.Fatal(err)
	} else if _, txStatus, err := vm.internalState.GetTx(tx.ID()); err != nil {
		t.Fatal(err)
	} else if txStatus != status.Committed {
		t.Fatalf("status should be Committed but is %s", txStatus)
	}

	// Verify chain was created
	chains, err := vm.internalState.GetChains(testSubnet1.ID())
	if err != nil {
		t.Fatal(err)
	}
	foundNewChain := false
	for _, chain := range chains {
		if bytes.Equal(chain.Bytes(), tx.Bytes()) {
			foundNewChain = true
		}
	}
	if !foundNewChain {
		t.Fatal("should've created new chain but didn't")
	}
}

// test where we:
// 1) Create a subnet
// 2) Add a validator to the subnet's pending validator set
// 3) Advance timestamp to validator's start time (moving the validator from pending to current)
// 4) Advance timestamp to validator's end time (removing validator from current)
func TestCreateSubnet(t *testing.T) {
	vm, _, _ := defaultVM()
	vm.ctx.Lock.Lock()
	defer func() {
		if err := vm.Shutdown(); err != nil {
			t.Fatal(err)
		}
		vm.ctx.Lock.Unlock()
	}()

	nodeID := ids.NodeID(keys[0].PublicKey().Address())

	createSubnetTx, err := vm.txBuilder.NewCreateSubnetTx(
		1, // threshold
		[]ids.ShortID{ // control keys
			keys[0].PublicKey().Address(),
			keys[1].PublicKey().Address(),
		},
		[]*crypto.PrivateKeySECP256K1R{keys[0]}, // payer
		keys[0].PublicKey().Address(),           // change addr
	)
	if err != nil {
		t.Fatal(err)
	} else if err := vm.BlockBuilder.AddUnverifiedTx(createSubnetTx); err != nil {
		t.Fatal(err)
	} else if blk, err := vm.BuildBlock(); err != nil { // should contain proposal to create subnet
		t.Fatal(err)
	} else if err := blk.Verify(); err != nil {
		t.Fatal(err)
	} else if err := blk.Accept(); err != nil {
		t.Fatal(err)
	} else if _, txStatus, err := vm.internalState.GetTx(createSubnetTx.ID()); err != nil {
		t.Fatal(err)
	} else if txStatus != status.Committed {
		t.Fatalf("status should be Committed but is %s", txStatus)
	}

	subnets, err := vm.internalState.GetSubnets()
	if err != nil {
		t.Fatal(err)
	}

	found := false
	for _, subnet := range subnets {
		if subnet.ID() == createSubnetTx.ID() {
			found = true
			break
		}
	}
	if !found {
		t.Fatalf("should have registered new subnet")
	}

	// Now that we've created a new subnet, add a validator to that subnet
	startTime := defaultValidateStartTime.Add(executor.SyncBound).Add(1 * time.Second)
	endTime := startTime.Add(defaultMinStakingDuration)
	// [startTime, endTime] is subset of time keys[0] validates default subent so tx is valid
	if addValidatorTx, err := vm.txBuilder.NewAddSubnetValidatorTx(
		defaultWeight,
		uint64(startTime.Unix()),
		uint64(endTime.Unix()),
		nodeID,
		createSubnetTx.ID(),
		[]*crypto.PrivateKeySECP256K1R{keys[0]},
		ids.ShortEmpty, // change addr
	); err != nil {
		t.Fatal(err)
	} else if err := vm.BlockBuilder.AddUnverifiedTx(addValidatorTx); err != nil {
		t.Fatal(err)
	}

	blk, err := vm.BuildBlock() // should add validator to the new subnet
	if err != nil {
		t.Fatal(err)
	} else if err := blk.Verify(); err != nil {
		t.Fatal(err)
	}

	// Assert preferences are correct
	// and accept the proposal/commit
	block := blk.(*stateful.ProposalBlock)
	options, err := block.Options()
	if err != nil {
		t.Fatal(err)
	}
	commit, ok := options[0].(*stateful.CommitBlock)
	if !ok {
		t.Fatal(errShouldPrefCommit)
	} else if abort, ok := options[1].(*stateful.AbortBlock); !ok {
		t.Fatal(errShouldPrefCommit)
	} else if err := block.Accept(); err != nil { // Accept the block
		t.Fatal(err)
	} else if err := commit.Verify(); err != nil {
		t.Fatal(err)
	} else if err := abort.Verify(); err != nil {
		t.Fatal(err)
	} else if _, txStatus, err := abort.OnAccept().GetTx(block.ProposalTx().ID()); err != nil {
		t.Fatal(err)
	} else if txStatus != status.Aborted {
		t.Fatalf("status should be Aborted but is %s", txStatus)
	} else if err := commit.Accept(); err != nil { // add the validator to pending validator set
		t.Fatal(err)
	} else if _, txStatus, err := vm.internalState.GetTx(block.ProposalTx().ID()); err != nil {
		t.Fatal(err)
	} else if txStatus != status.Committed {
		t.Fatalf("status should be Committed but is %s", txStatus)
	}

	pendingStakers := vm.internalState.PendingStakers()
	vdr := pendingStakers.GetValidator(nodeID)
	_, exists := vdr.SubnetValidators()[createSubnetTx.ID()]
	if !exists {
		t.Fatal("should have added a pending validator")
	}

	// Advance time to when new validator should start validating
	// Create a block with an advance time tx that moves validator
	// from pending to current validator set
	vm.clock.Set(startTime)
	blk, err = vm.BuildBlock() // should be advance time tx
	if err != nil {
		t.Fatal(err)
	} else if err := blk.Verify(); err != nil {
		t.Fatal(err)
	}

	// Assert preferences are correct
	// and accept the proposal/commit
	block = blk.(*stateful.ProposalBlock)
	options, err = block.Options()
	if err != nil {
		t.Fatal(err)
	}
	commit, ok = options[0].(*stateful.CommitBlock)
	if !ok {
		t.Fatal(errShouldPrefCommit)
	} else if abort, ok := options[1].(*stateful.AbortBlock); !ok {
		t.Fatal(errShouldPrefCommit)
	} else if err := block.Accept(); err != nil {
		t.Fatal(err)
	} else if err := commit.Verify(); err != nil {
		t.Fatal(err)
	} else if err := abort.Verify(); err != nil {
		t.Fatal(err)
	} else if _, txStatus, err := abort.OnAccept().GetTx(block.ProposalTx().ID()); err != nil {
		t.Fatal(err)
	} else if txStatus != status.Aborted {
		t.Fatalf("status should be Aborted but is %s", txStatus)
	} else if err := commit.Accept(); err != nil { // move validator addValidatorTx from pending to current
		t.Fatal(err)
	} else if _, txStatus, err := vm.internalState.GetTx(block.ProposalTx().ID()); err != nil {
		t.Fatal(err)
	} else if txStatus != status.Committed {
		t.Fatalf("status should be Committed but is %s", txStatus)
	}

	pendingStakers = vm.internalState.PendingStakers()
	vdr = pendingStakers.GetValidator(nodeID)
	_, exists = vdr.SubnetValidators()[createSubnetTx.ID()]
	if exists {
		t.Fatal("should have removed the pending validator")
	}

	currentStakers := vm.internalState.CurrentStakers()
	cVDR, err := currentStakers.GetValidator(nodeID)
	if err != nil {
		t.Fatal(err)
	}
	_, exists = cVDR.SubnetValidators()[createSubnetTx.ID()]
	if !exists {
		t.Fatal("should have been added to the validator set")
	}

	// fast forward clock to time validator should stop validating
	vm.clock.Set(endTime)
	blk, err = vm.BuildBlock() // should be advance time tx
	if err != nil {
		t.Fatal(err)
	} else if err := blk.Verify(); err != nil {
		t.Fatal(err)
	}

	// Assert preferences are correct
	// and accept the proposal/commit
	block = blk.(*stateful.ProposalBlock)
	options, err = block.Options()
	if err != nil {
		t.Fatal(err)
	}
	commit, ok = options[0].(*stateful.CommitBlock)
	if !ok {
		t.Fatal(errShouldPrefCommit)
	} else if abort, ok := options[1].(*stateful.AbortBlock); !ok {
		t.Fatal(errShouldPrefCommit)
	} else if err := block.Accept(); err != nil {
		t.Fatal(err)
	} else if err := commit.Verify(); err != nil {
		t.Fatal(err)
	} else if err := abort.Verify(); err != nil {
		t.Fatal(err)
	} else if _, txStatus, err := abort.OnAccept().GetTx(block.ProposalTx().ID()); err != nil {
		t.Fatal(err)
	} else if txStatus != status.Aborted {
		t.Fatalf("status should be Aborted but is %s", txStatus)
	} else if err := commit.Accept(); err != nil { // remove validator from current validator set
		t.Fatal(err)
	} else if _, txStatus, err := vm.internalState.GetTx(block.ProposalTx().ID()); err != nil {
		t.Fatal(err)
	} else if txStatus != status.Committed {
		t.Fatalf("status should be Committed but is %s", txStatus)
	}

	pendingStakers = vm.internalState.PendingStakers()
	vdr = pendingStakers.GetValidator(nodeID)
	_, exists = vdr.SubnetValidators()[createSubnetTx.ID()]
	if exists {
		t.Fatal("should have removed the pending validator")
	}

	currentStakers = vm.internalState.CurrentStakers()
	cVDR, err = currentStakers.GetValidator(nodeID)
	if err != nil {
		t.Fatal(err)
	}
	_, exists = cVDR.SubnetValidators()[createSubnetTx.ID()]
	if exists {
		t.Fatal("should have removed from the validator set")
	}
}

// test asset import
func TestAtomicImport(t *testing.T) {
	vm, baseDB, mutableSharedMemory := defaultVM()
	vm.ctx.Lock.Lock()
	defer func() {
		if err := vm.Shutdown(); err != nil {
			t.Fatal(err)
		}
		vm.ctx.Lock.Unlock()
	}()

	utxoID := avax.UTXOID{
		TxID:        ids.Empty.Prefix(1),
		OutputIndex: 1,
	}
	amount := uint64(50000)
	recipientKey := keys[1]

	m := &atomic.Memory{}
	err := m.Initialize(logging.NoLog{}, prefixdb.New([]byte{5}, baseDB))
	if err != nil {
		t.Fatal(err)
	}

	mutableSharedMemory.SharedMemory = m.NewSharedMemory(vm.ctx.ChainID)
	peerSharedMemory := m.NewSharedMemory(vm.ctx.XChainID)

	if _, err := vm.txBuilder.NewImportTx(
		vm.ctx.XChainID,
		recipientKey.PublicKey().Address(),
		[]*crypto.PrivateKeySECP256K1R{keys[0]},
		ids.ShortEmpty, // change addr
	); err == nil {
		t.Fatalf("should have errored due to missing utxos")
	}

	// Provide the avm UTXO

	utxo := &avax.UTXO{
		UTXOID: utxoID,
		Asset:  avax.Asset{ID: avaxAssetID},
		Out: &secp256k1fx.TransferOutput{
			Amt: amount,
			OutputOwners: secp256k1fx.OutputOwners{
				Threshold: 1,
				Addrs:     []ids.ShortID{recipientKey.PublicKey().Address()},
			},
		},
	}
	utxoBytes, err := txs.Codec.Marshal(txs.Version, utxo)
	if err != nil {
		t.Fatal(err)
	}
	inputID := utxo.InputID()
	if err := peerSharedMemory.Apply(map[ids.ID]*atomic.Requests{vm.ctx.ChainID: {PutRequests: []*atomic.Element{{
		Key:   inputID[:],
		Value: utxoBytes,
		Traits: [][]byte{
			recipientKey.PublicKey().Address().Bytes(),
		},
	}}}}); err != nil {
		t.Fatal(err)
	}

	tx, err := vm.txBuilder.NewImportTx(
		vm.ctx.XChainID,
		recipientKey.PublicKey().Address(),
		[]*crypto.PrivateKeySECP256K1R{recipientKey},
		ids.ShortEmpty, // change addr
	)
	if err != nil {
		t.Fatal(err)
	}

	if err := vm.BlockBuilder.AddUnverifiedTx(tx); err != nil {
		t.Fatal(err)
	} else if blk, err := vm.BuildBlock(); err != nil {
		t.Fatal(err)
	} else if err := blk.Verify(); err != nil {
		t.Fatal(err)
	} else if err := blk.Accept(); err != nil {
		t.Fatal(err)
	} else if _, txStatus, err := vm.internalState.GetTx(tx.ID()); err != nil {
		t.Fatal(err)
	} else if txStatus != status.Committed {
		t.Fatalf("status should be Committed but is %s", txStatus)
	}
	inputID = utxoID.InputID()
	if _, err := vm.ctx.SharedMemory.Get(vm.ctx.XChainID, [][]byte{inputID[:]}); err == nil {
		t.Fatalf("shouldn't have been able to read the utxo")
	}
}

// test optimistic asset import
func TestOptimisticAtomicImport(t *testing.T) {
	vm, _, _ := defaultVM()
	vm.ctx.Lock.Lock()
	defer func() {
		if err := vm.Shutdown(); err != nil {
			t.Fatal(err)
		}
		vm.ctx.Lock.Unlock()
	}()

	tx := &txs.Tx{Unsigned: &txs.ImportTx{
		BaseTx: txs.BaseTx{BaseTx: avax.BaseTx{
			NetworkID:    vm.ctx.NetworkID,
			BlockchainID: vm.ctx.ChainID,
		}},
		SourceChain: vm.ctx.XChainID,
		ImportedInputs: []*avax.TransferableInput{{
			UTXOID: avax.UTXOID{
				TxID:        ids.Empty.Prefix(1),
				OutputIndex: 1,
			},
			Asset: avax.Asset{ID: vm.ctx.AVAXAssetID},
			In: &secp256k1fx.TransferInput{
				Amt: 50000,
			},
		}},
	}}
	if err := tx.Sign(txs.Codec, [][]*crypto.PrivateKeySECP256K1R{{}}); err != nil {
		t.Fatal(err)
	}

	preferred, err := vm.Preferred()
	if err != nil {
		t.Fatal(err)
	}
	preferredID := preferred.ID()
	preferredHeight := preferred.Height()

	blk, err := stateful.NewAtomicBlock(
		vm.blkVerifier,
		vm.txExecutorBackend,
		preferredID,
		preferredHeight+1,
		tx,
	)
	if err != nil {
		t.Fatal(err)
	}

	if err := blk.Verify(); err == nil {
		t.Fatalf("Block should have failed verification due to missing UTXOs")
	}

	if err := vm.SetState(snow.Bootstrapping); err != nil {
		t.Fatal(err)
	}

	if err := blk.Verify(); err != nil {
		t.Fatal(err)
	}

	if err := blk.Accept(); err != nil {
		t.Fatal(err)
	}

	if err := vm.SetState(snow.NormalOp); err != nil {
		t.Fatal(err)
	}

	_, txStatus, err := vm.internalState.GetTx(tx.ID())
	if err != nil {
		t.Fatal(err)
	}

	if txStatus != status.Committed {
		t.Fatalf("Wrong status returned. Expected %s; Got %s", status.Committed, txStatus)
	}
}

// test restarting the node
func TestRestartPartiallyAccepted(t *testing.T) {
	_, genesisBytes := defaultGenesis()
<<<<<<< HEAD
	blkVersion := uint16(stateless.PreForkVersion)
	db := manager.NewMemDB(version.DefaultVersion1_0_0)
=======
	db := manager.NewMemDB(version.Semantic1_0_0)
>>>>>>> 1c4a96ab

	firstDB := db.NewPrefixDBManager([]byte{})
	firstVM := &VM{Factory: Factory{
		Config: config.Config{
			Chains:                 chains.MockManager{},
			Validators:             validators.NewManager(),
			UptimeLockedCalculator: uptime.NewLockedCalculator(),
			MinStakeDuration:       defaultMinStakingDuration,
			MaxStakeDuration:       defaultMaxStakingDuration,
			RewardConfig:           defaultRewardConfig,
			BlueberryTime:          mockable.MaxTime,
		},
	}}
	firstVM.clock.Set(defaultGenesisTime)
	firstCtx := defaultContext()
	firstCtx.Lock.Lock()

	firstMsgChan := make(chan common.Message, 1)
	if err := firstVM.Initialize(firstCtx, firstDB, genesisBytes, nil, nil, firstMsgChan, nil, nil); err != nil {
		t.Fatal(err)
	}

	genesisID, err := firstVM.LastAccepted()
	if err != nil {
		t.Fatal(err)
	}

	firstAdvanceTimeTx, err := firstVM.txBuilder.NewAdvanceTimeTx(defaultGenesisTime.Add(time.Second))
	if err != nil {
		t.Fatal(err)
	}

	preferred, err := firstVM.Preferred()
	if err != nil {
		t.Fatal(err)
	}
	preferredID := preferred.ID()
	preferredHeight := preferred.Height()

<<<<<<< HEAD
	firstAdvanceTimeBlk, err := p_block.NewProposalBlock(
		blkVersion,
		0, // preFork timestamp is not serialized
=======
	firstAdvanceTimeBlk, err := stateful.NewProposalBlock(
>>>>>>> 1c4a96ab
		firstVM.blkVerifier,
		firstVM.txExecutorBackend,
		preferredID,
		preferredHeight+1,
		firstAdvanceTimeTx,
	)
	if err != nil {
		t.Fatal(err)
	}

	firstVM.clock.Set(defaultGenesisTime.Add(3 * time.Second))
	if err := firstAdvanceTimeBlk.Verify(); err != nil {
		t.Fatal(err)
	}

	options, err := firstAdvanceTimeBlk.Options()
	if err != nil {
		t.Fatal(err)
	}
	firstOption := options[0]
	secondOption := options[1]

	if err := firstOption.Verify(); err != nil {
		t.Fatal(err)
	} else if err := secondOption.Verify(); err != nil {
		t.Fatal(err)
	} else if err := firstAdvanceTimeBlk.Accept(); err != nil { // time advances to defaultGenesisTime.Add(time.Second)
		t.Fatal(err)
	}

	// Byte representation of block that proposes advancing time to defaultGenesisTime + 2 seconds
	secondAdvanceTimeBlkBytes := []byte{
		0, 0,
		0, 0, 0, 0,
		6, 150, 225, 43, 97, 69, 215, 238,
		150, 164, 249, 184, 2, 197, 216, 49,
		6, 78, 81, 50, 190, 8, 44, 165,
		219, 127, 96, 39, 235, 155, 17, 108,
		0, 0, 0, 0,
		0, 0, 0, 1,
		0, 0, 0, 19,
		0, 0, 0, 0, 95, 34, 234, 149,
		0, 0, 0, 0,
	}
	if _, err := firstVM.ParseBlock(secondAdvanceTimeBlkBytes); err != nil {
		t.Fatal(err)
	}

	if err := firstVM.Shutdown(); err != nil {
		t.Fatal(err)
	}
	firstCtx.Lock.Unlock()

	secondVM := &VM{Factory: Factory{
		Config: config.Config{
			Chains:                 chains.MockManager{},
			Validators:             validators.NewManager(),
			UptimeLockedCalculator: uptime.NewLockedCalculator(),
			MinStakeDuration:       defaultMinStakingDuration,
			MaxStakeDuration:       defaultMaxStakingDuration,
			RewardConfig:           defaultRewardConfig,
			BlueberryTime:          mockable.MaxTime,
		},
	}}

	secondVM.clock.Set(defaultGenesisTime)
	secondCtx := defaultContext()
	secondCtx.Lock.Lock()
	defer func() {
		if err := secondVM.Shutdown(); err != nil {
			t.Fatal(err)
		}
		secondCtx.Lock.Unlock()
	}()

	secondDB := db.NewPrefixDBManager([]byte{})
	secondMsgChan := make(chan common.Message, 1)
	if err := secondVM.Initialize(secondCtx, secondDB, genesisBytes, nil, nil, secondMsgChan, nil, nil); err != nil {
		t.Fatal(err)
	}

	lastAccepted, err := secondVM.LastAccepted()
	if err != nil {
		t.Fatal(err)
	}
	if genesisID != lastAccepted {
		t.Fatalf("Shouldn't have changed the genesis")
	}
}

// test restarting the node
func TestRestartFullyAccepted(t *testing.T) {
	_, genesisBytes := defaultGenesis()
	blkVersion := uint16(stateless.PreForkVersion)

	db := manager.NewMemDB(version.Semantic1_0_0)
	firstDB := db.NewPrefixDBManager([]byte{})
	firstVM := &VM{Factory: Factory{
		Config: config.Config{
			Chains:                 chains.MockManager{},
			Validators:             validators.NewManager(),
			UptimeLockedCalculator: uptime.NewLockedCalculator(),
			MinStakeDuration:       defaultMinStakingDuration,
			MaxStakeDuration:       defaultMaxStakingDuration,
			RewardConfig:           defaultRewardConfig,
			BlueberryTime:          mockable.MaxTime,
		},
	}}

	firstVM.clock.Set(defaultGenesisTime)
	firstCtx := defaultContext()
	firstCtx.Lock.Lock()

	firstMsgChan := make(chan common.Message, 1)
	if err := firstVM.Initialize(firstCtx, firstDB, genesisBytes, nil, nil, firstMsgChan, nil, nil); err != nil {
		t.Fatal(err)
	}

	firstAdvanceTimeTx, err := firstVM.txBuilder.NewAdvanceTimeTx(defaultGenesisTime.Add(time.Second))
	if err != nil {
		t.Fatal(err)
	}

	preferred, err := firstVM.Preferred()
	if err != nil {
		t.Fatal(err)
	}
	preferredID := preferred.ID()
	preferredHeight := preferred.Height()

<<<<<<< HEAD
	firstAdvanceTimeBlk, err := p_block.NewProposalBlock(
		blkVersion,
		0, // preFork timestamp is not serialized
=======
	firstAdvanceTimeBlk, err := stateful.NewProposalBlock(
>>>>>>> 1c4a96ab
		firstVM.blkVerifier,
		firstVM.txExecutorBackend,
		preferredID,
		preferredHeight+1,
		firstAdvanceTimeTx,
	)
	if err != nil {
		t.Fatal(err)
	}
	firstVM.clock.Set(defaultGenesisTime.Add(3 * time.Second))
	if err := firstAdvanceTimeBlk.Verify(); err != nil {
		t.Fatal(err)
	}

	options, err := firstAdvanceTimeBlk.Options()
	if err != nil {
		t.Fatal(err)
	} else if err := options[0].Verify(); err != nil {
		t.Fatal(err)
	} else if err := options[1].Verify(); err != nil {
		t.Fatal(err)
	} else if err := firstAdvanceTimeBlk.Accept(); err != nil {
		t.Fatal(err)
	} else if err := options[0].Accept(); err != nil {
		t.Fatal(err)
	} else if err := options[1].Reject(); err != nil {
		t.Fatal(err)
	}

	// Byte representation of block that proposes advancing time to defaultGenesisTime + 2 seconds
	secondAdvanceTimeBlkBytes := []byte{
		0, 0,
		0, 0, 0, 0,
		6, 150, 225, 43, 97, 69, 215, 238,
		150, 164, 249, 184, 2, 197, 216, 49,
		6, 78, 81, 50, 190, 8, 44, 165,
		219, 127, 96, 39, 235, 155, 17, 108,
		0, 0, 0, 0,
		0, 0, 0, 1,
		0, 0, 0, 19,
		0, 0, 0, 0, 95, 34, 234, 149,
		0, 0, 0, 0,
	}
	if _, err := firstVM.ParseBlock(secondAdvanceTimeBlkBytes); err != nil {
		t.Fatal(err)
	}

	if err := firstVM.Shutdown(); err != nil {
		t.Fatal(err)
	}
	firstCtx.Lock.Unlock()

	secondVM := &VM{Factory: Factory{
		Config: config.Config{
			Chains:                 chains.MockManager{},
			Validators:             validators.NewManager(),
			UptimeLockedCalculator: uptime.NewLockedCalculator(),
			MinStakeDuration:       defaultMinStakingDuration,
			MaxStakeDuration:       defaultMaxStakingDuration,
			RewardConfig:           defaultRewardConfig,
			BlueberryTime:          mockable.MaxTime,
		},
	}}

	secondVM.clock.Set(defaultGenesisTime)
	secondCtx := defaultContext()
	secondCtx.Lock.Lock()
	defer func() {
		if err := secondVM.Shutdown(); err != nil {
			t.Fatal(err)
		}
		secondCtx.Lock.Unlock()
	}()

	secondDB := db.NewPrefixDBManager([]byte{})
	secondMsgChan := make(chan common.Message, 1)
	if err := secondVM.Initialize(secondCtx, secondDB, genesisBytes, nil, nil, secondMsgChan, nil, nil); err != nil {
		t.Fatal(err)
	}
	lastAccepted, err := secondVM.LastAccepted()
	if err != nil {
		t.Fatal(err)
	}
	if options[0].ID() != lastAccepted {
		t.Fatalf("Should have changed the genesis")
	}
}

// test bootstrapping the node
func TestBootstrapPartiallyAccepted(t *testing.T) {
	_, genesisBytes := defaultGenesis()
	blkVersion := uint16(stateless.PreForkVersion)

	baseDBManager := manager.NewMemDB(version.Semantic1_0_0)
	vmDBManager := baseDBManager.NewPrefixDBManager([]byte("vm"))
	bootstrappingDB := prefixdb.New([]byte("bootstrapping"), baseDBManager.Current().Database)

	blocked, err := queue.NewWithMissing(bootstrappingDB, "", prometheus.NewRegistry())
	if err != nil {
		t.Fatal(err)
	}

	vm := &VM{Factory: Factory{
		Config: config.Config{
			Chains:                 chains.MockManager{},
			Validators:             validators.NewManager(),
			UptimeLockedCalculator: uptime.NewLockedCalculator(),
			MinStakeDuration:       defaultMinStakingDuration,
			MaxStakeDuration:       defaultMaxStakingDuration,
			RewardConfig:           defaultRewardConfig,
			BlueberryTime:          mockable.MaxTime,
		},
	}}

	vm.clock.Set(defaultGenesisTime)
	ctx := defaultContext()
	consensusCtx := snow.DefaultConsensusContextTest()
	consensusCtx.Context = ctx
	consensusCtx.SetState(snow.Initializing)
	ctx.Lock.Lock()

	msgChan := make(chan common.Message, 1)
	if err := vm.Initialize(ctx, vmDBManager, genesisBytes, nil, nil, msgChan, nil, nil); err != nil {
		t.Fatal(err)
	}

	preferred, err := vm.Preferred()
	if err != nil {
		t.Fatal(err)
	}
	preferredID := preferred.ID()
	preferredHeight := preferred.Height()

	advanceTimeTx, err := vm.txBuilder.NewAdvanceTimeTx(defaultGenesisTime.Add(time.Second))
	if err != nil {
		t.Fatal(err)
	}
<<<<<<< HEAD
	advanceTimeBlk, err := p_block.NewProposalBlock(
		blkVersion,
		0, // preFork timestamp is not serialized
=======
	advanceTimeBlk, err := stateful.NewProposalBlock(
>>>>>>> 1c4a96ab
		vm.blkVerifier,
		vm.txExecutorBackend,
		preferredID,
		preferredHeight+1,
		advanceTimeTx,
	)
	if err != nil {
		t.Fatal(err)
	}
	advanceTimeBlkID := advanceTimeBlk.ID()
	advanceTimeBlkBytes := advanceTimeBlk.Bytes()

	options, err := advanceTimeBlk.Options()
	if err != nil {
		t.Fatal(err)
	}

	// Because the block needs to have been verified for it's preference to be
	// set correctly, we manually select the correct preference here.
	advanceTimePreference := options[1]

	peerID := ids.NodeID{1, 2, 3, 4, 5, 4, 3, 2, 1}
	vdrs := validators.NewSet()
	if err := vdrs.AddWeight(peerID, 1); err != nil {
		t.Fatal(err)
	}
	beacons := vdrs

	benchlist := benchlist.NewNoBenchlist()
	timeoutManager, err := timeout.NewManager(
		&timer.AdaptiveTimeoutConfig{
			InitialTimeout:     time.Millisecond,
			MinimumTimeout:     time.Millisecond,
			MaximumTimeout:     10 * time.Second,
			TimeoutHalflife:    5 * time.Minute,
			TimeoutCoefficient: 1.25,
		},
		benchlist,
		"",
		prometheus.NewRegistry(),
	)
	if err != nil {
		t.Fatal(err)
	}
	go timeoutManager.Dispatch()

	chainRouter := &router.ChainRouter{}
	metrics := prometheus.NewRegistry()
	mc, err := message.NewCreator(metrics, true, "dummyNamespace", 10*time.Second)
	assert.NoError(t, err)
	err = chainRouter.Initialize(ids.EmptyNodeID, logging.NoLog{}, mc, timeoutManager, time.Second, ids.Set{}, nil, router.HealthConfig{}, "", prometheus.NewRegistry())
	assert.NoError(t, err)

	externalSender := &sender.ExternalSenderTest{TB: t}
	externalSender.Default(true)

	// Passes messages from the consensus engine to the network
	sender, err := sender.New(
		consensusCtx,
		mc,
		externalSender,
		chainRouter,
		timeoutManager,
		sender.GossipConfig{
			AcceptedFrontierPeerSize:  1,
			OnAcceptPeerSize:          1,
			AppGossipValidatorSize:    1,
			AppGossipNonValidatorSize: 1,
		},
	)
	assert.NoError(t, err)

	var reqID uint32
	externalSender.SendF = func(msg message.OutboundMessage, nodeIDs ids.NodeIDSet, subnetID ids.ID, validatorOnly bool) ids.NodeIDSet {
		inMsg, err := mc.Parse(msg.Bytes(), ctx.NodeID, func() {})
		assert.NoError(t, err)
		assert.Equal(t, message.GetAcceptedFrontier, inMsg.Op())

		res := nodeIDs
		requestID, ok := inMsg.Get(message.RequestID).(uint32)
		assert.True(t, ok)

		reqID = requestID
		return res
	}

	isBootstrapped := false
	subnet := &common.SubnetTest{
		T:               t,
		IsBootstrappedF: func() bool { return isBootstrapped },
		BootstrappedF:   func(ids.ID) { isBootstrapped = true },
	}

	peers := tracker.NewPeers()
	startup := tracker.NewStartup(peers, (beacons.Weight()+1)/2)
	beacons.RegisterCallbackListener(startup)

	// The engine handles consensus
	consensus := &smcon.Topological{}
	commonCfg := common.Config{
		Ctx:                            consensusCtx,
		Validators:                     vdrs,
		Beacons:                        beacons,
		SampleK:                        beacons.Len(),
		StartupTracker:                 startup,
		Alpha:                          (beacons.Weight() + 1) / 2,
		Sender:                         sender,
		Subnet:                         subnet,
		AncestorsMaxContainersSent:     2000,
		AncestorsMaxContainersReceived: 2000,
		SharedCfg:                      &common.SharedConfig{},
	}

	snowGetHandler, err := snowgetter.New(vm, commonCfg)
	assert.NoError(t, err)

	bootstrapConfig := bootstrap.Config{
		Config:        commonCfg,
		AllGetsServer: snowGetHandler,
		Blocked:       blocked,
		VM:            vm,
	}

	// Asynchronously passes messages from the network to the consensus engine
	cpuTracker, err := timetracker.NewResourceTracker(prometheus.NewRegistry(), resource.NoUsage, meter.ContinuousFactory{}, time.Second)
	assert.NoError(t, err)
	handler, err := handler.New(
		mc,
		bootstrapConfig.Ctx,
		vdrs,
		msgChan,
		nil,
		time.Hour,
		cpuTracker,
	)
	assert.NoError(t, err)

	engineConfig := smeng.Config{
		Ctx:           bootstrapConfig.Ctx,
		AllGetsServer: snowGetHandler,
		VM:            bootstrapConfig.VM,
		Sender:        bootstrapConfig.Sender,
		Validators:    vdrs,
		Params: snowball.Parameters{
			K:                     1,
			Alpha:                 1,
			BetaVirtuous:          20,
			BetaRogue:             20,
			ConcurrentRepolls:     1,
			OptimalProcessing:     1,
			MaxOutstandingItems:   1,
			MaxItemProcessingTime: 1,
		},
		Consensus: consensus,
	}
	engine, err := smeng.New(engineConfig)
	if err != nil {
		t.Fatal(err)
	}
	handler.SetConsensus(engine)

	bootstrapper, err := bootstrap.New(
		bootstrapConfig,
		engine.Start,
	)
	if err != nil {
		t.Fatal(err)
	}
	handler.SetBootstrapper(bootstrapper)

	// Allow incoming messages to be routed to the new chain
	chainRouter.AddChain(handler)
	ctx.Lock.Unlock()

	handler.Start(false)

	ctx.Lock.Lock()
	if err := bootstrapper.Connected(peerID, version.CurrentApp); err != nil {
		t.Fatal(err)
	}

	externalSender.SendF = func(msg message.OutboundMessage, nodeIDs ids.NodeIDSet, subnetID ids.ID, validatorOnly bool) ids.NodeIDSet {
		inMsg, err := mc.Parse(msg.Bytes(), ctx.NodeID, func() {})
		assert.NoError(t, err)
		assert.Equal(t, message.GetAccepted, inMsg.Op())

		res := nodeIDs
		requestID, ok := inMsg.Get(message.RequestID).(uint32)
		assert.True(t, ok)

		reqID = requestID
		return res
	}

	frontier := []ids.ID{advanceTimeBlkID}
	if err := bootstrapper.AcceptedFrontier(peerID, reqID, frontier); err != nil {
		t.Fatal(err)
	}

	externalSender.SendF = func(msg message.OutboundMessage, nodeIDs ids.NodeIDSet, subnetID ids.ID, validatorOnly bool) ids.NodeIDSet {
		inMsg, err := mc.Parse(msg.Bytes(), ctx.NodeID, func() {})
		assert.NoError(t, err)
		assert.Equal(t, message.GetAncestors, inMsg.Op())

		res := nodeIDs
		requestID, ok := inMsg.Get(message.RequestID).(uint32)
		assert.True(t, ok)
		reqID = requestID

		containerID, err := ids.ToID(inMsg.Get(message.ContainerID).([]byte))
		assert.NoError(t, err)
		if containerID != advanceTimeBlkID {
			t.Fatalf("wrong block requested")
		}

		return res
	}

	if err := bootstrapper.Accepted(peerID, reqID, frontier); err != nil {
		t.Fatal(err)
	}

	externalSender.SendF = nil
	externalSender.CantSend = false

	if err := bootstrapper.Ancestors(peerID, reqID, [][]byte{advanceTimeBlkBytes}); err != nil {
		t.Fatal(err)
	}

	preferred, err = vm.Preferred()
	if err != nil {
		t.Fatal(err)
	}

	if preferred.ID() != advanceTimePreference.ID() {
		t.Fatalf("wrong preference reported after bootstrapping to proposal block\nPreferred: %s\nExpected: %s\nGenesis: %s",
			preferred.ID(),
			advanceTimePreference.ID(),
			preferredID)
	}
	ctx.Lock.Unlock()

	chainRouter.Shutdown()
}

func TestUnverifiedParent(t *testing.T) {
	_, genesisBytes := defaultGenesis()
<<<<<<< HEAD
	blkVersion := uint16(stateless.PreForkVersion)
	dbManager := manager.NewMemDB(version.DefaultVersion1_0_0)
=======

	dbManager := manager.NewMemDB(version.Semantic1_0_0)
>>>>>>> 1c4a96ab

	vm := &VM{Factory: Factory{
		Config: config.Config{
			Chains:                 chains.MockManager{},
			Validators:             validators.NewManager(),
			UptimeLockedCalculator: uptime.NewLockedCalculator(),
			MinStakeDuration:       defaultMinStakingDuration,
			MaxStakeDuration:       defaultMaxStakingDuration,
			RewardConfig:           defaultRewardConfig,
			BlueberryTime:          mockable.MaxTime,
		},
	}}

	vm.clock.Set(defaultGenesisTime)
	ctx := defaultContext()
	ctx.Lock.Lock()
	defer func() {
		if err := vm.Shutdown(); err != nil {
			t.Fatal(err)
		}
		ctx.Lock.Unlock()
	}()

	msgChan := make(chan common.Message, 1)
	if err := vm.Initialize(ctx, dbManager, genesisBytes, nil, nil, msgChan, nil, nil); err != nil {
		t.Fatal(err)
	}

	firstAdvanceTimeTx, err := vm.txBuilder.NewAdvanceTimeTx(defaultGenesisTime.Add(time.Second))
	if err != nil {
		t.Fatal(err)
	}

	preferred, err := vm.Preferred()
	if err != nil {
		t.Fatal(err)
	}
	preferredID := preferred.ID()
	preferredHeight := preferred.Height()

<<<<<<< HEAD
	firstAdvanceTimeBlk, err := p_block.NewProposalBlock(
		blkVersion,
		0, // preFork timestamp is not serialized
=======
	firstAdvanceTimeBlk, err := stateful.NewProposalBlock(
>>>>>>> 1c4a96ab
		vm.blkVerifier,
		vm.txExecutorBackend,
		preferredID,
		preferredHeight+1,
		firstAdvanceTimeTx,
	)
	if err != nil {
		t.Fatal(err)
	}

	vm.clock.Set(defaultGenesisTime.Add(2 * time.Second))
	if err := firstAdvanceTimeBlk.Verify(); err != nil {
		t.Fatal(err)
	}

	options, err := firstAdvanceTimeBlk.Options()
	if err != nil {
		t.Fatal(err)
	}
	firstOption := options[0]
	secondOption := options[1]

	secondAdvanceTimeTx, err := vm.txBuilder.NewAdvanceTimeTx(defaultGenesisTime.Add(2 * time.Second))
	if err != nil {
		t.Fatal(err)
	}
<<<<<<< HEAD
	secondAdvanceTimeBlk, err := p_block.NewProposalBlock(
		blkVersion,
		0, // preFork timestamp is not serialized
=======
	secondAdvanceTimeBlk, err := stateful.NewProposalBlock(
>>>>>>> 1c4a96ab
		vm.blkVerifier,
		vm.txExecutorBackend,
		firstOption.ID(),
		firstOption.(stateful.Block).Height()+1,
		secondAdvanceTimeTx,
	)
	if err != nil {
		t.Fatal(err)
	}

	if parentBlkID := secondAdvanceTimeBlk.Parent(); parentBlkID != firstOption.ID() {
		t.Fatalf("Wrong parent block ID returned")
	} else if err := firstOption.Verify(); err != nil {
		t.Fatal(err)
	} else if err := secondOption.Verify(); err != nil {
		t.Fatal(err)
	} else if err := secondAdvanceTimeBlk.Verify(); err != nil {
		t.Fatal(err)
	}
}

func TestMaxStakeAmount(t *testing.T) {
	vm, _, _ := defaultVM()
	vm.ctx.Lock.Lock()
	defer func() {
		if err := vm.Shutdown(); err != nil {
			t.Fatal(err)
		}
		vm.ctx.Lock.Unlock()
	}()

	tests := []struct {
		description    string
		startTime      time.Time
		endTime        time.Time
		validatorID    ids.NodeID
		expectedAmount uint64
	}{
		{
			description:    "startTime after validation period ends",
			startTime:      defaultValidateEndTime.Add(time.Minute),
			endTime:        defaultValidateEndTime.Add(2 * time.Minute),
			validatorID:    ids.NodeID(keys[0].PublicKey().Address()),
			expectedAmount: 0,
		},
		{
			description:    "startTime when validation period ends",
			startTime:      defaultValidateEndTime,
			endTime:        defaultValidateEndTime.Add(2 * time.Minute),
			validatorID:    ids.NodeID(keys[0].PublicKey().Address()),
			expectedAmount: defaultWeight,
		},
		{
			description:    "startTime before validation period ends",
			startTime:      defaultValidateEndTime.Add(-time.Minute),
			endTime:        defaultValidateEndTime.Add(2 * time.Minute),
			validatorID:    ids.NodeID(keys[0].PublicKey().Address()),
			expectedAmount: defaultWeight,
		},
		{
			description:    "endTime after validation period ends",
			startTime:      defaultValidateStartTime,
			endTime:        defaultValidateEndTime.Add(time.Minute),
			validatorID:    ids.NodeID(keys[0].PublicKey().Address()),
			expectedAmount: defaultWeight,
		},
		{
			description:    "endTime when validation period ends",
			startTime:      defaultValidateStartTime,
			endTime:        defaultValidateEndTime,
			validatorID:    ids.NodeID(keys[0].PublicKey().Address()),
			expectedAmount: defaultWeight,
		},
		{
			description:    "endTime before validation period ends",
			startTime:      defaultValidateStartTime,
			endTime:        defaultValidateEndTime.Add(-time.Minute),
			validatorID:    ids.NodeID(keys[0].PublicKey().Address()),
			expectedAmount: defaultWeight,
		},
	}

	for _, test := range tests {
		t.Run(test.description, func(t *testing.T) {
			amount, err := vm.internalState.MaxStakeAmount(vm.ctx.SubnetID, test.validatorID, test.startTime, test.endTime)
			if err != nil {
				t.Fatal(err)
			}
			if amount != test.expectedAmount {
				t.Fatalf("wrong max stake amount. Expected %d ; Returned %d",
					test.expectedAmount, amount)
			}
		})
	}
}

// Test that calling Verify on a block with an unverified parent doesn't cause a panic.
func TestUnverifiedParentPanic(t *testing.T) {
	_, genesisBytes := defaultGenesis()
<<<<<<< HEAD
	blkVersion := uint16(stateless.PreForkVersion)
	baseDBManager := manager.NewMemDB(version.DefaultVersion1_0_0)
=======

	baseDBManager := manager.NewMemDB(version.Semantic1_0_0)
>>>>>>> 1c4a96ab
	atomicDB := prefixdb.New([]byte{1}, baseDBManager.Current().Database)

	vm := &VM{Factory: Factory{
		Config: config.Config{
			Chains:                 chains.MockManager{},
			Validators:             validators.NewManager(),
			UptimeLockedCalculator: uptime.NewLockedCalculator(),
			MinStakeDuration:       defaultMinStakingDuration,
			MaxStakeDuration:       defaultMaxStakingDuration,
			RewardConfig:           defaultRewardConfig,
			BlueberryTime:          mockable.MaxTime,
		},
	}}

	vm.clock.Set(defaultGenesisTime)
	ctx := defaultContext()
	ctx.Lock.Lock()
	defer func() {
		if err := vm.Shutdown(); err != nil {
			t.Fatal(err)
		}
		ctx.Lock.Unlock()
	}()

	msgChan := make(chan common.Message, 1)
	if err := vm.Initialize(ctx, baseDBManager, genesisBytes, nil, nil, msgChan, nil, nil); err != nil {
		t.Fatal(err)
	}
	m := &atomic.Memory{}
	err := m.Initialize(logging.NoLog{}, atomicDB)
	if err != nil {
		panic(err)
	}
	vm.ctx.SharedMemory = m.NewSharedMemory(ctx.ChainID)

	key0 := keys[0]
	key1 := keys[1]
	addr0 := key0.PublicKey().Address()
	addr1 := key1.PublicKey().Address()

	addSubnetTx0, err := vm.txBuilder.NewCreateSubnetTx(
		1,
		[]ids.ShortID{addr0},
		[]*crypto.PrivateKeySECP256K1R{key0},
		addr0,
	)
	if err != nil {
		t.Fatal(err)
	}

	addSubnetTx1, err := vm.txBuilder.NewCreateSubnetTx(
		1,
		[]ids.ShortID{addr1},
		[]*crypto.PrivateKeySECP256K1R{key1},
		addr1,
	)
	if err != nil {
		t.Fatal(err)
	}

	addSubnetTx2, err := vm.txBuilder.NewCreateSubnetTx(
		1,
		[]ids.ShortID{addr1},
		[]*crypto.PrivateKeySECP256K1R{key1},
		addr0,
	)
	if err != nil {
		t.Fatal(err)
	}

	preferred, err := vm.Preferred()
	if err != nil {
		t.Fatal(err)
	}
	preferredID := preferred.ID()
	preferredHeight := preferred.Height()

<<<<<<< HEAD
	addSubnetBlk0, err := p_block.NewStandardBlock(
		blkVersion,
		0, // preFork timestamp is not serialized
=======
	addSubnetBlk0, err := stateful.NewStandardBlock(
>>>>>>> 1c4a96ab
		vm.blkVerifier,
		vm.txExecutorBackend,
		preferredID,
		preferredHeight+1,
		[]*txs.Tx{addSubnetTx0},
	)
	if err != nil {
		t.Fatal(err)
	}
<<<<<<< HEAD
	addSubnetBlk1, err := p_block.NewStandardBlock(
		blkVersion,
		0, // preFork timestamp is not serialized
=======
	addSubnetBlk1, err := stateful.NewStandardBlock(
>>>>>>> 1c4a96ab
		vm.blkVerifier,
		vm.txExecutorBackend,
		preferredID,
		preferredHeight+1,
		[]*txs.Tx{addSubnetTx1},
	)
	if err != nil {
		t.Fatal(err)
	}
<<<<<<< HEAD
	addSubnetBlk2, err := p_block.NewStandardBlock(
		blkVersion,
		0, // preFork timestamp is not serialized
=======
	addSubnetBlk2, err := stateful.NewStandardBlock(
>>>>>>> 1c4a96ab
		vm.blkVerifier,
		vm.txExecutorBackend,
		addSubnetBlk1.ID(),
		preferredHeight+2,
		[]*txs.Tx{addSubnetTx2},
	)
	if err != nil {
		t.Fatal(err)
	}

	if _, err := vm.ParseBlock(addSubnetBlk0.Bytes()); err != nil {
		t.Fatal(err)
	}
	if _, err := vm.ParseBlock(addSubnetBlk1.Bytes()); err != nil {
		t.Fatal(err)
	}
	if _, err := vm.ParseBlock(addSubnetBlk2.Bytes()); err != nil {
		t.Fatal(err)
	}

	if err := addSubnetBlk0.Verify(); err != nil {
		t.Fatal(err)
	}
	if err := addSubnetBlk0.Accept(); err != nil {
		t.Fatal(err)
	}
	// Doesn't matter what verify returns as long as it's not panicking.
	_ = addSubnetBlk2.Verify()
}

func TestRejectedStateRegressionInvalidValidatorTimestamp(t *testing.T) {
	assert := assert.New(t)

	vm, baseDB, mutableSharedMemory := defaultVM()
	blkVersion := uint16(stateless.PreForkVersion)
	vm.ctx.Lock.Lock()
	defer func() {
		err := vm.Shutdown()
		assert.NoError(err)

		vm.ctx.Lock.Unlock()
	}()

	newValidatorStartTime := defaultGenesisTime.Add(executor.SyncBound).Add(1 * time.Second)
	newValidatorEndTime := newValidatorStartTime.Add(defaultMinStakingDuration)

	key, err := testKeyFactory.NewPrivateKey()
	assert.NoError(err)

	nodeID := ids.NodeID(key.PublicKey().Address())

	// Create the tx to add a new validator
	addValidatorTx, err := vm.txBuilder.NewAddValidatorTx(
		vm.MinValidatorStake,
		uint64(newValidatorStartTime.Unix()),
		uint64(newValidatorEndTime.Unix()),
		nodeID,
		ids.ShortID(nodeID),
		reward.PercentDenominator,
		[]*crypto.PrivateKeySECP256K1R{keys[0]},
		ids.ShortEmpty,
	)
	assert.NoError(err)

	// Create the proposal block to add the new validator
	preferred, err := vm.Preferred()
	assert.NoError(err)

	preferredID := preferred.ID()
	preferredHeight := preferred.Height()

<<<<<<< HEAD
	addValidatorProposalBlk, err := p_block.NewProposalBlock(
		blkVersion,
		0, // preFork timestamp is not serialized
=======
	addValidatorProposalBlk, err := stateful.NewProposalBlock(
>>>>>>> 1c4a96ab
		vm.blkVerifier,
		vm.txExecutorBackend,
		preferredID,
		preferredHeight+1,
		addValidatorTx,
	)
	assert.NoError(err)

	err = addValidatorProposalBlk.Verify()
	assert.NoError(err)

	// Get the commit block to add the new validator
	addValidatorProposalOptions, err := addValidatorProposalBlk.Options()
	assert.NoError(err)

	addValidatorProposalCommitIntf := addValidatorProposalOptions[0]
	addValidatorProposalCommit, ok := addValidatorProposalCommitIntf.(*stateful.CommitBlock)
	assert.True(ok)

	err = addValidatorProposalCommit.Verify()
	assert.NoError(err)

	// Verify that the new validator now in pending validator set
	{
		OnAccept := addValidatorProposalCommit.OnAccept()
		pendingStakers := OnAccept.PendingStakers()

		_, _, err := pendingStakers.GetValidatorTx(nodeID)
		assert.NoError(err)
	}

	// Create the UTXO that will be added to shared memory
	utxo := &avax.UTXO{
		UTXOID: avax.UTXOID{
			TxID: ids.GenerateTestID(),
		},
		Asset: avax.Asset{
			ID: vm.ctx.AVAXAssetID,
		},
		Out: &secp256k1fx.TransferOutput{
			Amt:          vm.TxFee,
			OutputOwners: secp256k1fx.OutputOwners{},
		},
	}

	// Create the import tx that will fail verification
	unsignedImportTx := &txs.ImportTx{
		BaseTx: txs.BaseTx{BaseTx: avax.BaseTx{
			NetworkID:    vm.ctx.NetworkID,
			BlockchainID: vm.ctx.ChainID,
		}},
		SourceChain: vm.ctx.XChainID,
		ImportedInputs: []*avax.TransferableInput{
			{
				UTXOID: utxo.UTXOID,
				Asset:  utxo.Asset,
				In: &secp256k1fx.TransferInput{
					Amt: vm.TxFee,
				},
			},
		},
	}
	signedImportTx := &txs.Tx{Unsigned: unsignedImportTx}
	err = signedImportTx.Sign(txs.Codec, [][]*crypto.PrivateKeySECP256K1R{
		{}, // There is one input, with no required signers
	})
	assert.NoError(err)

	// Create the standard block that will fail verification, and then be
	// re-verified.
	preferredID = addValidatorProposalCommit.ID()
	preferredHeight = addValidatorProposalCommit.Height()

<<<<<<< HEAD
	importBlk, err := p_block.NewStandardBlock(
		blkVersion,
		0, // preFork timestamp is not serialized
=======
	importBlk, err := stateful.NewStandardBlock(
>>>>>>> 1c4a96ab
		vm.blkVerifier,
		vm.txExecutorBackend,
		preferredID,
		preferredHeight+1,
		[]*txs.Tx{signedImportTx},
	)
	assert.NoError(err)

	// Because the shared memory UTXO hasn't been populated, this block is
	// currently invalid.
	err = importBlk.Verify()
	assert.Error(err)

	// Because we no longer ever reject a block in verification, the status
	// should remain as processing.
	importBlkStatus := importBlk.Status()
	assert.Equal(choices.Processing, importBlkStatus)

	// Populate the shared memory UTXO.
	m := &atomic.Memory{}
	err = m.Initialize(logging.NoLog{}, prefixdb.New([]byte{5}, baseDB))
	assert.NoError(err)

	mutableSharedMemory.SharedMemory = m.NewSharedMemory(vm.ctx.ChainID)
	peerSharedMemory := m.NewSharedMemory(vm.ctx.XChainID)

	utxoBytes, err := txs.Codec.Marshal(txs.Version, utxo)
	assert.NoError(err)

	inputID := utxo.InputID()
	err = peerSharedMemory.Apply(
		map[ids.ID]*atomic.Requests{
			vm.ctx.ChainID: {
				PutRequests: []*atomic.Element{
					{
						Key:   inputID[:],
						Value: utxoBytes,
					},
				},
			},
		},
	)
	assert.NoError(err)

	// Because the shared memory UTXO has now been populated, the block should
	// pass verification.
	err = importBlk.Verify()
	assert.NoError(err)

	// The status shouldn't have been changed during a successful verification.
	importBlkStatus = importBlk.Status()
	assert.Equal(choices.Processing, importBlkStatus)

	// Create the tx that would have moved the new validator from the pending
	// validator set into the current validator set.
	vm.clock.Set(newValidatorStartTime)
	advanceTimeTx, err := vm.txBuilder.NewAdvanceTimeTx(newValidatorStartTime)
	assert.NoError(err)

	// Create the proposal block that should have moved the new validator from
	// the pending validator set into the current validator set.
	preferredID = importBlk.ID()
	preferredHeight = importBlk.Height()

<<<<<<< HEAD
	advanceTimeProposalBlk, err := p_block.NewProposalBlock(
		blkVersion,
		0, // preFork timestamp is not serialized
=======
	advanceTimeProposalBlk, err := stateful.NewProposalBlock(
>>>>>>> 1c4a96ab
		vm.blkVerifier,
		vm.txExecutorBackend,
		preferredID,
		preferredHeight+1,
		advanceTimeTx,
	)
	assert.NoError(err)

	err = advanceTimeProposalBlk.Verify()
	assert.NoError(err)

	// Get the commit block that advances the timestamp to the point that the
	// validator should be moved from the pending validator set into the current
	// validator set.
	advanceTimeProposalOptions, err := advanceTimeProposalBlk.Options()
	assert.NoError(err)

	advanceTimeProposalCommitIntf := advanceTimeProposalOptions[0]
	advanceTimeProposalCommit, ok := advanceTimeProposalCommitIntf.(*stateful.CommitBlock)
	assert.True(ok)

	err = advanceTimeProposalCommit.Verify()
	assert.NoError(err)

	// Accept all the blocks
	allBlocks := []smcon.Block{
		addValidatorProposalBlk,
		addValidatorProposalCommit,
		importBlk,
		advanceTimeProposalBlk,
		advanceTimeProposalCommit,
	}
	for _, blk := range allBlocks {
		err = blk.Accept()
		assert.NoError(err)

		status := blk.Status()
		assert.Equal(choices.Accepted, status)
	}

	// Force a reload of the state from the database.
	rewards := reward.NewCalculator(vm.RewardConfig)
	is, err := state.New(
		vm.dbManager.Current().Database,
		prometheus.NewRegistry(),
		&vm.Config,
		vm.ctx,
		vm.metrics.LocalStake,
		vm.metrics.TotalStake,
		rewards,
		nil, // test does not need syncing genesis
	)
	assert.NoError(err)
	vm.internalState = is

	// Verify that new validator is now in the current validator set.
	{
		currentStakers := vm.internalState.CurrentStakers()
		_, err = currentStakers.GetValidator(nodeID)
		assert.NoError(err)

		pendingStakers := vm.internalState.PendingStakers()
		_, _, err := pendingStakers.GetValidatorTx(nodeID)
		assert.ErrorIs(err, database.ErrNotFound)

		currentTimestamp := vm.internalState.GetTimestamp()
		assert.Equal(newValidatorStartTime.Unix(), currentTimestamp.Unix())
	}
}

func TestRejectedStateRegressionInvalidValidatorReward(t *testing.T) {
	assert := assert.New(t)

	vm, baseDB, mutableSharedMemory := defaultVM()
	blkVersion := uint16(stateless.PreForkVersion)
	vm.ctx.Lock.Lock()
	defer func() {
		err := vm.Shutdown()
		assert.NoError(err)

		vm.ctx.Lock.Unlock()
	}()

	vm.internalState.SetCurrentSupply(defaultRewardConfig.SupplyCap / 2)

	newValidatorStartTime0 := defaultGenesisTime.Add(executor.SyncBound).Add(1 * time.Second)
	newValidatorEndTime0 := newValidatorStartTime0.Add(defaultMaxStakingDuration)

	nodeID0 := ids.NodeID(ids.GenerateTestShortID())

	// Create the tx to add the first new validator
	addValidatorTx0, err := vm.txBuilder.NewAddValidatorTx(
		vm.MaxValidatorStake,
		uint64(newValidatorStartTime0.Unix()),
		uint64(newValidatorEndTime0.Unix()),
		nodeID0,
		ids.ShortID(nodeID0),
		reward.PercentDenominator,
		[]*crypto.PrivateKeySECP256K1R{keys[0]},
		ids.ShortEmpty,
	)
	assert.NoError(err)

	// Create the proposal block to add the first new validator
	preferred, err := vm.Preferred()
	assert.NoError(err)

	preferredID := preferred.ID()
	preferredHeight := preferred.Height()

<<<<<<< HEAD
	addValidatorProposalBlk0, err := p_block.NewProposalBlock(
		blkVersion,
		0, // preFork timestamp is not serialized
=======
	addValidatorProposalBlk0, err := stateful.NewProposalBlock(
>>>>>>> 1c4a96ab
		vm.blkVerifier,
		vm.txExecutorBackend,
		preferredID,
		preferredHeight+1,
		addValidatorTx0,
	)
	assert.NoError(err)

	err = addValidatorProposalBlk0.Verify()
	assert.NoError(err)

	// Get the commit block to add the first new validator
	addValidatorProposalOptions0, err := addValidatorProposalBlk0.Options()
	assert.NoError(err)

	addValidatorProposalCommitIntf0 := addValidatorProposalOptions0[0]
	addValidatorProposalCommit0, ok := addValidatorProposalCommitIntf0.(*stateful.CommitBlock)
	assert.True(ok)

	err = addValidatorProposalCommit0.Verify()
	assert.NoError(err)

	// Verify that first new validator now in pending validator set
	{
		OnAccept := addValidatorProposalCommit0.OnAccept()
		pendingStakers := OnAccept.PendingStakers()

		_, _, err := pendingStakers.GetValidatorTx(nodeID0)
		assert.NoError(err)
	}

	// Create the tx that moves the first new validator from the pending
	// validator set into the current validator set.
	vm.clock.Set(newValidatorStartTime0)
	advanceTimeTx0, err := vm.txBuilder.NewAdvanceTimeTx(newValidatorStartTime0)
	assert.NoError(err)

	// Create the proposal block that moves the first new validator from the
	// pending validator set into the current validator set.
	preferredID = addValidatorProposalCommit0.ID()
	preferredHeight = addValidatorProposalCommit0.Height()

<<<<<<< HEAD
	advanceTimeProposalBlk0, err := p_block.NewProposalBlock(
		blkVersion,
		0, // preFork timestamp is not serialized
=======
	advanceTimeProposalBlk0, err := stateful.NewProposalBlock(
>>>>>>> 1c4a96ab
		vm.blkVerifier,
		vm.txExecutorBackend,
		preferredID,
		preferredHeight+1,
		advanceTimeTx0,
	)
	assert.NoError(err)

	err = advanceTimeProposalBlk0.Verify()
	assert.NoError(err)

	// Get the commit block that advances the timestamp to the point that the
	// first new validator should be moved from the pending validator set into
	// the current validator set.
	advanceTimeProposalOptions0, err := advanceTimeProposalBlk0.Options()
	assert.NoError(err)

	advanceTimeProposalCommitIntf0 := advanceTimeProposalOptions0[0]
	advanceTimeProposalCommit0, ok := advanceTimeProposalCommitIntf0.(*stateful.CommitBlock)
	assert.True(ok)

	err = advanceTimeProposalCommit0.Verify()
	assert.NoError(err)

	// Verify that the first new validator is now in the current validator set.
	{
		OnAccept := advanceTimeProposalCommit0.OnAccept()
		currentStakers := OnAccept.CurrentStakers()
		_, err = currentStakers.GetValidator(nodeID0)
		assert.NoError(err)

		pendingStakers := OnAccept.PendingStakers()
		_, _, err := pendingStakers.GetValidatorTx(nodeID0)
		assert.ErrorIs(err, database.ErrNotFound)

		currentTimestamp := OnAccept.GetTimestamp()
		assert.Equal(newValidatorStartTime0.Unix(), currentTimestamp.Unix())
	}

	// Create the UTXO that will be added to shared memory
	utxo := &avax.UTXO{
		UTXOID: avax.UTXOID{
			TxID: ids.GenerateTestID(),
		},
		Asset: avax.Asset{
			ID: vm.ctx.AVAXAssetID,
		},
		Out: &secp256k1fx.TransferOutput{
			Amt:          vm.TxFee,
			OutputOwners: secp256k1fx.OutputOwners{},
		},
	}

	// Create the import tx that will fail verification
	unsignedImportTx := &txs.ImportTx{
		BaseTx: txs.BaseTx{BaseTx: avax.BaseTx{
			NetworkID:    vm.ctx.NetworkID,
			BlockchainID: vm.ctx.ChainID,
		}},
		SourceChain: vm.ctx.XChainID,
		ImportedInputs: []*avax.TransferableInput{
			{
				UTXOID: utxo.UTXOID,
				Asset:  utxo.Asset,
				In: &secp256k1fx.TransferInput{
					Amt: vm.TxFee,
				},
			},
		},
	}
	signedImportTx := &txs.Tx{Unsigned: unsignedImportTx}
	err = signedImportTx.Sign(txs.Codec, [][]*crypto.PrivateKeySECP256K1R{
		{}, // There is one input, with no required signers
	})
	assert.NoError(err)

	// Create the standard block that will fail verification, and then be
	// re-verified.
	preferredID = advanceTimeProposalCommit0.ID()
	preferredHeight = advanceTimeProposalCommit0.Height()

<<<<<<< HEAD
	importBlk, err := p_block.NewStandardBlock(
		blkVersion,
		0, // preFork timestamp is not serialized
=======
	importBlk, err := stateful.NewStandardBlock(
>>>>>>> 1c4a96ab
		vm.blkVerifier,
		vm.txExecutorBackend,
		preferredID,
		preferredHeight+1,
		[]*txs.Tx{signedImportTx},
	)
	assert.NoError(err)

	// Because the shared memory UTXO hasn't been populated, this block is
	// currently invalid.
	err = importBlk.Verify()
	assert.Error(err)

	// Because we no longer ever reject a block in verification, the status
	// should remain as processing.
	importBlkStatus := importBlk.Status()
	assert.Equal(choices.Processing, importBlkStatus)

	// Populate the shared memory UTXO.
	m := &atomic.Memory{}
	err = m.Initialize(logging.NoLog{}, prefixdb.New([]byte{5}, baseDB))
	assert.NoError(err)

	mutableSharedMemory.SharedMemory = m.NewSharedMemory(vm.ctx.ChainID)
	peerSharedMemory := m.NewSharedMemory(vm.ctx.XChainID)

	utxoBytes, err := txs.Codec.Marshal(txs.Version, utxo)
	assert.NoError(err)

	inputID := utxo.InputID()
	err = peerSharedMemory.Apply(
		map[ids.ID]*atomic.Requests{
			vm.ctx.ChainID: {
				PutRequests: []*atomic.Element{
					{
						Key:   inputID[:],
						Value: utxoBytes,
					},
				},
			},
		},
	)
	assert.NoError(err)

	// Because the shared memory UTXO has now been populated, the block should
	// pass verification.
	err = importBlk.Verify()
	assert.NoError(err)

	// The status shouldn't have been changed during a successful verification.
	importBlkStatus = importBlk.Status()
	assert.Equal(choices.Processing, importBlkStatus)

	newValidatorStartTime1 := newValidatorStartTime0.Add(executor.SyncBound).Add(1 * time.Second)
	newValidatorEndTime1 := newValidatorStartTime1.Add(defaultMaxStakingDuration)

	nodeID1 := ids.NodeID(ids.GenerateTestShortID())

	// Create the tx to add the second new validator
	addValidatorTx1, err := vm.txBuilder.NewAddValidatorTx(
		vm.MaxValidatorStake,
		uint64(newValidatorStartTime1.Unix()),
		uint64(newValidatorEndTime1.Unix()),
		nodeID1,
		ids.ShortID(nodeID1),
		reward.PercentDenominator,
		[]*crypto.PrivateKeySECP256K1R{keys[1]},
		ids.ShortEmpty,
	)
	assert.NoError(err)

	// Create the proposal block to add the second new validator
	preferredID = importBlk.ID()
	preferredHeight = importBlk.Height()

<<<<<<< HEAD
	addValidatorProposalBlk1, err := p_block.NewProposalBlock(
		blkVersion,
		0, // preFork timestamp is not serialized
=======
	addValidatorProposalBlk1, err := stateful.NewProposalBlock(
>>>>>>> 1c4a96ab
		vm.blkVerifier,
		vm.txExecutorBackend,
		preferredID,
		preferredHeight+1,
		addValidatorTx1,
	)
	assert.NoError(err)

	err = addValidatorProposalBlk1.Verify()
	assert.NoError(err)

	// Get the commit block to add the second new validator
	addValidatorProposalOptions1, err := addValidatorProposalBlk1.Options()
	assert.NoError(err)

	addValidatorProposalCommitIntf1 := addValidatorProposalOptions1[0]
	addValidatorProposalCommit1, ok := addValidatorProposalCommitIntf1.(*stateful.CommitBlock)
	assert.True(ok)

	err = addValidatorProposalCommit1.Verify()
	assert.NoError(err)

	// Verify that the second new validator now in pending validator set
	{
		OnAccept := addValidatorProposalCommit1.OnAccept()
		pendingStakers := OnAccept.PendingStakers()

		_, _, err := pendingStakers.GetValidatorTx(nodeID1)
		assert.NoError(err)
	}

	// Create the tx that moves the second new validator from the pending
	// validator set into the current validator set.
	vm.clock.Set(newValidatorStartTime1)
	advanceTimeTx1, err := vm.txBuilder.NewAdvanceTimeTx(newValidatorStartTime1)
	assert.NoError(err)

	// Create the proposal block that moves the second new validator from the
	// pending validator set into the current validator set.
	preferredID = addValidatorProposalCommit1.ID()
	preferredHeight = addValidatorProposalCommit1.Height()

<<<<<<< HEAD
	advanceTimeProposalBlk1, err := p_block.NewProposalBlock(
		blkVersion,
		0, // preFork timestamp is not serialized
=======
	advanceTimeProposalBlk1, err := stateful.NewProposalBlock(
>>>>>>> 1c4a96ab
		vm.blkVerifier,
		vm.txExecutorBackend,
		preferredID,
		preferredHeight+1,
		advanceTimeTx1,
	)
	assert.NoError(err)

	err = advanceTimeProposalBlk1.Verify()
	assert.NoError(err)

	// Get the commit block that advances the timestamp to the point that the
	// second new validator should be moved from the pending validator set into
	// the current validator set.
	advanceTimeProposalOptions1, err := advanceTimeProposalBlk1.Options()
	assert.NoError(err)

	advanceTimeProposalCommitIntf1 := advanceTimeProposalOptions1[0]
	advanceTimeProposalCommit1, ok := advanceTimeProposalCommitIntf1.(*stateful.CommitBlock)
	assert.True(ok)

	err = advanceTimeProposalCommit1.Verify()
	assert.NoError(err)

	// Verify that the second new validator is now in the current validator set.
	{
		OnAccept := advanceTimeProposalCommit1.OnAccept()
		currentStakers := OnAccept.CurrentStakers()
		_, err := currentStakers.GetValidator(nodeID1)
		assert.NoError(err)

		pendingStakers := OnAccept.PendingStakers()
		_, _, err = pendingStakers.GetValidatorTx(nodeID1)
		assert.ErrorIs(err, database.ErrNotFound)

		currentTimestamp := OnAccept.GetTimestamp()
		assert.Equal(newValidatorStartTime1.Unix(), currentTimestamp.Unix())
	}

	// Accept all the blocks
	allBlocks := []smcon.Block{
		addValidatorProposalBlk0,
		addValidatorProposalCommit0,
		advanceTimeProposalBlk0,
		advanceTimeProposalCommit0,
		importBlk,
		addValidatorProposalBlk1,
		addValidatorProposalCommit1,
		advanceTimeProposalBlk1,
		advanceTimeProposalCommit1,
	}
	for _, blk := range allBlocks {
		err = blk.Accept()
		assert.NoError(err)

		status := blk.Status()
		assert.Equal(choices.Accepted, status)
	}

	// Force a reload of the state from the database.
	rewards := reward.NewCalculator(vm.RewardConfig)
	is, err := state.New(
		vm.dbManager.Current().Database,
		prometheus.NewRegistry(),
		&vm.Config,
		vm.ctx,
		vm.metrics.LocalStake,
		vm.metrics.TotalStake,
		rewards,
		nil, // test does not need syncing genesis
	)
	assert.NoError(err)
	vm.internalState = is

	// Verify that validators are in the current validator set with the correct
	// reward calculated.
	{
		currentStakers := vm.internalState.CurrentStakers()
		node0, err := currentStakers.GetValidator(nodeID0)
		assert.NoError(err)
		potentialReward := node0.PotentialReward()
		assert.Equal(uint64(60000000), potentialReward)

		node1, err := currentStakers.GetValidator(nodeID1)
		assert.NoError(err)
		potentialReward = node1.PotentialReward()
		assert.EqualValues(uint64(59999999), potentialReward)

		pendingStakers := vm.internalState.PendingStakers()
		_, _, err = pendingStakers.GetValidatorTx(nodeID1)
		assert.ErrorIs(err, database.ErrNotFound)
		_, _, err = pendingStakers.GetValidatorTx(nodeID1)
		assert.ErrorIs(err, database.ErrNotFound)

		currentTimestamp := vm.internalState.GetTimestamp()
		assert.Equal(newValidatorStartTime1.Unix(), currentTimestamp.Unix())
	}
}<|MERGE_RESOLUTION|>--- conflicted
+++ resolved
@@ -50,11 +50,8 @@
 	"github.com/ava-labs/avalanchego/version"
 	"github.com/ava-labs/avalanchego/vms/components/avax"
 	"github.com/ava-labs/avalanchego/vms/platformvm/api"
-<<<<<<< HEAD
+	"github.com/ava-labs/avalanchego/vms/platformvm/blocks/stateful"
 	"github.com/ava-labs/avalanchego/vms/platformvm/blocks/stateless"
-=======
-	"github.com/ava-labs/avalanchego/vms/platformvm/blocks/stateful"
->>>>>>> 1c4a96ab
 	"github.com/ava-labs/avalanchego/vms/platformvm/config"
 	"github.com/ava-labs/avalanchego/vms/platformvm/reward"
 	"github.com/ava-labs/avalanchego/vms/platformvm/state"
@@ -677,13 +674,9 @@
 	}
 	preferredID := preferred.ID()
 	preferredHeight := preferred.Height()
-<<<<<<< HEAD
-	blk, err := p_block.NewProposalBlock(
+	blk, err := stateful.NewProposalBlock(
 		blkVersion,
 		0, // preFork timestamp is not serialized
-=======
-	blk, err := stateful.NewProposalBlock(
->>>>>>> 1c4a96ab
 		vm.blkVerifier,
 		vm.txExecutorBackend,
 		preferredID,
@@ -1738,12 +1731,8 @@
 // test restarting the node
 func TestRestartPartiallyAccepted(t *testing.T) {
 	_, genesisBytes := defaultGenesis()
-<<<<<<< HEAD
 	blkVersion := uint16(stateless.PreForkVersion)
-	db := manager.NewMemDB(version.DefaultVersion1_0_0)
-=======
 	db := manager.NewMemDB(version.Semantic1_0_0)
->>>>>>> 1c4a96ab
 
 	firstDB := db.NewPrefixDBManager([]byte{})
 	firstVM := &VM{Factory: Factory{
@@ -1783,13 +1772,9 @@
 	preferredID := preferred.ID()
 	preferredHeight := preferred.Height()
 
-<<<<<<< HEAD
-	firstAdvanceTimeBlk, err := p_block.NewProposalBlock(
+	firstAdvanceTimeBlk, err := stateful.NewProposalBlock(
 		blkVersion,
 		0, // preFork timestamp is not serialized
-=======
-	firstAdvanceTimeBlk, err := stateful.NewProposalBlock(
->>>>>>> 1c4a96ab
 		firstVM.blkVerifier,
 		firstVM.txExecutorBackend,
 		preferredID,
@@ -1920,13 +1905,9 @@
 	preferredID := preferred.ID()
 	preferredHeight := preferred.Height()
 
-<<<<<<< HEAD
-	firstAdvanceTimeBlk, err := p_block.NewProposalBlock(
+	firstAdvanceTimeBlk, err := stateful.NewProposalBlock(
 		blkVersion,
 		0, // preFork timestamp is not serialized
-=======
-	firstAdvanceTimeBlk, err := stateful.NewProposalBlock(
->>>>>>> 1c4a96ab
 		firstVM.blkVerifier,
 		firstVM.txExecutorBackend,
 		preferredID,
@@ -2064,13 +2045,9 @@
 	if err != nil {
 		t.Fatal(err)
 	}
-<<<<<<< HEAD
-	advanceTimeBlk, err := p_block.NewProposalBlock(
+	advanceTimeBlk, err := stateful.NewProposalBlock(
 		blkVersion,
 		0, // preFork timestamp is not serialized
-=======
-	advanceTimeBlk, err := stateful.NewProposalBlock(
->>>>>>> 1c4a96ab
 		vm.blkVerifier,
 		vm.txExecutorBackend,
 		preferredID,
@@ -2318,13 +2295,8 @@
 
 func TestUnverifiedParent(t *testing.T) {
 	_, genesisBytes := defaultGenesis()
-<<<<<<< HEAD
 	blkVersion := uint16(stateless.PreForkVersion)
-	dbManager := manager.NewMemDB(version.DefaultVersion1_0_0)
-=======
-
 	dbManager := manager.NewMemDB(version.Semantic1_0_0)
->>>>>>> 1c4a96ab
 
 	vm := &VM{Factory: Factory{
 		Config: config.Config{
@@ -2365,13 +2337,9 @@
 	preferredID := preferred.ID()
 	preferredHeight := preferred.Height()
 
-<<<<<<< HEAD
-	firstAdvanceTimeBlk, err := p_block.NewProposalBlock(
+	firstAdvanceTimeBlk, err := stateful.NewProposalBlock(
 		blkVersion,
 		0, // preFork timestamp is not serialized
-=======
-	firstAdvanceTimeBlk, err := stateful.NewProposalBlock(
->>>>>>> 1c4a96ab
 		vm.blkVerifier,
 		vm.txExecutorBackend,
 		preferredID,
@@ -2398,13 +2366,9 @@
 	if err != nil {
 		t.Fatal(err)
 	}
-<<<<<<< HEAD
-	secondAdvanceTimeBlk, err := p_block.NewProposalBlock(
+	secondAdvanceTimeBlk, err := stateful.NewProposalBlock(
 		blkVersion,
 		0, // preFork timestamp is not serialized
-=======
-	secondAdvanceTimeBlk, err := stateful.NewProposalBlock(
->>>>>>> 1c4a96ab
 		vm.blkVerifier,
 		vm.txExecutorBackend,
 		firstOption.ID(),
@@ -2504,13 +2468,8 @@
 // Test that calling Verify on a block with an unverified parent doesn't cause a panic.
 func TestUnverifiedParentPanic(t *testing.T) {
 	_, genesisBytes := defaultGenesis()
-<<<<<<< HEAD
 	blkVersion := uint16(stateless.PreForkVersion)
-	baseDBManager := manager.NewMemDB(version.DefaultVersion1_0_0)
-=======
-
 	baseDBManager := manager.NewMemDB(version.Semantic1_0_0)
->>>>>>> 1c4a96ab
 	atomicDB := prefixdb.New([]byte{1}, baseDBManager.Current().Database)
 
 	vm := &VM{Factory: Factory{
@@ -2588,13 +2547,9 @@
 	preferredID := preferred.ID()
 	preferredHeight := preferred.Height()
 
-<<<<<<< HEAD
-	addSubnetBlk0, err := p_block.NewStandardBlock(
+	addSubnetBlk0, err := stateful.NewStandardBlock(
 		blkVersion,
 		0, // preFork timestamp is not serialized
-=======
-	addSubnetBlk0, err := stateful.NewStandardBlock(
->>>>>>> 1c4a96ab
 		vm.blkVerifier,
 		vm.txExecutorBackend,
 		preferredID,
@@ -2604,13 +2559,9 @@
 	if err != nil {
 		t.Fatal(err)
 	}
-<<<<<<< HEAD
-	addSubnetBlk1, err := p_block.NewStandardBlock(
+	addSubnetBlk1, err := stateful.NewStandardBlock(
 		blkVersion,
 		0, // preFork timestamp is not serialized
-=======
-	addSubnetBlk1, err := stateful.NewStandardBlock(
->>>>>>> 1c4a96ab
 		vm.blkVerifier,
 		vm.txExecutorBackend,
 		preferredID,
@@ -2620,13 +2571,9 @@
 	if err != nil {
 		t.Fatal(err)
 	}
-<<<<<<< HEAD
-	addSubnetBlk2, err := p_block.NewStandardBlock(
+	addSubnetBlk2, err := stateful.NewStandardBlock(
 		blkVersion,
 		0, // preFork timestamp is not serialized
-=======
-	addSubnetBlk2, err := stateful.NewStandardBlock(
->>>>>>> 1c4a96ab
 		vm.blkVerifier,
 		vm.txExecutorBackend,
 		addSubnetBlk1.ID(),
@@ -2698,13 +2645,9 @@
 	preferredID := preferred.ID()
 	preferredHeight := preferred.Height()
 
-<<<<<<< HEAD
-	addValidatorProposalBlk, err := p_block.NewProposalBlock(
+	addValidatorProposalBlk, err := stateful.NewProposalBlock(
 		blkVersion,
 		0, // preFork timestamp is not serialized
-=======
-	addValidatorProposalBlk, err := stateful.NewProposalBlock(
->>>>>>> 1c4a96ab
 		vm.blkVerifier,
 		vm.txExecutorBackend,
 		preferredID,
@@ -2778,13 +2721,9 @@
 	preferredID = addValidatorProposalCommit.ID()
 	preferredHeight = addValidatorProposalCommit.Height()
 
-<<<<<<< HEAD
-	importBlk, err := p_block.NewStandardBlock(
+	importBlk, err := stateful.NewStandardBlock(
 		blkVersion,
 		0, // preFork timestamp is not serialized
-=======
-	importBlk, err := stateful.NewStandardBlock(
->>>>>>> 1c4a96ab
 		vm.blkVerifier,
 		vm.txExecutorBackend,
 		preferredID,
@@ -2849,13 +2788,9 @@
 	preferredID = importBlk.ID()
 	preferredHeight = importBlk.Height()
 
-<<<<<<< HEAD
-	advanceTimeProposalBlk, err := p_block.NewProposalBlock(
+	advanceTimeProposalBlk, err := stateful.NewProposalBlock(
 		blkVersion,
 		0, // preFork timestamp is not serialized
-=======
-	advanceTimeProposalBlk, err := stateful.NewProposalBlock(
->>>>>>> 1c4a96ab
 		vm.blkVerifier,
 		vm.txExecutorBackend,
 		preferredID,
@@ -2966,13 +2901,9 @@
 	preferredID := preferred.ID()
 	preferredHeight := preferred.Height()
 
-<<<<<<< HEAD
-	addValidatorProposalBlk0, err := p_block.NewProposalBlock(
+	addValidatorProposalBlk0, err := stateful.NewProposalBlock(
 		blkVersion,
 		0, // preFork timestamp is not serialized
-=======
-	addValidatorProposalBlk0, err := stateful.NewProposalBlock(
->>>>>>> 1c4a96ab
 		vm.blkVerifier,
 		vm.txExecutorBackend,
 		preferredID,
@@ -3015,13 +2946,9 @@
 	preferredID = addValidatorProposalCommit0.ID()
 	preferredHeight = addValidatorProposalCommit0.Height()
 
-<<<<<<< HEAD
-	advanceTimeProposalBlk0, err := p_block.NewProposalBlock(
+	advanceTimeProposalBlk0, err := stateful.NewProposalBlock(
 		blkVersion,
 		0, // preFork timestamp is not serialized
-=======
-	advanceTimeProposalBlk0, err := stateful.NewProposalBlock(
->>>>>>> 1c4a96ab
 		vm.blkVerifier,
 		vm.txExecutorBackend,
 		preferredID,
@@ -3103,13 +3030,9 @@
 	preferredID = advanceTimeProposalCommit0.ID()
 	preferredHeight = advanceTimeProposalCommit0.Height()
 
-<<<<<<< HEAD
-	importBlk, err := p_block.NewStandardBlock(
+	importBlk, err := stateful.NewStandardBlock(
 		blkVersion,
 		0, // preFork timestamp is not serialized
-=======
-	importBlk, err := stateful.NewStandardBlock(
->>>>>>> 1c4a96ab
 		vm.blkVerifier,
 		vm.txExecutorBackend,
 		preferredID,
@@ -3185,13 +3108,9 @@
 	preferredID = importBlk.ID()
 	preferredHeight = importBlk.Height()
 
-<<<<<<< HEAD
-	addValidatorProposalBlk1, err := p_block.NewProposalBlock(
+	addValidatorProposalBlk1, err := stateful.NewProposalBlock(
 		blkVersion,
 		0, // preFork timestamp is not serialized
-=======
-	addValidatorProposalBlk1, err := stateful.NewProposalBlock(
->>>>>>> 1c4a96ab
 		vm.blkVerifier,
 		vm.txExecutorBackend,
 		preferredID,
@@ -3234,13 +3153,9 @@
 	preferredID = addValidatorProposalCommit1.ID()
 	preferredHeight = addValidatorProposalCommit1.Height()
 
-<<<<<<< HEAD
-	advanceTimeProposalBlk1, err := p_block.NewProposalBlock(
+	advanceTimeProposalBlk1, err := stateful.NewProposalBlock(
 		blkVersion,
 		0, // preFork timestamp is not serialized
-=======
-	advanceTimeProposalBlk1, err := stateful.NewProposalBlock(
->>>>>>> 1c4a96ab
 		vm.blkVerifier,
 		vm.txExecutorBackend,
 		preferredID,
