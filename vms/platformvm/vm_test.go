// Copyright (C) 2019-2021, Ava Labs, Inc. All rights reserved.
// See the file LICENSE for licensing terms.

package platformvm

import (
	"bytes"
	"errors"
	"fmt"
	"testing"
	"time"

	"github.com/stretchr/testify/assert"

	"github.com/prometheus/client_golang/prometheus"

	"github.com/ava-labs/avalanchego/chains"
	"github.com/ava-labs/avalanchego/chains/atomic"
	"github.com/ava-labs/avalanchego/database"
	"github.com/ava-labs/avalanchego/database/manager"
	"github.com/ava-labs/avalanchego/database/prefixdb"
	"github.com/ava-labs/avalanchego/ids"
	"github.com/ava-labs/avalanchego/message"
	"github.com/ava-labs/avalanchego/snow"
	"github.com/ava-labs/avalanchego/snow/choices"
	"github.com/ava-labs/avalanchego/snow/consensus/snowball"
	"github.com/ava-labs/avalanchego/snow/engine/common"
	"github.com/ava-labs/avalanchego/snow/engine/common/queue"
	"github.com/ava-labs/avalanchego/snow/engine/common/tracker"
	"github.com/ava-labs/avalanchego/snow/engine/snowman/bootstrap"
	"github.com/ava-labs/avalanchego/snow/networking/benchlist"
	"github.com/ava-labs/avalanchego/snow/networking/handler"
	"github.com/ava-labs/avalanchego/snow/networking/router"
	"github.com/ava-labs/avalanchego/snow/networking/sender"
	"github.com/ava-labs/avalanchego/snow/networking/timeout"
	"github.com/ava-labs/avalanchego/snow/uptime"
	"github.com/ava-labs/avalanchego/snow/validators"
	"github.com/ava-labs/avalanchego/utils/constants"
	"github.com/ava-labs/avalanchego/utils/crypto"
	"github.com/ava-labs/avalanchego/utils/formatting"
	"github.com/ava-labs/avalanchego/utils/formatting/address"
	"github.com/ava-labs/avalanchego/utils/json"
	"github.com/ava-labs/avalanchego/utils/logging"
	"github.com/ava-labs/avalanchego/utils/math/meter"
	"github.com/ava-labs/avalanchego/utils/resource"
	"github.com/ava-labs/avalanchego/utils/timer"
	"github.com/ava-labs/avalanchego/utils/units"
	"github.com/ava-labs/avalanchego/utils/wrappers"
	"github.com/ava-labs/avalanchego/version"
	"github.com/ava-labs/avalanchego/vms/components/avax"
	"github.com/ava-labs/avalanchego/vms/platformvm/api"
	"github.com/ava-labs/avalanchego/vms/platformvm/blocks/stateful"
	"github.com/ava-labs/avalanchego/vms/platformvm/config"
	"github.com/ava-labs/avalanchego/vms/platformvm/reward"
	"github.com/ava-labs/avalanchego/vms/platformvm/state"
	"github.com/ava-labs/avalanchego/vms/platformvm/status"
	"github.com/ava-labs/avalanchego/vms/platformvm/txs"
	"github.com/ava-labs/avalanchego/vms/platformvm/txs/executor"
	"github.com/ava-labs/avalanchego/vms/secp256k1fx"

	smcon "github.com/ava-labs/avalanchego/snow/consensus/snowman"
	smeng "github.com/ava-labs/avalanchego/snow/engine/snowman"
	snowgetter "github.com/ava-labs/avalanchego/snow/engine/snowman/getter"
	timetracker "github.com/ava-labs/avalanchego/snow/networking/tracker"
)

var (
	defaultMinStakingDuration = 24 * time.Hour
	defaultMaxStakingDuration = 365 * 24 * time.Hour

	defaultRewardConfig = reward.Config{
		MaxConsumptionRate: .12 * reward.PercentDenominator,
		MinConsumptionRate: .10 * reward.PercentDenominator,
		MintingPeriod:      365 * 24 * time.Hour,
		SupplyCap:          720 * units.MegaAvax,
	}

	// AVAX asset ID in tests
	avaxAssetID = ids.ID{'y', 'e', 'e', 't'}

	defaultTxFee = uint64(100)

	// chain timestamp at genesis
	defaultGenesisTime = time.Date(1997, 1, 1, 0, 0, 0, 0, time.UTC)

	// time that genesis validators start validating
	defaultValidateStartTime = defaultGenesisTime

	// time that genesis validators stop validating
	defaultValidateEndTime = defaultValidateStartTime.Add(10 * defaultMinStakingDuration)

	// each key controls an address that has [defaultBalance] AVAX at genesis
	keys = crypto.BuildTestKeys()

	defaultMinValidatorStake = 5 * units.MilliAvax
	defaultMaxValidatorStake = 500 * units.MilliAvax
	defaultMinDelegatorStake = 1 * units.MilliAvax

	// amount all genesis validators have in defaultVM
	defaultBalance = 100 * defaultMinValidatorStake

	// subnet that exists at genesis in defaultVM
	// Its controlKeys are keys[0], keys[1], keys[2]
	// Its threshold is 2
	testSubnet1            *txs.Tx
	testSubnet1ControlKeys = keys[0:3]

	xChainID = ids.Empty.Prefix(0)
	cChainID = ids.Empty.Prefix(1)

	// Used to create and use keys.
	testKeyfactory crypto.FactorySECP256K1R
)

var (
	errShouldPrefCommit = errors.New("should prefer to commit proposal")
	errShouldPrefAbort  = errors.New("should prefer to abort proposal")
)

const (
	testNetworkID = 10 // To be used in tests
	defaultWeight = 10000
)

type snLookup struct {
	chainsToSubnet map[ids.ID]ids.ID
}

func (sn *snLookup) SubnetID(chainID ids.ID) (ids.ID, error) {
	subnetID, ok := sn.chainsToSubnet[chainID]
	if !ok {
		return ids.ID{}, errors.New("missing subnet associated with requested chainID")
	}
	return subnetID, nil
}

type mutableSharedMemory struct {
	atomic.SharedMemory
}

func defaultContext() *snow.Context {
	ctx := snow.DefaultContextTest()
	ctx.NetworkID = testNetworkID
	ctx.XChainID = xChainID
	ctx.AVAXAssetID = avaxAssetID
	aliaser := ids.NewAliaser()

	errs := wrappers.Errs{}
	errs.Add(
		aliaser.Alias(constants.PlatformChainID, "P"),
		aliaser.Alias(constants.PlatformChainID, constants.PlatformChainID.String()),
		aliaser.Alias(xChainID, "X"),
		aliaser.Alias(xChainID, xChainID.String()),
		aliaser.Alias(cChainID, "C"),
		aliaser.Alias(cChainID, cChainID.String()),
	)
	if errs.Errored() {
		panic(errs.Err)
	}
	ctx.BCLookup = aliaser

	ctx.SNLookup = &snLookup{
		chainsToSubnet: map[ids.ID]ids.ID{
			constants.PlatformChainID: constants.PrimaryNetworkID,
			xChainID:                  constants.PrimaryNetworkID,
			cChainID:                  constants.PrimaryNetworkID,
		},
	}
	return ctx
}

// Returns:
// 1) The genesis state
// 2) The byte representation of the default genesis for tests
func defaultGenesis() (*api.BuildGenesisArgs, []byte) {
	genesisUTXOs := make([]api.UTXO, len(keys))
	hrp := constants.NetworkIDToHRP[testNetworkID]
	for i, key := range keys {
		id := key.PublicKey().Address()
		addr, err := address.FormatBech32(hrp, id.Bytes())
		if err != nil {
			panic(err)
		}
		genesisUTXOs[i] = api.UTXO{
			Amount:  json.Uint64(defaultBalance),
			Address: addr,
		}
	}

	genesisValidators := make([]api.PrimaryValidator, len(keys))
	for i, key := range keys {
		nodeID := ids.NodeID(key.PublicKey().Address())
		addr, err := address.FormatBech32(hrp, nodeID.Bytes())
		if err != nil {
			panic(err)
		}
		genesisValidators[i] = api.PrimaryValidator{
			Staker: api.Staker{
				StartTime: json.Uint64(defaultValidateStartTime.Unix()),
				EndTime:   json.Uint64(defaultValidateEndTime.Unix()),
				NodeID:    nodeID,
			},
			RewardOwner: &api.Owner{
				Threshold: 1,
				Addresses: []string{addr},
			},
			Staked: []api.UTXO{{
				Amount:  json.Uint64(defaultWeight),
				Address: addr,
			}},
			DelegationFee: reward.PercentDenominator,
		}
	}

	buildGenesisArgs := api.BuildGenesisArgs{
		Encoding:      formatting.Hex,
		NetworkID:     json.Uint32(testNetworkID),
		AvaxAssetID:   avaxAssetID,
		UTXOs:         genesisUTXOs,
		Validators:    genesisValidators,
		Chains:        nil,
		Time:          json.Uint64(defaultGenesisTime.Unix()),
		InitialSupply: json.Uint64(360 * units.MegaAvax),
	}

	buildGenesisResponse := api.BuildGenesisReply{}
	platformvmSS := api.StaticService{}
	if err := platformvmSS.BuildGenesis(nil, &buildGenesisArgs, &buildGenesisResponse); err != nil {
		panic(fmt.Errorf("problem while building platform chain's genesis state: %w", err))
	}

	genesisBytes, err := formatting.Decode(buildGenesisResponse.Encoding, buildGenesisResponse.Bytes)
	if err != nil {
		panic(err)
	}

	return &buildGenesisArgs, genesisBytes
}

// Returns:
// 1) The genesis state
// 2) The byte representation of the default genesis for tests
func BuildGenesisTest(t *testing.T) (*api.BuildGenesisArgs, []byte) {
	return BuildGenesisTestWithArgs(t, nil)
}

// Returns:
// 1) The genesis state
// 2) The byte representation of the default genesis for tests
func BuildGenesisTestWithArgs(t *testing.T, args *api.BuildGenesisArgs) (*api.BuildGenesisArgs, []byte) {
	genesisUTXOs := make([]api.UTXO, len(keys))
	hrp := constants.NetworkIDToHRP[testNetworkID]
	for i, key := range keys {
		id := key.PublicKey().Address()
		addr, err := address.FormatBech32(hrp, id.Bytes())
		if err != nil {
			t.Fatal(err)
		}
		genesisUTXOs[i] = api.UTXO{
			Amount:  json.Uint64(defaultBalance),
			Address: addr,
		}
	}

	genesisValidators := make([]api.PrimaryValidator, len(keys))
	for i, key := range keys {
		nodeID := ids.NodeID(key.PublicKey().Address())
		addr, err := address.FormatBech32(hrp, nodeID.Bytes())
		if err != nil {
			panic(err)
		}
		genesisValidators[i] = api.PrimaryValidator{
			Staker: api.Staker{
				StartTime: json.Uint64(defaultValidateStartTime.Unix()),
				EndTime:   json.Uint64(defaultValidateEndTime.Unix()),
				NodeID:    nodeID,
			},
			RewardOwner: &api.Owner{
				Threshold: 1,
				Addresses: []string{addr},
			},
			Staked: []api.UTXO{{
				Amount:  json.Uint64(defaultWeight),
				Address: addr,
			}},
			DelegationFee: reward.PercentDenominator,
		}
	}

	buildGenesisArgs := api.BuildGenesisArgs{
		NetworkID:     json.Uint32(testNetworkID),
		AvaxAssetID:   avaxAssetID,
		UTXOs:         genesisUTXOs,
		Validators:    genesisValidators,
		Chains:        nil,
		Time:          json.Uint64(defaultGenesisTime.Unix()),
		InitialSupply: json.Uint64(360 * units.MegaAvax),
		Encoding:      formatting.Hex,
	}

	if args != nil {
		buildGenesisArgs = *args
	}

	buildGenesisResponse := api.BuildGenesisReply{}
	platformvmSS := api.StaticService{}
	if err := platformvmSS.BuildGenesis(nil, &buildGenesisArgs, &buildGenesisResponse); err != nil {
		t.Fatalf("problem while building platform chain's genesis state: %v", err)
	}

	genesisBytes, err := formatting.Decode(buildGenesisResponse.Encoding, buildGenesisResponse.Bytes)
	if err != nil {
		t.Fatal(err)
	}

	return &buildGenesisArgs, genesisBytes
}

func defaultVM() (*VM, database.Database, *common.SenderTest, *mutableSharedMemory) {
	vm := &VM{Factory: Factory{
		Config: config.Config{
			Chains:                 chains.MockManager{},
			UptimeLockedCalculator: uptime.NewLockedCalculator(),
			Validators:             validators.NewManager(),
			TxFee:                  defaultTxFee,
			CreateSubnetTxFee:      100 * defaultTxFee,
			CreateBlockchainTxFee:  100 * defaultTxFee,
			MinValidatorStake:      defaultMinValidatorStake,
			MaxValidatorStake:      defaultMaxValidatorStake,
			MinDelegatorStake:      defaultMinDelegatorStake,
			MinStakeDuration:       defaultMinStakingDuration,
			MaxStakeDuration:       defaultMaxStakingDuration,
			RewardConfig:           defaultRewardConfig,
			ApricotPhase3Time:      defaultValidateEndTime,
			ApricotPhase4Time:      defaultValidateEndTime,
			ApricotPhase5Time:      defaultValidateEndTime,
		},
	}}

	baseDBManager := manager.NewMemDB(version.Semantic1_0_0)
	chainDBManager := baseDBManager.NewPrefixDBManager([]byte{0})
	atomicDB := prefixdb.New([]byte{1}, baseDBManager.Current().Database)

	vm.clock.Set(defaultGenesisTime)
	msgChan := make(chan common.Message, 1)
	ctx := defaultContext()

	m := &atomic.Memory{}
	err := m.Initialize(logging.NoLog{}, atomicDB)
	if err != nil {
		panic(err)
	}
	msm := &mutableSharedMemory{
		SharedMemory: m.NewSharedMemory(ctx.ChainID),
	}
	ctx.SharedMemory = msm

	ctx.Lock.Lock()
	defer ctx.Lock.Unlock()
	_, genesisBytes := defaultGenesis()
	appSender := &common.SenderTest{}
	appSender.CantSendAppGossip = true
	appSender.SendAppGossipF = func([]byte) error { return nil }

	if err := vm.Initialize(ctx, chainDBManager, genesisBytes, nil, nil, msgChan, nil, appSender); err != nil {
		panic(err)
	}
	if err := vm.SetState(snow.NormalOp); err != nil {
		panic(err)
	}

	// Create a subnet and store it in testSubnet1
	testSubnet1, err = vm.txBuilder.NewCreateSubnetTx(
		2, // threshold; 2 sigs from keys[0], keys[1], keys[2] needed to add validator to this subnet
		// control keys are keys[0], keys[1], keys[2]
		[]ids.ShortID{keys[0].PublicKey().Address(), keys[1].PublicKey().Address(), keys[2].PublicKey().Address()},
		[]*crypto.PrivateKeySECP256K1R{keys[0]}, // pays tx fee
		keys[0].PublicKey().Address(),           // change addr
	)
	if err != nil {
		panic(err)
	} else if err := vm.blockBuilder.AddUnverifiedTx(testSubnet1); err != nil {
		panic(err)
	} else if blk, err := vm.BuildBlock(); err != nil {
		panic(err)
	} else if err := blk.Verify(); err != nil {
		panic(err)
	} else if err := blk.Accept(); err != nil {
		panic(err)
	}

	return vm, baseDBManager.Current().Database, appSender, msm
}

func GenesisVMWithArgs(t *testing.T, args *api.BuildGenesisArgs) ([]byte, chan common.Message, *VM, *atomic.Memory) {
	var genesisBytes []byte

	if args != nil {
		_, genesisBytes = BuildGenesisTestWithArgs(t, args)
	} else {
		_, genesisBytes = BuildGenesisTest(t)
	}

	vm := &VM{Factory: Factory{
		Config: config.Config{
			Chains:                 chains.MockManager{},
			Validators:             validators.NewManager(),
			UptimeLockedCalculator: uptime.NewLockedCalculator(),
			TxFee:                  defaultTxFee,
			MinValidatorStake:      defaultMinValidatorStake,
			MaxValidatorStake:      defaultMaxValidatorStake,
			MinDelegatorStake:      defaultMinDelegatorStake,
			MinStakeDuration:       defaultMinStakingDuration,
			MaxStakeDuration:       defaultMaxStakingDuration,
			RewardConfig:           defaultRewardConfig,
		},
	}}

	baseDBManager := manager.NewMemDB(version.Semantic1_0_0)
	chainDBManager := baseDBManager.NewPrefixDBManager([]byte{0})
	atomicDB := prefixdb.New([]byte{1}, baseDBManager.Current().Database)

	vm.clock.Set(defaultGenesisTime)
	msgChan := make(chan common.Message, 1)
	ctx := defaultContext()

	m := &atomic.Memory{}
	err := m.Initialize(logging.NoLog{}, atomicDB)
	if err != nil {
		panic(err)
	}

	ctx.SharedMemory = m.NewSharedMemory(ctx.ChainID)

	ctx.Lock.Lock()
	defer ctx.Lock.Unlock()
	appSender := &common.SenderTest{T: t}
	appSender.CantSendAppGossip = true
	appSender.SendAppGossipF = func([]byte) error { return nil }
	if err := vm.Initialize(ctx, chainDBManager, genesisBytes, nil, nil, msgChan, nil, appSender); err != nil {
		t.Fatal(err)
	}
	if err := vm.SetState(snow.NormalOp); err != nil {
		panic(err)
	}

	// Create a subnet and store it in testSubnet1
	testSubnet1, err = vm.txBuilder.NewCreateSubnetTx(
		2, // threshold; 2 sigs from keys[0], keys[1], keys[2] needed to add validator to this subnet
		// control keys are keys[0], keys[1], keys[2]
		[]ids.ShortID{keys[0].PublicKey().Address(), keys[1].PublicKey().Address(), keys[2].PublicKey().Address()},
		[]*crypto.PrivateKeySECP256K1R{keys[0]}, // pays tx fee
		keys[0].PublicKey().Address(),           // change addr
	)
	if err != nil {
		panic(err)
	} else if err := vm.blockBuilder.AddUnverifiedTx(testSubnet1); err != nil {
		panic(err)
	} else if blk, err := vm.BuildBlock(); err != nil {
		panic(err)
	} else if err := blk.Verify(); err != nil {
		panic(err)
	} else if err := blk.Accept(); err != nil {
		panic(err)
	}

	return genesisBytes, msgChan, vm, m
}

// Ensure genesis state is parsed from bytes and stored correctly
func TestGenesis(t *testing.T) {
	vm, _, _, _ := defaultVM()
	vm.ctx.Lock.Lock()
	defer func() {
		if err := vm.Shutdown(); err != nil {
			t.Fatal(err)
		}
		vm.ctx.Lock.Unlock()
	}()

	// Ensure the genesis block has been accepted and stored
	genesisBlockID, err := vm.LastAccepted() // lastAccepted should be ID of genesis block
	if err != nil {
		t.Fatal(err)
	}
	if genesisBlock, err := vm.GetBlock(genesisBlockID); err != nil {
		t.Fatalf("couldn't get genesis block: %v", err)
	} else if genesisBlock.Status() != choices.Accepted {
		t.Fatal("genesis block should be accepted")
	}

	genesisState, _ := defaultGenesis()
	// Ensure all the genesis UTXOs are there
	for _, utxo := range genesisState.UTXOs {
		_, addrBytes, err := address.ParseBech32(utxo.Address)
		if err != nil {
			t.Fatal(err)
		}
		addr, err := ids.ToShortID(addrBytes)
		if err != nil {
			t.Fatal(err)
		}
		addrs := ids.ShortSet{}
		addrs.Add(addr)
		utxos, err := avax.GetAllUTXOs(vm.state, addrs)
		if err != nil {
			t.Fatal("couldn't find UTXO")
		} else if len(utxos) != 1 {
			t.Fatal("expected each address to have one UTXO")
		} else if out, ok := utxos[0].Out.(*secp256k1fx.TransferOutput); !ok {
			t.Fatal("expected utxo output to be type *secp256k1fx.TransferOutput")
		} else if out.Amount() != uint64(utxo.Amount) {
			id := keys[0].PublicKey().Address()
			hrp := constants.NetworkIDToHRP[testNetworkID]
			addr, err := address.FormatBech32(hrp, id.Bytes())
			if err != nil {
				t.Fatal(err)
			}
			if utxo.Address == addr { // Address that paid tx fee to create testSubnet1 has less tokens
				if out.Amount() != uint64(utxo.Amount)-vm.TxFee {
					t.Fatalf("expected UTXO to have value %d but has value %d", uint64(utxo.Amount)-vm.TxFee, out.Amount())
				}
			} else {
				t.Fatalf("expected UTXO to have value %d but has value %d", uint64(utxo.Amount), out.Amount())
			}
		}
	}

	// Ensure current validator set of primary network is correct
	vdrSet, ok := vm.Validators.GetValidators(constants.PrimaryNetworkID)
	if !ok {
		t.Fatalf("Missing the primary network validator set")
	}
	currentValidators := vdrSet.List()
	if len(currentValidators) != len(genesisState.Validators) {
		t.Fatal("vm's current validator set is wrong")
	}
	for _, key := range keys {
		if addr := key.PublicKey().Address(); !vdrSet.Contains(ids.NodeID(addr)) {
			t.Fatalf("should have had validator with NodeID %s", addr)
		}
	}

	// Ensure genesis timestamp is correct
	if timestamp := vm.state.GetTimestamp(); timestamp.Unix() != int64(genesisState.Time) {
		t.Fatalf("vm's time is incorrect. Expected %v got %v", genesisState.Time, timestamp)
	}

	// Ensure the new subnet we created exists
	if _, _, err := vm.state.GetTx(testSubnet1.ID()); err != nil {
		t.Fatalf("expected subnet %s to exist", testSubnet1.ID())
	}
}

// accept proposal to add validator to primary network
func TestAddValidatorCommit(t *testing.T) {
	vm, _, _, _ := defaultVM()
	vm.ctx.Lock.Lock()
	defer func() {
		if err := vm.Shutdown(); err != nil {
			t.Fatal(err)
		}
		vm.ctx.Lock.Unlock()
	}()

	startTime := defaultGenesisTime.Add(executor.SyncBound).Add(1 * time.Second)
	endTime := startTime.Add(defaultMinStakingDuration)
	key, err := testKeyfactory.NewPrivateKey()
	if err != nil {
		t.Fatal(err)
	}
	nodeID := ids.NodeID(key.PublicKey().Address())

	// create valid tx
	tx, err := vm.txBuilder.NewAddValidatorTx(
		vm.MinValidatorStake,
		uint64(startTime.Unix()),
		uint64(endTime.Unix()),
		nodeID,
		ids.ShortID(nodeID),
		reward.PercentDenominator,
		[]*crypto.PrivateKeySECP256K1R{keys[0]},
		ids.ShortEmpty, // change addr
	)
	if err != nil {
		t.Fatal(err)
	}

	// trigger block creation
	if err := vm.blockBuilder.AddUnverifiedTx(tx); err != nil {
		t.Fatal(err)
	}
	blk, err := vm.BuildBlock()
	if err != nil {
		t.Fatal(err)
	}

	if err := blk.Verify(); err != nil {
		t.Fatal(err)
	}

	// Assert preferences are correct
	block := blk.(*stateful.ProposalBlock)
	options, err := block.Options()
	if err != nil {
		t.Fatal(err)
	}
	commit, ok := options[0].(*stateful.CommitBlock)
	if !ok {
		t.Fatal(errShouldPrefCommit)
	}
	_, ok = options[1].(*stateful.AbortBlock)
	if !ok {
		t.Fatal(errShouldPrefCommit)
	} else if err := block.Accept(); err != nil {
		t.Fatal(err)
	} else if err := commit.Verify(); err != nil {
		t.Fatal(err)
	} else if err := commit.Accept(); err != nil { // commit the proposal
		t.Fatal(err)
	} else if _, txStatus, err := vm.state.GetTx(tx.ID()); err != nil {
		t.Fatal(err)
	} else if txStatus != status.Committed {
		t.Fatalf("status of tx should be Committed but is %s", txStatus)
	}

	pendingStakers := vm.state.PendingStakers()

	// Verify that new validator now in pending validator set
	if _, _, err := pendingStakers.GetValidatorTx(nodeID); err != nil {
		t.Fatalf("Should have added validator to the pending queue")
	}
}

// verify invalid proposal to add validator to primary network
func TestInvalidAddValidatorCommit(t *testing.T) {
	vm, _, _, _ := defaultVM()
	vm.ctx.Lock.Lock()
	defer func() {
		if err := vm.Shutdown(); err != nil {
			t.Fatal(err)
		}
		vm.ctx.Lock.Unlock()
	}()

	startTime := defaultGenesisTime.Add(-executor.SyncBound).Add(-1 * time.Second)
	endTime := startTime.Add(defaultMinStakingDuration)
	key, _ := testKeyfactory.NewPrivateKey()
	nodeID := ids.NodeID(key.PublicKey().Address())

	// create invalid tx
	tx, err := vm.txBuilder.NewAddValidatorTx(
		vm.MinValidatorStake,
		uint64(startTime.Unix()),
		uint64(endTime.Unix()),
		nodeID,
		ids.ShortID(nodeID),
		reward.PercentDenominator,
		[]*crypto.PrivateKeySECP256K1R{keys[0]},
		ids.ShortEmpty, // change addr
	)
	if err != nil {
		t.Fatal(err)
	}

	preferred, err := vm.Preferred()
	if err != nil {
		t.Fatal(err)
	}
	preferredID := preferred.ID()
	preferredHeight := preferred.Height()
	blk, err := stateful.NewProposalBlock(
		vm.manager,
		vm.ctx,
		preferredID,
		preferredHeight+1,
		tx,
	)
	if err != nil {
		t.Fatal(err)
	}
	blkBytes := blk.Bytes()

	parsedBlock, err := vm.ParseBlock(blkBytes)
	if err != nil {
		t.Fatal(err)
	}

	if err := parsedBlock.Verify(); err == nil {
		t.Fatalf("Should have errored during verification")
	}
	if _, dropped := vm.blockBuilder.GetDropReason(blk.Tx.ID()); !dropped {
		t.Fatal("tx should be in dropped tx cache")
	}
}

// Reject proposal to add validator to primary network
func TestAddValidatorReject(t *testing.T) {
	vm, _, _, _ := defaultVM()
	vm.ctx.Lock.Lock()
	defer func() {
		if err := vm.Shutdown(); err != nil {
			t.Fatal(err)
		}
		vm.ctx.Lock.Unlock()
	}()

	startTime := defaultGenesisTime.Add(executor.SyncBound).Add(1 * time.Second)
	endTime := startTime.Add(defaultMinStakingDuration)
	key, _ := testKeyfactory.NewPrivateKey()
	nodeID := ids.NodeID(key.PublicKey().Address())

	// create valid tx
	tx, err := vm.txBuilder.NewAddValidatorTx(
		vm.MinValidatorStake,
		uint64(startTime.Unix()),
		uint64(endTime.Unix()),
		nodeID,
		ids.ShortID(nodeID),
		reward.PercentDenominator,
		[]*crypto.PrivateKeySECP256K1R{keys[0]},
		ids.ShortEmpty, // change addr
	)
	if err != nil {
		t.Fatal(err)
	}

	// trigger block creation
	if err := vm.blockBuilder.AddUnverifiedTx(tx); err != nil {
		t.Fatal(err)
	}
	blk, err := vm.BuildBlock()
	if err != nil {
		t.Fatal(err)
	}

	if err := blk.Verify(); err != nil {
		t.Fatal(err)
	}

	// Assert preferences are correct
	block := blk.(*stateful.ProposalBlock)
	options, err := block.Options()
	if err != nil {
		t.Fatal(err)
	} else if commit, ok := options[0].(*stateful.CommitBlock); !ok {
		t.Fatal(errShouldPrefCommit)
	} else if abort, ok := options[1].(*stateful.AbortBlock); !ok {
		t.Fatal(errShouldPrefCommit)
	} else if err := block.Accept(); err != nil {
		t.Fatal(err)
	} else if err := commit.Verify(); err != nil { // should pass verification
		t.Fatal(err)
	} else if err := abort.Verify(); err != nil { // should pass verification
		t.Fatal(err)
	} else if err := abort.Accept(); err != nil { // reject the proposal
		t.Fatal(err)
	} else if _, txStatus, err := vm.state.GetTx(tx.ID()); err != nil {
		t.Fatal(err)
	} else if txStatus != status.Aborted {
		t.Fatalf("status should be Aborted but is %s", txStatus)
	}

	pendingStakers := vm.state.PendingStakers()

	// Verify that new validator NOT in pending validator set
	if _, _, err := pendingStakers.GetValidatorTx(nodeID); err == nil {
		t.Fatalf("Shouldn't have added validator to the pending queue")
	}
}

// Reject proposal to add validator to primary network
func TestAddValidatorInvalidNotReissued(t *testing.T) {
	vm, _, _, _ := defaultVM()
	vm.ctx.Lock.Lock()
	defer func() {
		if err := vm.Shutdown(); err != nil {
			t.Fatal(err)
		}
		vm.ctx.Lock.Unlock()
	}()

	// Use nodeID that is already in the genesis
	repeatNodeID := ids.NodeID(keys[0].PublicKey().Address())

	startTime := defaultGenesisTime.Add(executor.SyncBound).Add(1 * time.Second)
	endTime := startTime.Add(defaultMinStakingDuration)

	// create valid tx
	tx, err := vm.txBuilder.NewAddValidatorTx(
		vm.MinValidatorStake,
		uint64(startTime.Unix()),
		uint64(endTime.Unix()),
		repeatNodeID,
		ids.ShortID(repeatNodeID),
		reward.PercentDenominator,
		[]*crypto.PrivateKeySECP256K1R{keys[0]},
		ids.ShortEmpty, // change addr
	)
	if err != nil {
		t.Fatal(err)
	}

	// trigger block creation
	if err := vm.blockBuilder.AddUnverifiedTx(tx); err == nil {
		t.Fatal("Expected BuildBlock to error due to adding a validator with a nodeID that is already in the validator set.")
	}
}

// Accept proposal to add validator to subnet
func TestAddSubnetValidatorAccept(t *testing.T) {
	vm, _, _, _ := defaultVM()
	vm.ctx.Lock.Lock()
	defer func() {
		if err := vm.Shutdown(); err != nil {
			t.Fatal(err)
		}
		vm.ctx.Lock.Unlock()
	}()

	startTime := defaultValidateStartTime.Add(executor.SyncBound).Add(1 * time.Second)
	endTime := startTime.Add(defaultMinStakingDuration)
	nodeID := ids.NodeID(keys[0].PublicKey().Address())

	// create valid tx
	// note that [startTime, endTime] is a subset of time that keys[0]
	// validates primary network ([defaultValidateStartTime, defaultValidateEndTime])
	tx, err := vm.txBuilder.NewAddSubnetValidatorTx(
		defaultWeight,
		uint64(startTime.Unix()),
		uint64(endTime.Unix()),
		nodeID,
		testSubnet1.ID(),
		[]*crypto.PrivateKeySECP256K1R{testSubnet1ControlKeys[0], testSubnet1ControlKeys[1]},
		ids.ShortEmpty, // change addr
	)
	if err != nil {
		t.Fatal(err)
	}

	// trigger block creation
	if err := vm.blockBuilder.AddUnverifiedTx(tx); err != nil {
		t.Fatal(err)
	}
	blk, err := vm.BuildBlock()
	if err != nil {
		t.Fatal(err)
	}

	if err := blk.Verify(); err != nil {
		t.Fatal(err)
	}

	// Assert preferences are correct
	block := blk.(*stateful.ProposalBlock)
	options, err := block.Options()
	if err != nil {
		t.Fatal(err)
	}
	commit, ok := options[0].(*stateful.CommitBlock)
	if !ok {
		t.Fatal(errShouldPrefCommit)
	} else if abort, ok := options[1].(*stateful.AbortBlock); !ok {
		t.Fatal(errShouldPrefCommit)
	} else if err := block.Accept(); err != nil {
		t.Fatal(err)
	} else if err := commit.Verify(); err != nil {
		t.Fatal(err)
	} else if err := abort.Verify(); err != nil {
		t.Fatal(err)
	} else if _, txStatus, err := abort.OnAccept().GetTx(tx.ID()); err != nil {
		t.Fatal(err)
	} else if txStatus != status.Aborted {
		t.Fatalf("status should be Aborted but is %s", txStatus)
	} else if err := commit.Accept(); err != nil { // accept the proposal
		t.Fatal(err)
	} else if _, txStatus, err := vm.state.GetTx(tx.ID()); err != nil {
		t.Fatal(err)
	} else if txStatus != status.Committed {
		t.Fatalf("status should be Committed but is %s", txStatus)
	}

	pendingStakers := vm.state.PendingStakers()
	vdr := pendingStakers.GetValidator(nodeID)
	_, exists := vdr.SubnetValidators()[testSubnet1.ID()]

	// Verify that new validator is in pending validator set
	if !exists {
		t.Fatalf("Should have added validator to the pending queue")
	}
}

// Reject proposal to add validator to subnet
func TestAddSubnetValidatorReject(t *testing.T) {
	vm, _, _, _ := defaultVM()
	vm.ctx.Lock.Lock()
	defer func() {
		if err := vm.Shutdown(); err != nil {
			t.Fatal(err)
		}
		vm.ctx.Lock.Unlock()
	}()

	startTime := defaultValidateStartTime.Add(executor.SyncBound).Add(1 * time.Second)
	endTime := startTime.Add(defaultMinStakingDuration)
	nodeID := ids.NodeID(keys[0].PublicKey().Address())

	// create valid tx
	// note that [startTime, endTime] is a subset of time that keys[0]
	// validates primary network ([defaultValidateStartTime, defaultValidateEndTime])
	tx, err := vm.txBuilder.NewAddSubnetValidatorTx(
		defaultWeight,
		uint64(startTime.Unix()),
		uint64(endTime.Unix()),
		nodeID,
		testSubnet1.ID(),
		[]*crypto.PrivateKeySECP256K1R{testSubnet1ControlKeys[1], testSubnet1ControlKeys[2]},
		ids.ShortEmpty, // change addr
	)
	if err != nil {
		t.Fatal(err)
	}

	// trigger block creation
	if err := vm.blockBuilder.AddUnverifiedTx(tx); err != nil {
		t.Fatal(err)
	}
	blk, err := vm.BuildBlock()
	if err != nil {
		t.Fatal(err)
	}

	if err := blk.Verify(); err != nil {
		t.Fatal(err)
	}

	// Assert preferences are correct
	block := blk.(*stateful.ProposalBlock)
	options, err := block.Options()
	if err != nil {
		t.Fatal(err)
	}
	commit, ok := options[0].(*stateful.CommitBlock)
	if !ok {
		t.Fatal(errShouldPrefCommit)
	} else if abort, ok := options[1].(*stateful.AbortBlock); !ok {
		t.Fatal(errShouldPrefCommit)
	} else if err := block.Accept(); err != nil {
		t.Fatal(err)
	} else if err := commit.Verify(); err != nil {
		t.Fatal(err)
	} else if _, txStatus, err := commit.OnAccept().GetTx(tx.ID()); err != nil {
		t.Fatal(err)
	} else if txStatus != status.Committed {
		t.Fatalf("status should be Committed but is %s", txStatus)
	} else if err := abort.Verify(); err != nil {
		t.Fatal(err)
	} else if err := abort.Accept(); err != nil { // reject the proposal
		t.Fatal(err)
	} else if _, txStatus, err := vm.state.GetTx(tx.ID()); err != nil {
		t.Fatal(err)
	} else if txStatus != status.Aborted {
		t.Fatalf("status should be Aborted but is %s", txStatus)
	}

	pendingStakers := vm.state.PendingStakers()
	vdr := pendingStakers.GetValidator(nodeID)
	_, exists := vdr.SubnetValidators()[testSubnet1.ID()]

	// Verify that new validator NOT in pending validator set
	if exists {
		t.Fatalf("Shouldn't have added validator to the pending queue")
	}
}

// Test case where primary network validator rewarded
func TestRewardValidatorAccept(t *testing.T) {
	vm, _, _, _ := defaultVM()
	vm.ctx.Lock.Lock()
	defer func() {
		if err := vm.Shutdown(); err != nil {
			t.Fatal(err)
		}
		vm.ctx.Lock.Unlock()
	}()

	// Fast forward clock to time for genesis validators to leave
	vm.clock.Set(defaultValidateEndTime)

	blk, err := vm.BuildBlock() // should contain proposal to advance time
	if err != nil {
		t.Fatal(err)
	}

	if err := blk.Verify(); err != nil {
		t.Fatal(err)
	}

	// Assert preferences are correct
	block := blk.(*stateful.ProposalBlock)
	options, err := block.Options()
	if err != nil {
		t.Fatal(err)
	}
	commit, ok := options[0].(*stateful.CommitBlock)
	if !ok {
		t.Fatal(errShouldPrefCommit)
	} else if abort, ok := options[1].(*stateful.AbortBlock); !ok {
		t.Fatal(errShouldPrefCommit)
	} else if err := block.Accept(); err != nil {
		t.Fatal(err)
	} else if err := commit.Verify(); err != nil {
		t.Fatal(err)
	} else if err := abort.Verify(); err != nil {
		t.Fatal(err)
	} else if _, txStatus, err := abort.OnAccept().GetTx(block.Tx.ID()); err != nil {
		t.Fatal(err)
	} else if txStatus != status.Aborted {
		t.Fatalf("status should be Aborted but is %s", txStatus)
	} else if err := commit.Accept(); err != nil { // advance the timestamp
		t.Fatal(err)
	} else if _, txStatus, err := vm.state.GetTx(block.Tx.ID()); err != nil {
		t.Fatal(err)
	} else if txStatus != status.Committed {
		t.Fatalf("status should be Committed but is %s", txStatus)
	}

	// Verify that chain's timestamp has advanced
	if timestamp := vm.state.GetTimestamp(); !timestamp.Equal(defaultValidateEndTime) {
		t.Fatal("expected timestamp to have advanced")
	}

	blk, err = vm.BuildBlock() // should contain proposal to reward genesis validator
	if err != nil {
		t.Fatal(err)
	} else if err := blk.Verify(); err != nil {
		t.Fatal(err)
	}

	// Assert preferences are correct
	block = blk.(*stateful.ProposalBlock)
	options, err = block.Options()
	if err != nil {
		t.Fatal(err)
	}
	commit, ok = options[0].(*stateful.CommitBlock)
	if !ok {
		t.Fatal(errShouldPrefCommit)
	} else if abort, ok := options[1].(*stateful.AbortBlock); !ok {
		t.Fatal(errShouldPrefCommit)
	} else if err := block.Accept(); err != nil {
		t.Fatal(err)
	} else if err := commit.Verify(); err != nil {
		t.Fatal(err)
	} else if err := abort.Verify(); err != nil {
		t.Fatal(err)
	} else if _, txStatus, err := abort.OnAccept().GetTx(block.Tx.ID()); err != nil {
		t.Fatal(err)
	} else if txStatus != status.Aborted {
		t.Fatalf("status should be Aborted but is %s", txStatus)
	} else if err := commit.Accept(); err != nil { // reward the genesis validator
		t.Fatal(err)
	} else if _, txStatus, err := vm.state.GetTx(block.Tx.ID()); err != nil {
		t.Fatal(err)
	} else if txStatus != status.Committed {
		t.Fatalf("status should be Committed but is %s", txStatus)
	}

	currentStakers := vm.state.CurrentStakers()
	if _, err := currentStakers.GetValidator(ids.NodeID(keys[1].PublicKey().Address())); err == nil {
		t.Fatal("should have removed a genesis validator")
	}
}

// Test case where primary network validator not rewarded
func TestRewardValidatorReject(t *testing.T) {
	vm, _, _, _ := defaultVM()
	vm.ctx.Lock.Lock()
	defer func() {
		if err := vm.Shutdown(); err != nil {
			t.Fatal(err)
		}
		vm.ctx.Lock.Unlock()
	}()

	// Fast forward clock to time for genesis validators to leave
	vm.clock.Set(defaultValidateEndTime)

	blk, err := vm.BuildBlock() // should contain proposal to advance time
	if err != nil {
		t.Fatal(err)
	}

	if err := blk.Verify(); err != nil {
		t.Fatal(err)
	}

	// Assert preferences are correct
	block := blk.(*stateful.ProposalBlock)
	if options, err := block.Options(); err != nil {
		t.Fatal(err)
	} else if commit, ok := options[0].(*stateful.CommitBlock); !ok {
		t.Fatal(errShouldPrefCommit)
	} else if abort, ok := options[1].(*stateful.AbortBlock); !ok {
		t.Fatal(errShouldPrefCommit)
	} else if err := block.Accept(); err != nil {
		t.Fatal(err)
	} else if err := commit.Verify(); err != nil {
		t.Fatal(err)
	} else if err := abort.Verify(); err != nil {
		t.Fatal(err)
	} else if _, txStatus, err := abort.OnAccept().GetTx(block.Tx.ID()); err != nil {
		t.Fatal(err)
	} else if txStatus != status.Aborted {
		t.Fatalf("status should be Aborted but is %s", txStatus)
	} else if err := commit.Accept(); err != nil { // advance the timestamp
		t.Fatal(err)
	} else if _, txStatus, err := vm.state.GetTx(block.Tx.ID()); err != nil {
		t.Fatal(err)
	} else if txStatus != status.Committed {
		t.Fatalf("status should be Committed but is %s", txStatus)
	} else if timestamp := vm.state.GetTimestamp(); !timestamp.Equal(defaultValidateEndTime) {
		t.Fatal("expected timestamp to have advanced")
	}

	if blk, err = vm.BuildBlock(); err != nil { // should contain proposal to reward genesis validator
		t.Fatal(err)
	} else if err := blk.Verify(); err != nil {
		t.Fatal(err)
	}

	block = blk.(*stateful.ProposalBlock)
	if options, err := block.Options(); err != nil { // Assert preferences are correct
		t.Fatal(err)
	} else if commit, ok := options[0].(*stateful.CommitBlock); !ok {
		t.Fatal(errShouldPrefCommit)
	} else if abort, ok := options[1].(*stateful.AbortBlock); !ok {
		t.Fatal(errShouldPrefCommit)
	} else if err := blk.Accept(); err != nil {
		t.Fatal(err)
	} else if err := commit.Verify(); err != nil {
		t.Fatal(err)
	} else if _, txStatus, err := commit.OnAccept().GetTx(block.Tx.ID()); err != nil {
		t.Fatal(err)
	} else if txStatus != status.Committed {
		t.Fatalf("status should be Committed but is %s", txStatus)
	} else if err := abort.Verify(); err != nil {
		t.Fatal(err)
	} else if err := abort.Accept(); err != nil { // do not reward the genesis validator
		t.Fatal(err)
	} else if _, txStatus, err := vm.state.GetTx(block.Tx.ID()); err != nil {
		t.Fatal(err)
	} else if txStatus != status.Aborted {
		t.Fatalf("status should be Aborted but is %s", txStatus)
	}

	currentStakers := vm.state.CurrentStakers()
	if _, err := currentStakers.GetValidator(ids.NodeID(keys[1].PublicKey().Address())); err == nil {
		t.Fatal("should have removed a genesis validator")
	}
}

// Test case where primary network validator is preferred to be rewarded
func TestRewardValidatorPreferred(t *testing.T) {
	vm, _, _, _ := defaultVM()
	vm.ctx.Lock.Lock()
	defer func() {
		if err := vm.Shutdown(); err != nil {
			t.Fatal(err)
		}
		vm.ctx.Lock.Unlock()
	}()

	// Fast forward clock to time for genesis validators to leave
	vm.clock.Set(defaultValidateEndTime)

	blk, err := vm.BuildBlock() // should contain proposal to advance time
	if err != nil {
		t.Fatal(err)
	} else if err := blk.Verify(); err != nil {
		t.Fatal(err)
	}

	// Assert preferences are correct
	block := blk.(*stateful.ProposalBlock)
	if options, err := block.Options(); err != nil {
		t.Fatal(err)
	} else if commit, ok := options[0].(*stateful.CommitBlock); !ok {
		t.Fatal(errShouldPrefCommit)
	} else if abort, ok := options[1].(*stateful.AbortBlock); !ok {
		t.Fatal(errShouldPrefCommit)
	} else if err := block.Accept(); err != nil {
		t.Fatal(err)
	} else if err := commit.Verify(); err != nil {
		t.Fatal(err)
	} else if err := abort.Verify(); err != nil {
		t.Fatal(err)
	} else if _, txStatus, err := abort.OnAccept().GetTx(block.Tx.ID()); err != nil {
		t.Fatal(err)
	} else if txStatus != status.Aborted {
		t.Fatalf("status should be Aborted but is %s", txStatus)
	} else if err := commit.Accept(); err != nil { // advance the timestamp
		t.Fatal(err)
	} else if _, txStatus, err := vm.state.GetTx(block.Tx.ID()); err != nil {
		t.Fatal(err)
	} else if txStatus != status.Committed {
		t.Fatalf("status should be Committed but is %s", txStatus)
	} else if timestamp := vm.state.GetTimestamp(); !timestamp.Equal(defaultValidateEndTime) {
		t.Fatal("expected timestamp to have advanced")
	}

	if blk, err = vm.BuildBlock(); err != nil { // should contain proposal to reward genesis validator
		t.Fatal(err)
	} else if err := blk.Verify(); err != nil {
		t.Fatal(err)
	}

	block = blk.(*stateful.ProposalBlock)
	if options, err := blk.(*stateful.ProposalBlock).Options(); err != nil { // Assert preferences are correct
		t.Fatal(err)
	} else if commit, ok := options[0].(*stateful.CommitBlock); !ok {
		t.Fatal(errShouldPrefCommit)
	} else if abort, ok := options[1].(*stateful.AbortBlock); !ok {
		t.Fatal(errShouldPrefCommit)
	} else if err := blk.Accept(); err != nil {
		t.Fatal(err)
	} else if err := commit.Verify(); err != nil {
		t.Fatal(err)
	} else if _, txStatus, err := commit.OnAccept().GetTx(block.Tx.ID()); err != nil {
		t.Fatal(err)
	} else if txStatus != status.Committed {
		t.Fatalf("status should be Committed but is %s", txStatus)
	} else if err := abort.Verify(); err != nil {
		t.Fatal(err)
	} else if err := abort.Accept(); err != nil { // do not reward the genesis validator
		t.Fatal(err)
	} else if _, txStatus, err := vm.state.GetTx(block.Tx.ID()); err != nil {
		t.Fatal(err)
	} else if txStatus != status.Aborted {
		t.Fatalf("status should be Aborted but is %s", txStatus)
	}

	currentStakers := vm.state.CurrentStakers()
	if _, err := currentStakers.GetValidator(ids.NodeID(keys[1].PublicKey().Address())); err == nil {
		t.Fatal("should have removed a genesis validator")
	}
}

// Ensure BuildBlock errors when there is no block to build
func TestUnneededBuildBlock(t *testing.T) {
	vm, _, _, _ := defaultVM()
	vm.ctx.Lock.Lock()
	defer func() {
		if err := vm.Shutdown(); err != nil {
			t.Fatal(err)
		}
		vm.ctx.Lock.Unlock()
	}()
	if _, err := vm.BuildBlock(); err == nil {
		t.Fatalf("Should have errored on BuildBlock")
	}
}

// test acceptance of proposal to create a new chain
func TestCreateChain(t *testing.T) {
	vm, _, _, _ := defaultVM()
	vm.ctx.Lock.Lock()
	defer func() {
		if err := vm.Shutdown(); err != nil {
			t.Fatal(err)
		}
		vm.ctx.Lock.Unlock()
	}()

	tx, err := vm.txBuilder.NewCreateChainTx(
		testSubnet1.ID(),
		nil,
		ids.ID{'t', 'e', 's', 't', 'v', 'm'},
		nil,
		"name",
		[]*crypto.PrivateKeySECP256K1R{testSubnet1ControlKeys[0], testSubnet1ControlKeys[1]},
		ids.ShortEmpty, // change addr
	)
	if err != nil {
		t.Fatal(err)
	} else if err := vm.blockBuilder.AddUnverifiedTx(tx); err != nil {
		t.Fatal(err)
	} else if blk, err := vm.BuildBlock(); err != nil { // should contain proposal to create chain
		t.Fatal(err)
	} else if err := blk.Verify(); err != nil {
		t.Fatal(err)
	} else if err := blk.Accept(); err != nil {
		t.Fatal(err)
	} else if _, txStatus, err := vm.state.GetTx(tx.ID()); err != nil {
		t.Fatal(err)
	} else if txStatus != status.Committed {
		t.Fatalf("status should be Committed but is %s", txStatus)
	}

	// Verify chain was created
	chains, err := vm.state.GetChains(testSubnet1.ID())
	if err != nil {
		t.Fatal(err)
	}
	foundNewChain := false
	for _, chain := range chains {
		if bytes.Equal(chain.Bytes(), tx.Bytes()) {
			foundNewChain = true
		}
	}
	if !foundNewChain {
		t.Fatal("should've created new chain but didn't")
	}
}

// test where we:
// 1) Create a subnet
// 2) Add a validator to the subnet's pending validator set
// 3) Advance timestamp to validator's start time (moving the validator from pending to current)
// 4) Advance timestamp to validator's end time (removing validator from current)
func TestCreateSubnet(t *testing.T) {
	vm, _, _, _ := defaultVM()
	vm.ctx.Lock.Lock()
	defer func() {
		if err := vm.Shutdown(); err != nil {
			t.Fatal(err)
		}
		vm.ctx.Lock.Unlock()
	}()

	nodeID := ids.NodeID(keys[0].PublicKey().Address())

	createSubnetTx, err := vm.txBuilder.NewCreateSubnetTx(
		1, // threshold
		[]ids.ShortID{ // control keys
			keys[0].PublicKey().Address(),
			keys[1].PublicKey().Address(),
		},
		[]*crypto.PrivateKeySECP256K1R{keys[0]}, // payer
		keys[0].PublicKey().Address(),           // change addr
	)
	if err != nil {
		t.Fatal(err)
	} else if err := vm.blockBuilder.AddUnverifiedTx(createSubnetTx); err != nil {
		t.Fatal(err)
	} else if blk, err := vm.BuildBlock(); err != nil { // should contain proposal to create subnet
		t.Fatal(err)
	} else if err := blk.Verify(); err != nil {
		t.Fatal(err)
	} else if err := blk.Accept(); err != nil {
		t.Fatal(err)
	} else if _, txStatus, err := vm.state.GetTx(createSubnetTx.ID()); err != nil {
		t.Fatal(err)
	} else if txStatus != status.Committed {
		t.Fatalf("status should be Committed but is %s", txStatus)
	}

	subnets, err := vm.state.GetSubnets()
	if err != nil {
		t.Fatal(err)
	}

	found := false
	for _, subnet := range subnets {
		if subnet.ID() == createSubnetTx.ID() {
			found = true
			break
		}
	}
	if !found {
		t.Fatalf("should have registered new subnet")
	}

	// Now that we've created a new subnet, add a validator to that subnet
	startTime := defaultValidateStartTime.Add(executor.SyncBound).Add(1 * time.Second)
	endTime := startTime.Add(defaultMinStakingDuration)
	// [startTime, endTime] is subset of time keys[0] validates default subent so tx is valid
	if addValidatorTx, err := vm.txBuilder.NewAddSubnetValidatorTx(
		defaultWeight,
		uint64(startTime.Unix()),
		uint64(endTime.Unix()),
		nodeID,
		createSubnetTx.ID(),
		[]*crypto.PrivateKeySECP256K1R{keys[0]},
		ids.ShortEmpty, // change addr
	); err != nil {
		t.Fatal(err)
	} else if err := vm.blockBuilder.AddUnverifiedTx(addValidatorTx); err != nil {
		t.Fatal(err)
	}

	blk, err := vm.BuildBlock() // should add validator to the new subnet
	if err != nil {
		t.Fatal(err)
	} else if err := blk.Verify(); err != nil {
		t.Fatal(err)
	}

	// Assert preferences are correct
	// and accept the proposal/commit
	block := blk.(*stateful.ProposalBlock)
	options, err := block.Options()
	if err != nil {
		t.Fatal(err)
	}
	commit, ok := options[0].(*stateful.CommitBlock)
	if !ok {
		t.Fatal(errShouldPrefCommit)
	} else if abort, ok := options[1].(*stateful.AbortBlock); !ok {
		t.Fatal(errShouldPrefCommit)
	} else if err := block.Accept(); err != nil { // Accept the block
		t.Fatal(err)
	} else if err := commit.Verify(); err != nil {
		t.Fatal(err)
	} else if err := abort.Verify(); err != nil {
		t.Fatal(err)
	} else if _, txStatus, err := abort.OnAccept().GetTx(block.Tx.ID()); err != nil {
		t.Fatal(err)
	} else if txStatus != status.Aborted {
		t.Fatalf("status should be Aborted but is %s", txStatus)
	} else if err := commit.Accept(); err != nil { // add the validator to pending validator set
		t.Fatal(err)
	} else if _, txStatus, err := vm.state.GetTx(block.Tx.ID()); err != nil {
		t.Fatal(err)
	} else if txStatus != status.Committed {
		t.Fatalf("status should be Committed but is %s", txStatus)
	}

	pendingStakers := vm.state.PendingStakers()
	vdr := pendingStakers.GetValidator(nodeID)
	_, exists := vdr.SubnetValidators()[createSubnetTx.ID()]
	if !exists {
		t.Fatal("should have added a pending validator")
	}

	// Advance time to when new validator should start validating
	// Create a block with an advance time tx that moves validator
	// from pending to current validator set
	vm.clock.Set(startTime)
	blk, err = vm.BuildBlock() // should be advance time tx
	if err != nil {
		t.Fatal(err)
	} else if err := blk.Verify(); err != nil {
		t.Fatal(err)
	}

	// Assert preferences are correct
	// and accept the proposal/commit
	block = blk.(*stateful.ProposalBlock)
	options, err = block.Options()
	if err != nil {
		t.Fatal(err)
	}
	commit, ok = options[0].(*stateful.CommitBlock)
	if !ok {
		t.Fatal(errShouldPrefCommit)
	} else if abort, ok := options[1].(*stateful.AbortBlock); !ok {
		t.Fatal(errShouldPrefCommit)
	} else if err := block.Accept(); err != nil {
		t.Fatal(err)
	} else if err := commit.Verify(); err != nil {
		t.Fatal(err)
	} else if err := abort.Verify(); err != nil {
		t.Fatal(err)
	} else if _, txStatus, err := abort.OnAccept().GetTx(block.Tx.ID()); err != nil {
		t.Fatal(err)
	} else if txStatus != status.Aborted {
		t.Fatalf("status should be Aborted but is %s", txStatus)
	} else if err := commit.Accept(); err != nil { // move validator addValidatorTx from pending to current
		t.Fatal(err)
	} else if _, txStatus, err := vm.state.GetTx(block.Tx.ID()); err != nil {
		t.Fatal(err)
	} else if txStatus != status.Committed {
		t.Fatalf("status should be Committed but is %s", txStatus)
	}

	pendingStakers = vm.state.PendingStakers()
	vdr = pendingStakers.GetValidator(nodeID)
	_, exists = vdr.SubnetValidators()[createSubnetTx.ID()]
	if exists {
		t.Fatal("should have removed the pending validator")
	}

	currentStakers := vm.state.CurrentStakers()
	cVDR, err := currentStakers.GetValidator(nodeID)
	if err != nil {
		t.Fatal(err)
	}
	_, exists = cVDR.SubnetValidators()[createSubnetTx.ID()]
	if !exists {
		t.Fatal("should have been added to the validator set")
	}

	// fast forward clock to time validator should stop validating
	vm.clock.Set(endTime)
	blk, err = vm.BuildBlock() // should be advance time tx
	if err != nil {
		t.Fatal(err)
	} else if err := blk.Verify(); err != nil {
		t.Fatal(err)
	}

	// Assert preferences are correct
	// and accept the proposal/commit
	block = blk.(*stateful.ProposalBlock)
	options, err = block.Options()
	if err != nil {
		t.Fatal(err)
	}
	commit, ok = options[0].(*stateful.CommitBlock)
	if !ok {
		t.Fatal(errShouldPrefCommit)
	} else if abort, ok := options[1].(*stateful.AbortBlock); !ok {
		t.Fatal(errShouldPrefCommit)
	} else if err := block.Accept(); err != nil {
		t.Fatal(err)
	} else if err := commit.Verify(); err != nil {
		t.Fatal(err)
	} else if err := abort.Verify(); err != nil {
		t.Fatal(err)
	} else if _, txStatus, err := abort.OnAccept().GetTx(block.Tx.ID()); err != nil {
		t.Fatal(err)
	} else if txStatus != status.Aborted {
		t.Fatalf("status should be Aborted but is %s", txStatus)
	} else if err := commit.Accept(); err != nil { // remove validator from current validator set
		t.Fatal(err)
	} else if _, txStatus, err := vm.state.GetTx(block.Tx.ID()); err != nil {
		t.Fatal(err)
	} else if txStatus != status.Committed {
		t.Fatalf("status should be Committed but is %s", txStatus)
	}

	pendingStakers = vm.state.PendingStakers()
	vdr = pendingStakers.GetValidator(nodeID)
	_, exists = vdr.SubnetValidators()[createSubnetTx.ID()]
	if exists {
		t.Fatal("should have removed the pending validator")
	}

	currentStakers = vm.state.CurrentStakers()
	cVDR, err = currentStakers.GetValidator(nodeID)
	if err != nil {
		t.Fatal(err)
	}
	_, exists = cVDR.SubnetValidators()[createSubnetTx.ID()]
	if exists {
		t.Fatal("should have removed from the validator set")
	}
}

// test asset import
func TestAtomicImport(t *testing.T) {
	vm, baseDB, _, mutableSharedMemory := defaultVM()
	vm.ctx.Lock.Lock()
	defer func() {
		if err := vm.Shutdown(); err != nil {
			t.Fatal(err)
		}
		vm.ctx.Lock.Unlock()
	}()

	utxoID := avax.UTXOID{
		TxID:        ids.Empty.Prefix(1),
		OutputIndex: 1,
	}
	amount := uint64(50000)
	recipientKey := keys[1]

	m := &atomic.Memory{}
	err := m.Initialize(logging.NoLog{}, prefixdb.New([]byte{5}, baseDB))
	if err != nil {
		t.Fatal(err)
	}

	mutableSharedMemory.SharedMemory = m.NewSharedMemory(vm.ctx.ChainID)
	peerSharedMemory := m.NewSharedMemory(vm.ctx.XChainID)

	if _, err := vm.txBuilder.NewImportTx(
		vm.ctx.XChainID,
		recipientKey.PublicKey().Address(),
		[]*crypto.PrivateKeySECP256K1R{keys[0]},
		ids.ShortEmpty, // change addr
	); err == nil {
		t.Fatalf("should have errored due to missing utxos")
	}

	// Provide the avm UTXO

	utxo := &avax.UTXO{
		UTXOID: utxoID,
		Asset:  avax.Asset{ID: avaxAssetID},
		Out: &secp256k1fx.TransferOutput{
			Amt: amount,
			OutputOwners: secp256k1fx.OutputOwners{
				Threshold: 1,
				Addrs:     []ids.ShortID{recipientKey.PublicKey().Address()},
			},
		},
	}
	utxoBytes, err := txs.Codec.Marshal(txs.Version, utxo)
	if err != nil {
		t.Fatal(err)
	}
	inputID := utxo.InputID()
	if err := peerSharedMemory.Apply(map[ids.ID]*atomic.Requests{vm.ctx.ChainID: {PutRequests: []*atomic.Element{{
		Key:   inputID[:],
		Value: utxoBytes,
		Traits: [][]byte{
			recipientKey.PublicKey().Address().Bytes(),
		},
	}}}}); err != nil {
		t.Fatal(err)
	}

	tx, err := vm.txBuilder.NewImportTx(
		vm.ctx.XChainID,
		recipientKey.PublicKey().Address(),
		[]*crypto.PrivateKeySECP256K1R{recipientKey},
		ids.ShortEmpty, // change addr
	)
	if err != nil {
		t.Fatal(err)
	}

	if err := vm.blockBuilder.AddUnverifiedTx(tx); err != nil {
		t.Fatal(err)
	} else if blk, err := vm.BuildBlock(); err != nil {
		t.Fatal(err)
	} else if err := blk.Verify(); err != nil {
		t.Fatal(err)
	} else if err := blk.Accept(); err != nil {
		t.Fatal(err)
	} else if _, txStatus, err := vm.state.GetTx(tx.ID()); err != nil {
		t.Fatal(err)
	} else if txStatus != status.Committed {
		t.Fatalf("status should be Committed but is %s", txStatus)
	}
	inputID = utxoID.InputID()
	if _, err := vm.ctx.SharedMemory.Get(vm.ctx.XChainID, [][]byte{inputID[:]}); err == nil {
		t.Fatalf("shouldn't have been able to read the utxo")
	}
}

// test optimistic asset import
func TestOptimisticAtomicImport(t *testing.T) {
	vm, _, _, _ := defaultVM()
	vm.ctx.Lock.Lock()
	defer func() {
		if err := vm.Shutdown(); err != nil {
			t.Fatal(err)
		}
		vm.ctx.Lock.Unlock()
	}()

	tx := &txs.Tx{Unsigned: &txs.ImportTx{
		BaseTx: txs.BaseTx{BaseTx: avax.BaseTx{
			NetworkID:    vm.ctx.NetworkID,
			BlockchainID: vm.ctx.ChainID,
		}},
		SourceChain: vm.ctx.XChainID,
		ImportedInputs: []*avax.TransferableInput{{
			UTXOID: avax.UTXOID{
				TxID:        ids.Empty.Prefix(1),
				OutputIndex: 1,
			},
			Asset: avax.Asset{ID: vm.ctx.AVAXAssetID},
			In: &secp256k1fx.TransferInput{
				Amt: 50000,
			},
		}},
	}}
	if err := tx.Sign(txs.Codec, [][]*crypto.PrivateKeySECP256K1R{{}}); err != nil {
		t.Fatal(err)
	}

	preferred, err := vm.Preferred()
	if err != nil {
		t.Fatal(err)
	}
	preferredID := preferred.ID()
	preferredHeight := preferred.Height()

	blk, err := stateful.NewAtomicBlock(
		vm.manager,
		vm.ctx,
		preferredID,
		preferredHeight+1,
		tx,
	)
	if err != nil {
		t.Fatal(err)
	}

	if err := blk.Verify(); err == nil {
		t.Fatalf("Block should have failed verification due to missing UTXOs")
	}

	if err := vm.SetState(snow.Bootstrapping); err != nil {
		t.Fatal(err)
	}

	if err := blk.Verify(); err != nil {
		t.Fatal(err)
	}

	if err := blk.Accept(); err != nil {
		t.Fatal(err)
	}

	if err := vm.SetState(snow.NormalOp); err != nil {
		t.Fatal(err)
	}

	_, txStatus, err := vm.state.GetTx(tx.ID())
	if err != nil {
		t.Fatal(err)
	}

	if txStatus != status.Committed {
		t.Fatalf("Wrong status returned. Expected %s; Got %s", status.Committed, txStatus)
	}
}

// test restarting the node
func TestRestartPartiallyAccepted(t *testing.T) {
	_, genesisBytes := defaultGenesis()
	db := manager.NewMemDB(version.Semantic1_0_0)

	firstDB := db.NewPrefixDBManager([]byte{})
	firstVM := &VM{Factory: Factory{
		Config: config.Config{
			Chains:                 chains.MockManager{},
			Validators:             validators.NewManager(),
			UptimeLockedCalculator: uptime.NewLockedCalculator(),
			MinStakeDuration:       defaultMinStakingDuration,
			MaxStakeDuration:       defaultMaxStakingDuration,
			RewardConfig:           defaultRewardConfig,
		},
	}}
	firstVM.clock.Set(defaultGenesisTime)
	firstCtx := defaultContext()
	firstCtx.Lock.Lock()

	firstMsgChan := make(chan common.Message, 1)
	if err := firstVM.Initialize(firstCtx, firstDB, genesisBytes, nil, nil, firstMsgChan, nil, nil); err != nil {
		t.Fatal(err)
	}

	genesisID, err := firstVM.LastAccepted()
	if err != nil {
		t.Fatal(err)
	}

	firstAdvanceTimeTx, err := firstVM.txBuilder.NewAdvanceTimeTx(defaultGenesisTime.Add(time.Second))
	if err != nil {
		t.Fatal(err)
	}

	preferred, err := firstVM.Preferred()
	if err != nil {
		t.Fatal(err)
	}
	preferredID := preferred.ID()
	preferredHeight := preferred.Height()

	firstAdvanceTimeBlk, err := stateful.NewProposalBlock(
		firstVM.manager,
		firstVM.ctx,
		preferredID,
		preferredHeight+1,
		firstAdvanceTimeTx,
	)
	if err != nil {
		t.Fatal(err)
	}

	firstVM.clock.Set(defaultGenesisTime.Add(3 * time.Second))
	if err := firstAdvanceTimeBlk.Verify(); err != nil {
		t.Fatal(err)
	}

	options, err := firstAdvanceTimeBlk.Options()
	if err != nil {
		t.Fatal(err)
	}
	firstOption := options[0]
	secondOption := options[1]

	if err := firstOption.Verify(); err != nil {
		t.Fatal(err)
	} else if err := secondOption.Verify(); err != nil {
		t.Fatal(err)
	} else if err := firstAdvanceTimeBlk.Accept(); err != nil { // time advances to defaultGenesisTime.Add(time.Second)
		t.Fatal(err)
	}

	// Byte representation of block that proposes advancing time to defaultGenesisTime + 2 seconds
	secondAdvanceTimeBlkBytes := []byte{
		0, 0,
		0, 0, 0, 0,
		6, 150, 225, 43, 97, 69, 215, 238,
		150, 164, 249, 184, 2, 197, 216, 49,
		6, 78, 81, 50, 190, 8, 44, 165,
		219, 127, 96, 39, 235, 155, 17, 108,
		0, 0, 0, 0,
		0, 0, 0, 1,
		0, 0, 0, 19,
		0, 0, 0, 0, 95, 34, 234, 149,
		0, 0, 0, 0,
	}
	if _, err := firstVM.ParseBlock(secondAdvanceTimeBlkBytes); err != nil {
		t.Fatal(err)
	}

	if err := firstVM.Shutdown(); err != nil {
		t.Fatal(err)
	}
	firstCtx.Lock.Unlock()

	secondVM := &VM{Factory: Factory{
		Config: config.Config{
			Chains:                 chains.MockManager{},
			Validators:             validators.NewManager(),
			UptimeLockedCalculator: uptime.NewLockedCalculator(),
			MinStakeDuration:       defaultMinStakingDuration,
			MaxStakeDuration:       defaultMaxStakingDuration,
			RewardConfig:           defaultRewardConfig,
		},
	}}

	secondVM.clock.Set(defaultGenesisTime)
	secondCtx := defaultContext()
	secondCtx.Lock.Lock()
	defer func() {
		if err := secondVM.Shutdown(); err != nil {
			t.Fatal(err)
		}
		secondCtx.Lock.Unlock()
	}()

	secondDB := db.NewPrefixDBManager([]byte{})
	secondMsgChan := make(chan common.Message, 1)
	if err := secondVM.Initialize(secondCtx, secondDB, genesisBytes, nil, nil, secondMsgChan, nil, nil); err != nil {
		t.Fatal(err)
	}

	lastAccepted, err := secondVM.LastAccepted()
	if err != nil {
		t.Fatal(err)
	}
	if genesisID != lastAccepted {
		t.Fatalf("Shouldn't have changed the genesis")
	}
}

// test restarting the node
func TestRestartFullyAccepted(t *testing.T) {
	_, genesisBytes := defaultGenesis()

	db := manager.NewMemDB(version.Semantic1_0_0)
	firstDB := db.NewPrefixDBManager([]byte{})
	firstVM := &VM{Factory: Factory{
		Config: config.Config{
			Chains:                 chains.MockManager{},
			Validators:             validators.NewManager(),
			UptimeLockedCalculator: uptime.NewLockedCalculator(),
			MinStakeDuration:       defaultMinStakingDuration,
			MaxStakeDuration:       defaultMaxStakingDuration,
			RewardConfig:           defaultRewardConfig,
		},
	}}

	firstVM.clock.Set(defaultGenesisTime)
	firstCtx := defaultContext()
	firstCtx.Lock.Lock()

	firstMsgChan := make(chan common.Message, 1)
	if err := firstVM.Initialize(firstCtx, firstDB, genesisBytes, nil, nil, firstMsgChan, nil, nil); err != nil {
		t.Fatal(err)
	}

	firstAdvanceTimeTx, err := firstVM.txBuilder.NewAdvanceTimeTx(defaultGenesisTime.Add(time.Second))
	if err != nil {
		t.Fatal(err)
	}

	preferred, err := firstVM.Preferred()
	if err != nil {
		t.Fatal(err)
	}
	preferredID := preferred.ID()
	preferredHeight := preferred.Height()

	firstAdvanceTimeBlk, err := stateful.NewProposalBlock(
		firstVM.manager,
		firstVM.ctx,
		preferredID,
		preferredHeight+1,
		firstAdvanceTimeTx,
	)
	if err != nil {
		t.Fatal(err)
	}
	firstVM.clock.Set(defaultGenesisTime.Add(3 * time.Second))
	if err := firstAdvanceTimeBlk.Verify(); err != nil {
		t.Fatal(err)
	}

	options, err := firstAdvanceTimeBlk.Options()
	if err != nil {
		t.Fatal(err)
	} else if err := options[0].Verify(); err != nil {
		t.Fatal(err)
	} else if err := options[1].Verify(); err != nil {
		t.Fatal(err)
	} else if err := firstAdvanceTimeBlk.Accept(); err != nil {
		t.Fatal(err)
	} else if err := options[0].Accept(); err != nil {
		t.Fatal(err)
	} else if err := options[1].Reject(); err != nil {
		t.Fatal(err)
	}

	// Byte representation of block that proposes advancing time to defaultGenesisTime + 2 seconds
	secondAdvanceTimeBlkBytes := []byte{
		0, 0,
		0, 0, 0, 0,
		6, 150, 225, 43, 97, 69, 215, 238,
		150, 164, 249, 184, 2, 197, 216, 49,
		6, 78, 81, 50, 190, 8, 44, 165,
		219, 127, 96, 39, 235, 155, 17, 108,
		0, 0, 0, 0,
		0, 0, 0, 1,
		0, 0, 0, 19,
		0, 0, 0, 0, 95, 34, 234, 149,
		0, 0, 0, 0,
	}
	if _, err := firstVM.ParseBlock(secondAdvanceTimeBlkBytes); err != nil {
		t.Fatal(err)
	}

	if err := firstVM.Shutdown(); err != nil {
		t.Fatal(err)
	}
	firstCtx.Lock.Unlock()

	secondVM := &VM{Factory: Factory{
		Config: config.Config{
			Chains:                 chains.MockManager{},
			Validators:             validators.NewManager(),
			UptimeLockedCalculator: uptime.NewLockedCalculator(),
			MinStakeDuration:       defaultMinStakingDuration,
			MaxStakeDuration:       defaultMaxStakingDuration,
			RewardConfig:           defaultRewardConfig,
		},
	}}

	secondVM.clock.Set(defaultGenesisTime)
	secondCtx := defaultContext()
	secondCtx.Lock.Lock()
	defer func() {
		if err := secondVM.Shutdown(); err != nil {
			t.Fatal(err)
		}
		secondCtx.Lock.Unlock()
	}()

	secondDB := db.NewPrefixDBManager([]byte{})
	secondMsgChan := make(chan common.Message, 1)
	if err := secondVM.Initialize(secondCtx, secondDB, genesisBytes, nil, nil, secondMsgChan, nil, nil); err != nil {
		t.Fatal(err)
	}
	lastAccepted, err := secondVM.LastAccepted()
	if err != nil {
		t.Fatal(err)
	}
	if options[0].ID() != lastAccepted {
		t.Fatalf("Should have changed the genesis")
	}
}

// test bootstrapping the node
func TestBootstrapPartiallyAccepted(t *testing.T) {
	_, genesisBytes := defaultGenesis()

	baseDBManager := manager.NewMemDB(version.Semantic1_0_0)
	vmDBManager := baseDBManager.NewPrefixDBManager([]byte("vm"))
	bootstrappingDB := prefixdb.New([]byte("bootstrapping"), baseDBManager.Current().Database)

	blocked, err := queue.NewWithMissing(bootstrappingDB, "", prometheus.NewRegistry())
	if err != nil {
		t.Fatal(err)
	}

	vm := &VM{Factory: Factory{
		Config: config.Config{
			Chains:                 chains.MockManager{},
			Validators:             validators.NewManager(),
			UptimeLockedCalculator: uptime.NewLockedCalculator(),
			MinStakeDuration:       defaultMinStakingDuration,
			MaxStakeDuration:       defaultMaxStakingDuration,
			RewardConfig:           defaultRewardConfig,
		},
	}}

	vm.clock.Set(defaultGenesisTime)
	ctx := defaultContext()
	consensusCtx := snow.DefaultConsensusContextTest()
	consensusCtx.Context = ctx
	consensusCtx.SetState(snow.Initializing)
	ctx.Lock.Lock()

	msgChan := make(chan common.Message, 1)
	if err := vm.Initialize(ctx, vmDBManager, genesisBytes, nil, nil, msgChan, nil, nil); err != nil {
		t.Fatal(err)
	}

	preferred, err := vm.Preferred()
	if err != nil {
		t.Fatal(err)
	}
	preferredID := preferred.ID()
	preferredHeight := preferred.Height()

	advanceTimeTx, err := vm.txBuilder.NewAdvanceTimeTx(defaultGenesisTime.Add(time.Second))
	if err != nil {
		t.Fatal(err)
	}
	advanceTimeBlk, err := stateful.NewProposalBlock(
		vm.manager,
		vm.ctx,
		preferredID,
		preferredHeight+1,
		advanceTimeTx,
	)
	if err != nil {
		t.Fatal(err)
	}
	advanceTimeBlkID := advanceTimeBlk.ID()
	advanceTimeBlkBytes := advanceTimeBlk.Bytes()

	options, err := advanceTimeBlk.Options()
	if err != nil {
		t.Fatal(err)
	}

	// Because the block needs to have been verified for it's preference to be
	// set correctly, we manually select the correct preference here.
	advanceTimePreference := options[1]

	peerID := ids.NodeID{1, 2, 3, 4, 5, 4, 3, 2, 1}
	vdrs := validators.NewSet()
	if err := vdrs.AddWeight(peerID, 1); err != nil {
		t.Fatal(err)
	}
	beacons := vdrs

	benchlist := benchlist.NewNoBenchlist()
	timeoutManager, err := timeout.NewManager(
		&timer.AdaptiveTimeoutConfig{
			InitialTimeout:     time.Millisecond,
			MinimumTimeout:     time.Millisecond,
			MaximumTimeout:     10 * time.Second,
			TimeoutHalflife:    5 * time.Minute,
			TimeoutCoefficient: 1.25,
		},
		benchlist,
		"",
		prometheus.NewRegistry(),
	)
	if err != nil {
		t.Fatal(err)
	}
	go timeoutManager.Dispatch()

	chainRouter := &router.ChainRouter{}
	metrics := prometheus.NewRegistry()
	mc, err := message.NewCreator(metrics, true, "dummyNamespace", 10*time.Second)
	assert.NoError(t, err)
	err = chainRouter.Initialize(ids.EmptyNodeID, logging.NoLog{}, mc, timeoutManager, time.Second, ids.Set{}, ids.Set{}, nil, router.HealthConfig{}, "", prometheus.NewRegistry())
	assert.NoError(t, err)

	externalSender := &sender.ExternalSenderTest{TB: t}
	externalSender.Default(true)

	// Passes messages from the consensus engine to the network
	sender, err := sender.New(
		consensusCtx,
		mc,
		externalSender,
		chainRouter,
		timeoutManager,
		sender.GossipConfig{
			AcceptedFrontierPeerSize:  1,
			OnAcceptPeerSize:          1,
			AppGossipValidatorSize:    1,
			AppGossipNonValidatorSize: 1,
		},
	)
	assert.NoError(t, err)

	var reqID uint32
	externalSender.SendF = func(msg message.OutboundMessage, nodeIDs ids.NodeIDSet, subnetID ids.ID, validatorOnly bool) ids.NodeIDSet {
		inMsg, err := mc.Parse(msg.Bytes(), ctx.NodeID, func() {})
		assert.NoError(t, err)
		assert.Equal(t, message.GetAcceptedFrontier, inMsg.Op())

		res := nodeIDs
		requestID, ok := inMsg.Get(message.RequestID).(uint32)
		assert.True(t, ok)

		reqID = requestID
		return res
	}

	isBootstrapped := false
	subnet := &common.SubnetTest{
		T:               t,
		IsBootstrappedF: func() bool { return isBootstrapped },
		BootstrappedF:   func(ids.ID) { isBootstrapped = true },
	}

	peers := tracker.NewPeers()
	startup := tracker.NewStartup(peers, (beacons.Weight()+1)/2)
	beacons.RegisterCallbackListener(startup)

	// The engine handles consensus
	consensus := &smcon.Topological{}
	commonCfg := common.Config{
		Ctx:                            consensusCtx,
		Validators:                     vdrs,
		Beacons:                        beacons,
		SampleK:                        beacons.Len(),
		StartupTracker:                 startup,
		Alpha:                          (beacons.Weight() + 1) / 2,
		Sender:                         sender,
		Subnet:                         subnet,
		AncestorsMaxContainersSent:     2000,
		AncestorsMaxContainersReceived: 2000,
		SharedCfg:                      &common.SharedConfig{},
	}

	snowGetHandler, err := snowgetter.New(vm, commonCfg)
	assert.NoError(t, err)

	bootstrapConfig := bootstrap.Config{
		Config:        commonCfg,
		AllGetsServer: snowGetHandler,
		Blocked:       blocked,
		VM:            vm,
	}

	// Asynchronously passes messages from the network to the consensus engine
	cpuTracker, err := timetracker.NewResourceTracker(prometheus.NewRegistry(), resource.NoUsage, meter.ContinuousFactory{}, time.Second)
	assert.NoError(t, err)
	handler, err := handler.New(
		mc,
		bootstrapConfig.Ctx,
		vdrs,
		msgChan,
		nil,
		time.Hour,
		cpuTracker,
	)
	assert.NoError(t, err)

	engineConfig := smeng.Config{
		Ctx:           bootstrapConfig.Ctx,
		AllGetsServer: snowGetHandler,
		VM:            bootstrapConfig.VM,
		Sender:        bootstrapConfig.Sender,
		Validators:    vdrs,
		Params: snowball.Parameters{
			K:                     1,
			Alpha:                 1,
			BetaVirtuous:          20,
			BetaRogue:             20,
			ConcurrentRepolls:     1,
			OptimalProcessing:     1,
			MaxOutstandingItems:   1,
			MaxItemProcessingTime: 1,
		},
		Consensus: consensus,
	}
	engine, err := smeng.New(engineConfig)
	if err != nil {
		t.Fatal(err)
	}
	handler.SetConsensus(engine)

	bootstrapper, err := bootstrap.New(
		bootstrapConfig,
		engine.Start,
	)
	if err != nil {
		t.Fatal(err)
	}
	handler.SetBootstrapper(bootstrapper)

	// Allow incoming messages to be routed to the new chain
	chainRouter.AddChain(handler)
	ctx.Lock.Unlock()

	handler.Start(false)

	ctx.Lock.Lock()
	if err := bootstrapper.Connected(peerID, version.CurrentApp); err != nil {
		t.Fatal(err)
	}

	externalSender.SendF = func(msg message.OutboundMessage, nodeIDs ids.NodeIDSet, subnetID ids.ID, validatorOnly bool) ids.NodeIDSet {
		inMsg, err := mc.Parse(msg.Bytes(), ctx.NodeID, func() {})
		assert.NoError(t, err)
		assert.Equal(t, message.GetAccepted, inMsg.Op())

		res := nodeIDs
		requestID, ok := inMsg.Get(message.RequestID).(uint32)
		assert.True(t, ok)

		reqID = requestID
		return res
	}

	frontier := []ids.ID{advanceTimeBlkID}
	if err := bootstrapper.AcceptedFrontier(peerID, reqID, frontier); err != nil {
		t.Fatal(err)
	}

	externalSender.SendF = func(msg message.OutboundMessage, nodeIDs ids.NodeIDSet, subnetID ids.ID, validatorOnly bool) ids.NodeIDSet {
		inMsg, err := mc.Parse(msg.Bytes(), ctx.NodeID, func() {})
		assert.NoError(t, err)
		assert.Equal(t, message.GetAncestors, inMsg.Op())

		res := nodeIDs
		requestID, ok := inMsg.Get(message.RequestID).(uint32)
		assert.True(t, ok)
		reqID = requestID

		containerID, err := ids.ToID(inMsg.Get(message.ContainerID).([]byte))
		assert.NoError(t, err)
		if containerID != advanceTimeBlkID {
			t.Fatalf("wrong block requested")
		}

		return res
	}

	if err := bootstrapper.Accepted(peerID, reqID, frontier); err != nil {
		t.Fatal(err)
	}

	externalSender.SendF = nil
	externalSender.CantSend = false

	if err := bootstrapper.Ancestors(peerID, reqID, [][]byte{advanceTimeBlkBytes}); err != nil {
		t.Fatal(err)
	}

	preferred, err = vm.Preferred()
	if err != nil {
		t.Fatal(err)
	}

	if preferred.ID() != advanceTimePreference.ID() {
		t.Fatalf("wrong preference reported after bootstrapping to proposal block\nPreferred: %s\nExpected: %s\nGenesis: %s",
			preferred.ID(),
			advanceTimePreference.ID(),
			preferredID)
	}
	ctx.Lock.Unlock()

	chainRouter.Shutdown()
}

func TestUnverifiedParent(t *testing.T) {
	_, genesisBytes := defaultGenesis()

	dbManager := manager.NewMemDB(version.Semantic1_0_0)

	vm := &VM{Factory: Factory{
		Config: config.Config{
			Chains:                 chains.MockManager{},
			Validators:             validators.NewManager(),
			UptimeLockedCalculator: uptime.NewLockedCalculator(),
			MinStakeDuration:       defaultMinStakingDuration,
			MaxStakeDuration:       defaultMaxStakingDuration,
			RewardConfig:           defaultRewardConfig,
		},
	}}

	vm.clock.Set(defaultGenesisTime)
	ctx := defaultContext()
	ctx.Lock.Lock()
	defer func() {
		if err := vm.Shutdown(); err != nil {
			t.Fatal(err)
		}
		ctx.Lock.Unlock()
	}()

	msgChan := make(chan common.Message, 1)
	if err := vm.Initialize(ctx, dbManager, genesisBytes, nil, nil, msgChan, nil, nil); err != nil {
		t.Fatal(err)
	}

	firstAdvanceTimeTx, err := vm.txBuilder.NewAdvanceTimeTx(defaultGenesisTime.Add(time.Second))
	if err != nil {
		t.Fatal(err)
	}

	preferred, err := vm.Preferred()
	if err != nil {
		t.Fatal(err)
	}
	preferredID := preferred.ID()
	preferredHeight := preferred.Height()

	firstAdvanceTimeBlk, err := stateful.NewProposalBlock(
		vm.manager,
		vm.ctx,
		preferredID,
		preferredHeight+1,
		firstAdvanceTimeTx,
	)
	if err != nil {
		t.Fatal(err)
	}

	vm.clock.Set(defaultGenesisTime.Add(2 * time.Second))
	if err := firstAdvanceTimeBlk.Verify(); err != nil {
		t.Fatal(err)
	}

	options, err := firstAdvanceTimeBlk.Options()
	if err != nil {
		t.Fatal(err)
	}
	firstOption := options[0]
	secondOption := options[1]

	secondAdvanceTimeTx, err := vm.txBuilder.NewAdvanceTimeTx(defaultGenesisTime.Add(2 * time.Second))
	if err != nil {
		t.Fatal(err)
	}
	secondAdvanceTimeBlk, err := stateful.NewProposalBlock(
		vm.manager,
		vm.ctx,
		firstOption.ID(),
		firstOption.(stateful.Block).Height()+1,
		secondAdvanceTimeTx,
	)
	if err != nil {
		t.Fatal(err)
	}

	if parentBlkID := secondAdvanceTimeBlk.Parent(); parentBlkID != firstOption.ID() {
		t.Fatalf("Wrong parent block ID returned")
	} else if err := firstOption.Verify(); err != nil {
		t.Fatal(err)
	} else if err := secondOption.Verify(); err != nil {
		t.Fatal(err)
	} else if err := secondAdvanceTimeBlk.Verify(); err != nil {
		t.Fatal(err)
	}
}

func TestMaxStakeAmount(t *testing.T) {
	vm, _, _, _ := defaultVM()
	vm.ctx.Lock.Lock()
	defer func() {
		if err := vm.Shutdown(); err != nil {
			t.Fatal(err)
		}
		vm.ctx.Lock.Unlock()
	}()

	tests := []struct {
		description    string
		startTime      time.Time
		endTime        time.Time
		validatorID    ids.NodeID
		expectedAmount uint64
	}{
		{
			description:    "startTime after validation period ends",
			startTime:      defaultValidateEndTime.Add(time.Minute),
			endTime:        defaultValidateEndTime.Add(2 * time.Minute),
			validatorID:    ids.NodeID(keys[0].PublicKey().Address()),
			expectedAmount: 0,
		},
		{
			description:    "startTime when validation period ends",
			startTime:      defaultValidateEndTime,
			endTime:        defaultValidateEndTime.Add(2 * time.Minute),
			validatorID:    ids.NodeID(keys[0].PublicKey().Address()),
			expectedAmount: defaultWeight,
		},
		{
			description:    "startTime before validation period ends",
			startTime:      defaultValidateEndTime.Add(-time.Minute),
			endTime:        defaultValidateEndTime.Add(2 * time.Minute),
			validatorID:    ids.NodeID(keys[0].PublicKey().Address()),
			expectedAmount: defaultWeight,
		},
		{
			description:    "endTime after validation period ends",
			startTime:      defaultValidateStartTime,
			endTime:        defaultValidateEndTime.Add(time.Minute),
			validatorID:    ids.NodeID(keys[0].PublicKey().Address()),
			expectedAmount: defaultWeight,
		},
		{
			description:    "endTime when validation period ends",
			startTime:      defaultValidateStartTime,
			endTime:        defaultValidateEndTime,
			validatorID:    ids.NodeID(keys[0].PublicKey().Address()),
			expectedAmount: defaultWeight,
		},
		{
			description:    "endTime before validation period ends",
			startTime:      defaultValidateStartTime,
			endTime:        defaultValidateEndTime.Add(-time.Minute),
			validatorID:    ids.NodeID(keys[0].PublicKey().Address()),
			expectedAmount: defaultWeight,
		},
	}

	for _, test := range tests {
		t.Run(test.description, func(t *testing.T) {
			amount, err := vm.state.MaxStakeAmount(vm.ctx.SubnetID, test.validatorID, test.startTime, test.endTime)
			if err != nil {
				t.Fatal(err)
			}
			if amount != test.expectedAmount {
				t.Fatalf("wrong max stake amount. Expected %d ; Returned %d",
					test.expectedAmount, amount)
			}
		})
	}
}

// Test that calling Verify on a block with an unverified parent doesn't cause a panic.
func TestUnverifiedParentPanic(t *testing.T) {
	_, genesisBytes := defaultGenesis()

	baseDBManager := manager.NewMemDB(version.Semantic1_0_0)
	atomicDB := prefixdb.New([]byte{1}, baseDBManager.Current().Database)

	vm := &VM{Factory: Factory{
		Config: config.Config{
			Chains:                 chains.MockManager{},
			Validators:             validators.NewManager(),
			UptimeLockedCalculator: uptime.NewLockedCalculator(),
			MinStakeDuration:       defaultMinStakingDuration,
			MaxStakeDuration:       defaultMaxStakingDuration,
			RewardConfig:           defaultRewardConfig,
		},
	}}

	vm.clock.Set(defaultGenesisTime)
	ctx := defaultContext()
	ctx.Lock.Lock()
	defer func() {
		if err := vm.Shutdown(); err != nil {
			t.Fatal(err)
		}
		ctx.Lock.Unlock()
	}()

	msgChan := make(chan common.Message, 1)
	if err := vm.Initialize(ctx, baseDBManager, genesisBytes, nil, nil, msgChan, nil, nil); err != nil {
		t.Fatal(err)
	}
	m := &atomic.Memory{}
	err := m.Initialize(logging.NoLog{}, atomicDB)
	if err != nil {
		panic(err)
	}
	vm.ctx.SharedMemory = m.NewSharedMemory(ctx.ChainID)

	key0 := keys[0]
	key1 := keys[1]
	addr0 := key0.PublicKey().Address()
	addr1 := key1.PublicKey().Address()

	addSubnetTx0, err := vm.txBuilder.NewCreateSubnetTx(
		1,
		[]ids.ShortID{addr0},
		[]*crypto.PrivateKeySECP256K1R{key0},
		addr0,
	)
	if err != nil {
		t.Fatal(err)
	}

	addSubnetTx1, err := vm.txBuilder.NewCreateSubnetTx(
		1,
		[]ids.ShortID{addr1},
		[]*crypto.PrivateKeySECP256K1R{key1},
		addr1,
	)
	if err != nil {
		t.Fatal(err)
	}

	addSubnetTx2, err := vm.txBuilder.NewCreateSubnetTx(
		1,
		[]ids.ShortID{addr1},
		[]*crypto.PrivateKeySECP256K1R{key1},
		addr0,
	)
	if err != nil {
		t.Fatal(err)
	}

	preferred, err := vm.Preferred()
	if err != nil {
		t.Fatal(err)
	}
	preferredID := preferred.ID()
	preferredHeight := preferred.Height()

	addSubnetBlk0, err := stateful.NewStandardBlock(
		vm.manager,
		vm.ctx,
		preferredID,
		preferredHeight+1,
		[]*txs.Tx{addSubnetTx0},
	)
	if err != nil {
		t.Fatal(err)
	}
	addSubnetBlk1, err := stateful.NewStandardBlock(
		vm.manager,
		vm.ctx,
		preferredID,
		preferredHeight+1,
		[]*txs.Tx{addSubnetTx1},
	)
	if err != nil {
		t.Fatal(err)
	}
	addSubnetBlk2, err := stateful.NewStandardBlock(
		vm.manager,
		vm.ctx,
		addSubnetBlk1.ID(),
		preferredHeight+2,
		[]*txs.Tx{addSubnetTx2},
	)
	if err != nil {
		t.Fatal(err)
	}

	if _, err := vm.ParseBlock(addSubnetBlk0.Bytes()); err != nil {
		t.Fatal(err)
	}
	if _, err := vm.ParseBlock(addSubnetBlk1.Bytes()); err != nil {
		t.Fatal(err)
	}
	if _, err := vm.ParseBlock(addSubnetBlk2.Bytes()); err != nil {
		t.Fatal(err)
	}

	if err := addSubnetBlk0.Verify(); err != nil {
		t.Fatal(err)
	}
	if err := addSubnetBlk0.Accept(); err != nil {
		t.Fatal(err)
	}
	// Doesn't matter what verify returns as long as it's not panicking.
	_ = addSubnetBlk2.Verify()
}

func TestRejectedStateRegressionInvalidValidatorTimestamp(t *testing.T) {
	assert := assert.New(t)

	vm, baseDB, _, mutableSharedMemory := defaultVM()
	vm.ctx.Lock.Lock()
	defer func() {
		err := vm.Shutdown()
		assert.NoError(err)

		vm.ctx.Lock.Unlock()
	}()

	newValidatorStartTime := defaultGenesisTime.Add(executor.SyncBound).Add(1 * time.Second)
	newValidatorEndTime := newValidatorStartTime.Add(defaultMinStakingDuration)

	key, err := testKeyfactory.NewPrivateKey()
	assert.NoError(err)

	nodeID := ids.NodeID(key.PublicKey().Address())

	// Create the tx to add a new validator
	addValidatorTx, err := vm.txBuilder.NewAddValidatorTx(
		vm.MinValidatorStake,
		uint64(newValidatorStartTime.Unix()),
		uint64(newValidatorEndTime.Unix()),
		nodeID,
		ids.ShortID(nodeID),
		reward.PercentDenominator,
		[]*crypto.PrivateKeySECP256K1R{keys[0]},
		ids.ShortEmpty,
	)
	assert.NoError(err)

	// Create the proposal block to add the new validator
	preferred, err := vm.Preferred()
	assert.NoError(err)

	preferredID := preferred.ID()
	preferredHeight := preferred.Height()

	addValidatorProposalBlk, err := stateful.NewProposalBlock(
		vm.manager,
		vm.ctx,
		preferredID,
		preferredHeight+1,
		addValidatorTx,
	)
	assert.NoError(err)

	err = addValidatorProposalBlk.Verify()
	assert.NoError(err)

	// Get the commit block to add the new validator
	addValidatorProposalOptions, err := addValidatorProposalBlk.Options()
	assert.NoError(err)

	addValidatorProposalCommitIntf := addValidatorProposalOptions[0]
	addValidatorProposalCommit, ok := addValidatorProposalCommitIntf.(*stateful.CommitBlock)
	assert.True(ok)

	err = addValidatorProposalCommit.Verify()
	assert.NoError(err)

	// Verify that the new validator now in pending validator set
	{
		onAccept := addValidatorProposalCommit.OnAccept()
		pendingStakers := onAccept.PendingStakers()

		_, _, err := pendingStakers.GetValidatorTx(nodeID)
		assert.NoError(err)
	}

	// Create the UTXO that will be added to shared memory
	utxo := &avax.UTXO{
		UTXOID: avax.UTXOID{
			TxID: ids.GenerateTestID(),
		},
		Asset: avax.Asset{
			ID: vm.ctx.AVAXAssetID,
		},
		Out: &secp256k1fx.TransferOutput{
			Amt:          vm.TxFee,
			OutputOwners: secp256k1fx.OutputOwners{},
		},
	}

	// Create the import tx that will fail verification
	unsignedImportTx := &txs.ImportTx{
		BaseTx: txs.BaseTx{BaseTx: avax.BaseTx{
			NetworkID:    vm.ctx.NetworkID,
			BlockchainID: vm.ctx.ChainID,
		}},
		SourceChain: vm.ctx.XChainID,
		ImportedInputs: []*avax.TransferableInput{
			{
				UTXOID: utxo.UTXOID,
				Asset:  utxo.Asset,
				In: &secp256k1fx.TransferInput{
					Amt: vm.TxFee,
				},
			},
		},
	}
	signedImportTx := &txs.Tx{Unsigned: unsignedImportTx}
	err = signedImportTx.Sign(txs.Codec, [][]*crypto.PrivateKeySECP256K1R{
		{}, // There is one input, with no required signers
	})
	assert.NoError(err)

	// Create the standard block that will fail verification, and then be
	// re-verified.
	preferredID = addValidatorProposalCommit.ID()
	preferredHeight = addValidatorProposalCommit.Height()

	importBlk, err := stateful.NewStandardBlock(
		vm.manager,
		vm.ctx,
		preferredID,
		preferredHeight+1,
		[]*txs.Tx{signedImportTx},
	)
	assert.NoError(err)

	// Because the shared memory UTXO hasn't been populated, this block is
	// currently invalid.
	err = importBlk.Verify()
	assert.Error(err)

	// Because we no longer ever reject a block in verification, the status
	// should remain as processing.
	importBlkStatus := importBlk.Status()
	assert.Equal(choices.Processing, importBlkStatus)

	// Populate the shared memory UTXO.
	m := &atomic.Memory{}
	err = m.Initialize(logging.NoLog{}, prefixdb.New([]byte{5}, baseDB))
	assert.NoError(err)

	mutableSharedMemory.SharedMemory = m.NewSharedMemory(vm.ctx.ChainID)
	peerSharedMemory := m.NewSharedMemory(vm.ctx.XChainID)

	utxoBytes, err := txs.Codec.Marshal(txs.Version, utxo)
	assert.NoError(err)

	inputID := utxo.InputID()
	err = peerSharedMemory.Apply(
		map[ids.ID]*atomic.Requests{
			vm.ctx.ChainID: {
				PutRequests: []*atomic.Element{
					{
						Key:   inputID[:],
						Value: utxoBytes,
					},
				},
			},
		},
	)
	assert.NoError(err)

	// Because the shared memory UTXO has now been populated, the block should
	// pass verification.
	err = importBlk.Verify()
	assert.NoError(err)

	// The status shouldn't have been changed during a successful verification.
	importBlkStatus = importBlk.Status()
	assert.Equal(choices.Processing, importBlkStatus)

	// Create the tx that would have moved the new validator from the pending
	// validator set into the current validator set.
	vm.clock.Set(newValidatorStartTime)
	advanceTimeTx, err := vm.txBuilder.NewAdvanceTimeTx(newValidatorStartTime)
	assert.NoError(err)

	// Create the proposal block that should have moved the new validator from
	// the pending validator set into the current validator set.
	preferredID = importBlk.ID()
	preferredHeight = importBlk.Height()

	advanceTimeProposalBlk, err := stateful.NewProposalBlock(
		vm.manager,
		vm.ctx,
		preferredID,
		preferredHeight+1,
		advanceTimeTx,
	)
	assert.NoError(err)

	err = advanceTimeProposalBlk.Verify()
	assert.NoError(err)

	// Get the commit block that advances the timestamp to the point that the
	// validator should be moved from the pending validator set into the current
	// validator set.
	advanceTimeProposalOptions, err := advanceTimeProposalBlk.Options()
	assert.NoError(err)

	advanceTimeProposalCommitIntf := advanceTimeProposalOptions[0]
	advanceTimeProposalCommit, ok := advanceTimeProposalCommitIntf.(*stateful.CommitBlock)
	assert.True(ok)

	err = advanceTimeProposalCommit.Verify()
	assert.NoError(err)

	// Accept all the blocks
	allBlocks := []smcon.Block{
		addValidatorProposalBlk,
		addValidatorProposalCommit,
		importBlk,
		advanceTimeProposalBlk,
		advanceTimeProposalCommit,
	}
	for _, blk := range allBlocks {
		err = blk.Accept()
		assert.NoError(err)

		status := blk.Status()
		assert.Equal(choices.Accepted, status)
	}

	// Force a reload of the state from the database.
<<<<<<< HEAD
	rewards := reward.NewCalculator(vm.RewardConfig)
=======
>>>>>>> bf4ff101
	is, err := state.New(
		vm.dbManager.Current().Database,
		prometheus.NewRegistry(),
		&vm.Config,
		vm.ctx,
<<<<<<< HEAD
		vm.Metrics.LocalStake,
		vm.Metrics.TotalStake,
		rewards,
		nil, // test does not need syncing genesis
=======
		vm.LocalStake,
		vm.TotalStake,
		vm.rewards,
>>>>>>> bf4ff101
	)
	assert.NoError(err)
	vm.state = is

	// Verify that new validator is now in the current validator set.
	{
		currentStakers := vm.state.CurrentStakers()
		_, err = currentStakers.GetValidator(nodeID)
		assert.NoError(err)

		pendingStakers := vm.state.PendingStakers()
		_, _, err := pendingStakers.GetValidatorTx(nodeID)
		assert.ErrorIs(err, database.ErrNotFound)

		currentTimestamp := vm.state.GetTimestamp()
		assert.Equal(newValidatorStartTime.Unix(), currentTimestamp.Unix())
	}
}

func TestRejectedStateRegressionInvalidValidatorReward(t *testing.T) {
	assert := assert.New(t)

	vm, baseDB, _, mutableSharedMemory := defaultVM()
	vm.ctx.Lock.Lock()
	defer func() {
		err := vm.Shutdown()
		assert.NoError(err)

		vm.ctx.Lock.Unlock()
	}()

	vm.state.SetCurrentSupply(defaultRewardConfig.SupplyCap / 2)

	newValidatorStartTime0 := defaultGenesisTime.Add(executor.SyncBound).Add(1 * time.Second)
	newValidatorEndTime0 := newValidatorStartTime0.Add(defaultMaxStakingDuration)

	nodeID0 := ids.NodeID(ids.GenerateTestShortID())

	// Create the tx to add the first new validator
	addValidatorTx0, err := vm.txBuilder.NewAddValidatorTx(
		vm.MaxValidatorStake,
		uint64(newValidatorStartTime0.Unix()),
		uint64(newValidatorEndTime0.Unix()),
		nodeID0,
		ids.ShortID(nodeID0),
		reward.PercentDenominator,
		[]*crypto.PrivateKeySECP256K1R{keys[0]},
		ids.ShortEmpty,
	)
	assert.NoError(err)

	// Create the proposal block to add the first new validator
	preferred, err := vm.Preferred()
	assert.NoError(err)

	preferredID := preferred.ID()
	preferredHeight := preferred.Height()

	addValidatorProposalBlk0, err := stateful.NewProposalBlock(
		vm.manager,
		vm.ctx,
		preferredID,
		preferredHeight+1,
		addValidatorTx0,
	)
	assert.NoError(err)

	err = addValidatorProposalBlk0.Verify()
	assert.NoError(err)

	// Get the commit block to add the first new validator
	addValidatorProposalOptions0, err := addValidatorProposalBlk0.Options()
	assert.NoError(err)

	addValidatorProposalCommitIntf0 := addValidatorProposalOptions0[0]
	addValidatorProposalCommit0, ok := addValidatorProposalCommitIntf0.(*stateful.CommitBlock)
	assert.True(ok)

	err = addValidatorProposalCommit0.Verify()
	assert.NoError(err)

	// Verify that first new validator now in pending validator set
	{
		onAccept := addValidatorProposalCommit0.OnAccept()
		pendingStakers := onAccept.PendingStakers()

		_, _, err := pendingStakers.GetValidatorTx(nodeID0)
		assert.NoError(err)
	}

	// Create the tx that moves the first new validator from the pending
	// validator set into the current validator set.
	vm.clock.Set(newValidatorStartTime0)
	advanceTimeTx0, err := vm.txBuilder.NewAdvanceTimeTx(newValidatorStartTime0)
	assert.NoError(err)

	// Create the proposal block that moves the first new validator from the
	// pending validator set into the current validator set.
	preferredID = addValidatorProposalCommit0.ID()
	preferredHeight = addValidatorProposalCommit0.Height()

	advanceTimeProposalBlk0, err := stateful.NewProposalBlock(
		vm.manager,
		vm.ctx,
		preferredID,
		preferredHeight+1,
		advanceTimeTx0,
	)
	assert.NoError(err)

	err = advanceTimeProposalBlk0.Verify()
	assert.NoError(err)

	// Get the commit block that advances the timestamp to the point that the
	// first new validator should be moved from the pending validator set into
	// the current validator set.
	advanceTimeProposalOptions0, err := advanceTimeProposalBlk0.Options()
	assert.NoError(err)

	advanceTimeProposalCommitIntf0 := advanceTimeProposalOptions0[0]
	advanceTimeProposalCommit0, ok := advanceTimeProposalCommitIntf0.(*stateful.CommitBlock)
	assert.True(ok)

	err = advanceTimeProposalCommit0.Verify()
	assert.NoError(err)

	// Verify that the first new validator is now in the current validator set.
	{
		onAccept := advanceTimeProposalCommit0.OnAccept()
		currentStakers := onAccept.CurrentStakers()
		_, err = currentStakers.GetValidator(nodeID0)
		assert.NoError(err)

		pendingStakers := onAccept.PendingStakers()
		_, _, err := pendingStakers.GetValidatorTx(nodeID0)
		assert.ErrorIs(err, database.ErrNotFound)

		currentTimestamp := onAccept.GetTimestamp()
		assert.Equal(newValidatorStartTime0.Unix(), currentTimestamp.Unix())
	}

	// Create the UTXO that will be added to shared memory
	utxo := &avax.UTXO{
		UTXOID: avax.UTXOID{
			TxID: ids.GenerateTestID(),
		},
		Asset: avax.Asset{
			ID: vm.ctx.AVAXAssetID,
		},
		Out: &secp256k1fx.TransferOutput{
			Amt:          vm.TxFee,
			OutputOwners: secp256k1fx.OutputOwners{},
		},
	}

	// Create the import tx that will fail verification
	unsignedImportTx := &txs.ImportTx{
		BaseTx: txs.BaseTx{BaseTx: avax.BaseTx{
			NetworkID:    vm.ctx.NetworkID,
			BlockchainID: vm.ctx.ChainID,
		}},
		SourceChain: vm.ctx.XChainID,
		ImportedInputs: []*avax.TransferableInput{
			{
				UTXOID: utxo.UTXOID,
				Asset:  utxo.Asset,
				In: &secp256k1fx.TransferInput{
					Amt: vm.TxFee,
				},
			},
		},
	}
	signedImportTx := &txs.Tx{Unsigned: unsignedImportTx}
	err = signedImportTx.Sign(txs.Codec, [][]*crypto.PrivateKeySECP256K1R{
		{}, // There is one input, with no required signers
	})
	assert.NoError(err)

	// Create the standard block that will fail verification, and then be
	// re-verified.
	preferredID = advanceTimeProposalCommit0.ID()
	preferredHeight = advanceTimeProposalCommit0.Height()

	importBlk, err := stateful.NewStandardBlock(
		vm.manager,
		vm.ctx,
		preferredID,
		preferredHeight+1,
		[]*txs.Tx{signedImportTx},
	)
	assert.NoError(err)

	// Because the shared memory UTXO hasn't been populated, this block is
	// currently invalid.
	err = importBlk.Verify()
	assert.Error(err)

	// Because we no longer ever reject a block in verification, the status
	// should remain as processing.
	importBlkStatus := importBlk.Status()
	assert.Equal(choices.Processing, importBlkStatus)

	// Populate the shared memory UTXO.
	m := &atomic.Memory{}
	err = m.Initialize(logging.NoLog{}, prefixdb.New([]byte{5}, baseDB))
	assert.NoError(err)

	mutableSharedMemory.SharedMemory = m.NewSharedMemory(vm.ctx.ChainID)
	peerSharedMemory := m.NewSharedMemory(vm.ctx.XChainID)

	utxoBytes, err := txs.Codec.Marshal(txs.Version, utxo)
	assert.NoError(err)

	inputID := utxo.InputID()
	err = peerSharedMemory.Apply(
		map[ids.ID]*atomic.Requests{
			vm.ctx.ChainID: {
				PutRequests: []*atomic.Element{
					{
						Key:   inputID[:],
						Value: utxoBytes,
					},
				},
			},
		},
	)
	assert.NoError(err)

	// Because the shared memory UTXO has now been populated, the block should
	// pass verification.
	err = importBlk.Verify()
	assert.NoError(err)

	// The status shouldn't have been changed during a successful verification.
	importBlkStatus = importBlk.Status()
	assert.Equal(choices.Processing, importBlkStatus)

	newValidatorStartTime1 := newValidatorStartTime0.Add(executor.SyncBound).Add(1 * time.Second)
	newValidatorEndTime1 := newValidatorStartTime1.Add(defaultMaxStakingDuration)

	nodeID1 := ids.NodeID(ids.GenerateTestShortID())

	// Create the tx to add the second new validator
	addValidatorTx1, err := vm.txBuilder.NewAddValidatorTx(
		vm.MaxValidatorStake,
		uint64(newValidatorStartTime1.Unix()),
		uint64(newValidatorEndTime1.Unix()),
		nodeID1,
		ids.ShortID(nodeID1),
		reward.PercentDenominator,
		[]*crypto.PrivateKeySECP256K1R{keys[1]},
		ids.ShortEmpty,
	)
	assert.NoError(err)

	// Create the proposal block to add the second new validator
	preferredID = importBlk.ID()
	preferredHeight = importBlk.Height()

	addValidatorProposalBlk1, err := stateful.NewProposalBlock(
		vm.manager,
		vm.ctx,
		preferredID,
		preferredHeight+1,
		addValidatorTx1,
	)
	assert.NoError(err)

	err = addValidatorProposalBlk1.Verify()
	assert.NoError(err)

	// Get the commit block to add the second new validator
	addValidatorProposalOptions1, err := addValidatorProposalBlk1.Options()
	assert.NoError(err)

	addValidatorProposalCommitIntf1 := addValidatorProposalOptions1[0]
	addValidatorProposalCommit1, ok := addValidatorProposalCommitIntf1.(*stateful.CommitBlock)
	assert.True(ok)

	err = addValidatorProposalCommit1.Verify()
	assert.NoError(err)

	// Verify that the second new validator now in pending validator set
	{
		onAccept := addValidatorProposalCommit1.OnAccept()
		pendingStakers := onAccept.PendingStakers()

		_, _, err := pendingStakers.GetValidatorTx(nodeID1)
		assert.NoError(err)
	}

	// Create the tx that moves the second new validator from the pending
	// validator set into the current validator set.
	vm.clock.Set(newValidatorStartTime1)
	advanceTimeTx1, err := vm.txBuilder.NewAdvanceTimeTx(newValidatorStartTime1)
	assert.NoError(err)

	// Create the proposal block that moves the second new validator from the
	// pending validator set into the current validator set.
	preferredID = addValidatorProposalCommit1.ID()
	preferredHeight = addValidatorProposalCommit1.Height()

	advanceTimeProposalBlk1, err := stateful.NewProposalBlock(
		vm.manager,
		vm.ctx,
		preferredID,
		preferredHeight+1,
		advanceTimeTx1,
	)
	assert.NoError(err)

	err = advanceTimeProposalBlk1.Verify()
	assert.NoError(err)

	// Get the commit block that advances the timestamp to the point that the
	// second new validator should be moved from the pending validator set into
	// the current validator set.
	advanceTimeProposalOptions1, err := advanceTimeProposalBlk1.Options()
	assert.NoError(err)

	advanceTimeProposalCommitIntf1 := advanceTimeProposalOptions1[0]
	advanceTimeProposalCommit1, ok := advanceTimeProposalCommitIntf1.(*stateful.CommitBlock)
	assert.True(ok)

	err = advanceTimeProposalCommit1.Verify()
	assert.NoError(err)

	// Verify that the second new validator is now in the current validator set.
	{
		onAccept := advanceTimeProposalCommit1.OnAccept()
		currentStakers := onAccept.CurrentStakers()
		_, err := currentStakers.GetValidator(nodeID1)
		assert.NoError(err)

		pendingStakers := onAccept.PendingStakers()
		_, _, err = pendingStakers.GetValidatorTx(nodeID1)
		assert.ErrorIs(err, database.ErrNotFound)

		currentTimestamp := onAccept.GetTimestamp()
		assert.Equal(newValidatorStartTime1.Unix(), currentTimestamp.Unix())
	}

	// Accept all the blocks
	allBlocks := []smcon.Block{
		addValidatorProposalBlk0,
		addValidatorProposalCommit0,
		advanceTimeProposalBlk0,
		advanceTimeProposalCommit0,
		importBlk,
		addValidatorProposalBlk1,
		addValidatorProposalCommit1,
		advanceTimeProposalBlk1,
		advanceTimeProposalCommit1,
	}
	for _, blk := range allBlocks {
		err = blk.Accept()
		assert.NoError(err)

		status := blk.Status()
		assert.Equal(choices.Accepted, status)
	}

	// Force a reload of the state from the database.
<<<<<<< HEAD
	rewards := reward.NewCalculator(vm.RewardConfig)
=======
>>>>>>> bf4ff101
	is, err := state.New(
		vm.dbManager.Current().Database,
		prometheus.NewRegistry(),
		&vm.Config,
		vm.ctx,
<<<<<<< HEAD
		vm.Metrics.LocalStake,
		vm.Metrics.TotalStake,
		rewards,
		nil, // test does not need syncing genesis
=======
		vm.LocalStake,
		vm.TotalStake,
		vm.rewards,
>>>>>>> bf4ff101
	)
	assert.NoError(err)
	vm.state = is

	// Verify that validators are in the current validator set with the correct
	// reward calculated.
	{
		currentStakers := vm.state.CurrentStakers()
		node0, err := currentStakers.GetValidator(nodeID0)
		assert.NoError(err)
		potentialReward := node0.PotentialReward()
		assert.Equal(uint64(60000000), potentialReward)

		node1, err := currentStakers.GetValidator(nodeID1)
		assert.NoError(err)
		potentialReward = node1.PotentialReward()
		assert.EqualValues(uint64(59999999), potentialReward)

		pendingStakers := vm.state.PendingStakers()
		_, _, err = pendingStakers.GetValidatorTx(nodeID1)
		assert.ErrorIs(err, database.ErrNotFound)
		_, _, err = pendingStakers.GetValidatorTx(nodeID1)
		assert.ErrorIs(err, database.ErrNotFound)

		currentTimestamp := vm.state.GetTimestamp()
		assert.Equal(newValidatorStartTime1.Unix(), currentTimestamp.Unix())
	}
}<|MERGE_RESOLUTION|>--- conflicted
+++ resolved
@@ -2792,25 +2792,15 @@
 	}
 
 	// Force a reload of the state from the database.
-<<<<<<< HEAD
-	rewards := reward.NewCalculator(vm.RewardConfig)
-=======
->>>>>>> bf4ff101
 	is, err := state.New(
 		vm.dbManager.Current().Database,
+		nil, // test does not need syncing genesis
 		prometheus.NewRegistry(),
 		&vm.Config,
 		vm.ctx,
-<<<<<<< HEAD
-		vm.Metrics.LocalStake,
-		vm.Metrics.TotalStake,
-		rewards,
-		nil, // test does not need syncing genesis
-=======
 		vm.LocalStake,
 		vm.TotalStake,
 		vm.rewards,
->>>>>>> bf4ff101
 	)
 	assert.NoError(err)
 	vm.state = is
@@ -3174,25 +3164,15 @@
 	}
 
 	// Force a reload of the state from the database.
-<<<<<<< HEAD
-	rewards := reward.NewCalculator(vm.RewardConfig)
-=======
->>>>>>> bf4ff101
 	is, err := state.New(
 		vm.dbManager.Current().Database,
+		nil, // test does not need syncing genesis
 		prometheus.NewRegistry(),
 		&vm.Config,
 		vm.ctx,
-<<<<<<< HEAD
-		vm.Metrics.LocalStake,
-		vm.Metrics.TotalStake,
-		rewards,
-		nil, // test does not need syncing genesis
-=======
 		vm.LocalStake,
 		vm.TotalStake,
 		vm.rewards,
->>>>>>> bf4ff101
 	)
 	assert.NoError(err)
 	vm.state = is
