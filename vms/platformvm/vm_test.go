--- conflicted
+++ resolved
@@ -1551,15 +1551,11 @@
 			MaxOutstandingItems:   1,
 			MaxItemProcessingTime: 1,
 		},
-<<<<<<< HEAD
-		Consensus: consensus,
+		Consensus: &smcon.Topological{},
 
 		Peers:                          peers,
 		AncestorsMaxContainersSent:     2000,
 		AncestorsMaxContainersReceived: 2000,
-=======
-		Consensus: &smcon.Topological{},
->>>>>>> 7f70fcf9
 	}
 	engine, err := smeng.New(engineConfig)
 	require.NoError(err)
