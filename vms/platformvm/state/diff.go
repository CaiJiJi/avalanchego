// Copyright (C) 2019-2024, Ava Labs, Inc. All rights reserved.
// See the file LICENSE for licensing terms.

package state

import (
	"errors"
	"fmt"
	"time"

	"github.com/ava-labs/avalanchego/database"
	"github.com/ava-labs/avalanchego/ids"
	"github.com/ava-labs/avalanchego/vms/components/avax"
	"github.com/ava-labs/avalanchego/vms/components/fee"
	"github.com/ava-labs/avalanchego/vms/platformvm/fx"
	"github.com/ava-labs/avalanchego/vms/platformvm/status"
	"github.com/ava-labs/avalanchego/vms/platformvm/txs"
)

var (
	_ Diff     = (*diff)(nil)
	_ Versions = stateGetter{}

	ErrMissingParentState = errors.New("missing parent state")
)

type Diff interface {
	Chain

	Apply(Chain) error
}

type diff struct {
	parentID      ids.ID
	stateVersions Versions

	timestamp time.Time
	feeState  fee.State

	// Subnet ID --> supply of native asset of the subnet
	currentSupply map[ids.ID]uint64

	currentStakerDiffs diffStakers
	// map of subnetID -> nodeID -> total accrued delegatee rewards
	modifiedDelegateeRewards map[ids.ID]map[ids.NodeID]uint64
	pendingStakerDiffs       diffStakers

	addedSubnetIDs []ids.ID
	// Subnet ID --> Owner of the subnet
	subnetOwners map[ids.ID]fx.Owner
	// Subnet ID --> Manager of the subnet
	subnetManagers map[ids.ID]chainIDAndAddr
	// Subnet ID --> Tx that transforms the subnet
	transformedSubnets map[ids.ID]*txs.Tx

	addedChains map[ids.ID][]*txs.Tx

	addedRewardUTXOs map[ids.ID][]*avax.UTXO

	addedTxs map[ids.ID]*txAndStatus

	// map of modified UTXOID -> *UTXO if the UTXO is nil, it has been removed
	modifiedUTXOs map[ids.ID]*avax.UTXO
}

func NewDiff(
	parentID ids.ID,
	stateVersions Versions,
) (Diff, error) {
	parentState, ok := stateVersions.GetState(parentID)
	if !ok {
		return nil, fmt.Errorf("%w: %s", ErrMissingParentState, parentID)
	}
	return &diff{
		parentID:       parentID,
		stateVersions:  stateVersions,
		timestamp:      parentState.GetTimestamp(),
<<<<<<< HEAD
=======
		feeState:       parentState.GetFeeState(),
>>>>>>> 479145a6
		subnetOwners:   make(map[ids.ID]fx.Owner),
		subnetManagers: make(map[ids.ID]chainIDAndAddr),
	}, nil
}

type stateGetter struct {
	state Chain
}

func (s stateGetter) GetState(ids.ID) (Chain, bool) {
	return s.state, true
}

func NewDiffOn(parentState Chain) (Diff, error) {
	return NewDiff(ids.Empty, stateGetter{
		state: parentState,
	})
}

func (d *diff) GetTimestamp() time.Time {
	return d.timestamp
}

func (d *diff) SetTimestamp(timestamp time.Time) {
	d.timestamp = timestamp
}

func (d *diff) GetFeeState() fee.State {
	return d.feeState
}

func (d *diff) SetFeeState(feeState fee.State) {
	d.feeState = feeState
}

func (d *diff) GetCurrentSupply(subnetID ids.ID) (uint64, error) {
	supply, ok := d.currentSupply[subnetID]
	if ok {
		return supply, nil
	}

	// If the subnet supply wasn't modified in this diff, ask the parent state.
	parentState, ok := d.stateVersions.GetState(d.parentID)
	if !ok {
		return 0, fmt.Errorf("%w: %s", ErrMissingParentState, d.parentID)
	}
	return parentState.GetCurrentSupply(subnetID)
}

func (d *diff) SetCurrentSupply(subnetID ids.ID, currentSupply uint64) {
	if d.currentSupply == nil {
		d.currentSupply = map[ids.ID]uint64{
			subnetID: currentSupply,
		}
	} else {
		d.currentSupply[subnetID] = currentSupply
	}
}

func (d *diff) GetCurrentValidator(subnetID ids.ID, nodeID ids.NodeID) (*Staker, error) {
	// If the validator was modified in this diff, return the modified
	// validator.
	newValidator, status := d.currentStakerDiffs.GetValidator(subnetID, nodeID)
	switch status {
	case added:
		return newValidator, nil
	case deleted:
		return nil, database.ErrNotFound
	default:
		// If the validator wasn't modified in this diff, ask the parent state.
		parentState, ok := d.stateVersions.GetState(d.parentID)
		if !ok {
			return nil, fmt.Errorf("%w: %s", ErrMissingParentState, d.parentID)
		}
		return parentState.GetCurrentValidator(subnetID, nodeID)
	}
}

func (d *diff) SetDelegateeReward(subnetID ids.ID, nodeID ids.NodeID, amount uint64) error {
	if d.modifiedDelegateeRewards == nil {
		d.modifiedDelegateeRewards = make(map[ids.ID]map[ids.NodeID]uint64)
	}
	nodes, ok := d.modifiedDelegateeRewards[subnetID]
	if !ok {
		nodes = make(map[ids.NodeID]uint64)
		d.modifiedDelegateeRewards[subnetID] = nodes
	}
	nodes[nodeID] = amount
	return nil
}

func (d *diff) GetDelegateeReward(subnetID ids.ID, nodeID ids.NodeID) (uint64, error) {
	amount, modified := d.modifiedDelegateeRewards[subnetID][nodeID]
	if modified {
		return amount, nil
	}
	parentState, ok := d.stateVersions.GetState(d.parentID)
	if !ok {
		return 0, fmt.Errorf("%w: %s", ErrMissingParentState, d.parentID)
	}
	return parentState.GetDelegateeReward(subnetID, nodeID)
}

func (d *diff) PutCurrentValidator(staker *Staker) {
	d.currentStakerDiffs.PutValidator(staker)
}

func (d *diff) DeleteCurrentValidator(staker *Staker) {
	d.currentStakerDiffs.DeleteValidator(staker)
}

func (d *diff) GetCurrentDelegatorIterator(subnetID ids.ID, nodeID ids.NodeID) (StakerIterator, error) {
	parentState, ok := d.stateVersions.GetState(d.parentID)
	if !ok {
		return nil, fmt.Errorf("%w: %s", ErrMissingParentState, d.parentID)
	}

	parentIterator, err := parentState.GetCurrentDelegatorIterator(subnetID, nodeID)
	if err != nil {
		return nil, err
	}

	return d.currentStakerDiffs.GetDelegatorIterator(parentIterator, subnetID, nodeID), nil
}

func (d *diff) PutCurrentDelegator(staker *Staker) {
	d.currentStakerDiffs.PutDelegator(staker)
}

func (d *diff) DeleteCurrentDelegator(staker *Staker) {
	d.currentStakerDiffs.DeleteDelegator(staker)
}

func (d *diff) GetCurrentStakerIterator() (StakerIterator, error) {
	parentState, ok := d.stateVersions.GetState(d.parentID)
	if !ok {
		return nil, fmt.Errorf("%w: %s", ErrMissingParentState, d.parentID)
	}

	parentIterator, err := parentState.GetCurrentStakerIterator()
	if err != nil {
		return nil, err
	}

	return d.currentStakerDiffs.GetStakerIterator(parentIterator), nil
}

func (d *diff) GetPendingValidator(subnetID ids.ID, nodeID ids.NodeID) (*Staker, error) {
	// If the validator was modified in this diff, return the modified
	// validator.
	newValidator, status := d.pendingStakerDiffs.GetValidator(subnetID, nodeID)
	switch status {
	case added:
		return newValidator, nil
	case deleted:
		return nil, database.ErrNotFound
	default:
		// If the validator wasn't modified in this diff, ask the parent state.
		parentState, ok := d.stateVersions.GetState(d.parentID)
		if !ok {
			return nil, fmt.Errorf("%w: %s", ErrMissingParentState, d.parentID)
		}
		return parentState.GetPendingValidator(subnetID, nodeID)
	}
}

func (d *diff) PutPendingValidator(staker *Staker) {
	d.pendingStakerDiffs.PutValidator(staker)
}

func (d *diff) DeletePendingValidator(staker *Staker) {
	d.pendingStakerDiffs.DeleteValidator(staker)
}

func (d *diff) GetPendingDelegatorIterator(subnetID ids.ID, nodeID ids.NodeID) (StakerIterator, error) {
	parentState, ok := d.stateVersions.GetState(d.parentID)
	if !ok {
		return nil, fmt.Errorf("%w: %s", ErrMissingParentState, d.parentID)
	}

	parentIterator, err := parentState.GetPendingDelegatorIterator(subnetID, nodeID)
	if err != nil {
		return nil, err
	}

	return d.pendingStakerDiffs.GetDelegatorIterator(parentIterator, subnetID, nodeID), nil
}

func (d *diff) PutPendingDelegator(staker *Staker) {
	d.pendingStakerDiffs.PutDelegator(staker)
}

func (d *diff) DeletePendingDelegator(staker *Staker) {
	d.pendingStakerDiffs.DeleteDelegator(staker)
}

func (d *diff) GetPendingStakerIterator() (StakerIterator, error) {
	parentState, ok := d.stateVersions.GetState(d.parentID)
	if !ok {
		return nil, fmt.Errorf("%w: %s", ErrMissingParentState, d.parentID)
	}

	parentIterator, err := parentState.GetPendingStakerIterator()
	if err != nil {
		return nil, err
	}

	return d.pendingStakerDiffs.GetStakerIterator(parentIterator), nil
}

func (d *diff) AddSubnet(subnetID ids.ID) {
	d.addedSubnetIDs = append(d.addedSubnetIDs, subnetID)
}

func (d *diff) GetSubnetOwner(subnetID ids.ID) (fx.Owner, error) {
	owner, exists := d.subnetOwners[subnetID]
	if exists {
		return owner, nil
	}

	// If the subnet owner was not assigned in this diff, ask the parent state.
	parentState, ok := d.stateVersions.GetState(d.parentID)
	if !ok {
		return nil, ErrMissingParentState
	}
	return parentState.GetSubnetOwner(subnetID)
}

func (d *diff) SetSubnetOwner(subnetID ids.ID, owner fx.Owner) {
	d.subnetOwners[subnetID] = owner
}

func (d *diff) GetSubnetManager(subnetID ids.ID) (ids.ID, []byte, error) {
	if manager, exists := d.subnetManagers[subnetID]; exists {
		return manager.ChainID, manager.Addr, nil
	}

	// If the subnet manager was not assigned in this diff, ask the parent state.
	parentState, ok := d.stateVersions.GetState(d.parentID)
	if !ok {
		return ids.Empty, nil, ErrMissingParentState
	}
	return parentState.GetSubnetManager(subnetID)
}

func (d *diff) SetSubnetManager(subnetID ids.ID, chainID ids.ID, addr []byte) {
	d.subnetManagers[subnetID] = chainIDAndAddr{
		ChainID: chainID,
		Addr:    addr,
	}
}

func (d *diff) GetSubnetTransformation(subnetID ids.ID) (*txs.Tx, error) {
	tx, exists := d.transformedSubnets[subnetID]
	if exists {
		return tx, nil
	}

	// If the subnet wasn't transformed in this diff, ask the parent state.
	parentState, ok := d.stateVersions.GetState(d.parentID)
	if !ok {
		return nil, ErrMissingParentState
	}
	return parentState.GetSubnetTransformation(subnetID)
}

func (d *diff) AddSubnetTransformation(transformSubnetTxIntf *txs.Tx) {
	transformSubnetTx := transformSubnetTxIntf.Unsigned.(*txs.TransformSubnetTx)
	if d.transformedSubnets == nil {
		d.transformedSubnets = map[ids.ID]*txs.Tx{
			transformSubnetTx.Subnet: transformSubnetTxIntf,
		}
	} else {
		d.transformedSubnets[transformSubnetTx.Subnet] = transformSubnetTxIntf
	}
}

func (d *diff) AddChain(createChainTx *txs.Tx) {
	tx := createChainTx.Unsigned.(*txs.CreateChainTx)
	if d.addedChains == nil {
		d.addedChains = map[ids.ID][]*txs.Tx{
			tx.SubnetID: {createChainTx},
		}
	} else {
		d.addedChains[tx.SubnetID] = append(d.addedChains[tx.SubnetID], createChainTx)
	}
}

func (d *diff) GetTx(txID ids.ID) (*txs.Tx, status.Status, error) {
	if tx, exists := d.addedTxs[txID]; exists {
		return tx.tx, tx.status, nil
	}

	parentState, ok := d.stateVersions.GetState(d.parentID)
	if !ok {
		return nil, status.Unknown, fmt.Errorf("%w: %s", ErrMissingParentState, d.parentID)
	}
	return parentState.GetTx(txID)
}

func (d *diff) AddTx(tx *txs.Tx, status status.Status) {
	txID := tx.ID()
	txStatus := &txAndStatus{
		tx:     tx,
		status: status,
	}
	if d.addedTxs == nil {
		d.addedTxs = map[ids.ID]*txAndStatus{
			txID: txStatus,
		}
	} else {
		d.addedTxs[txID] = txStatus
	}
}

func (d *diff) AddRewardUTXO(txID ids.ID, utxo *avax.UTXO) {
	if d.addedRewardUTXOs == nil {
		d.addedRewardUTXOs = make(map[ids.ID][]*avax.UTXO)
	}
	d.addedRewardUTXOs[txID] = append(d.addedRewardUTXOs[txID], utxo)
}

func (d *diff) GetUTXO(utxoID ids.ID) (*avax.UTXO, error) {
	utxo, modified := d.modifiedUTXOs[utxoID]
	if !modified {
		parentState, ok := d.stateVersions.GetState(d.parentID)
		if !ok {
			return nil, fmt.Errorf("%w: %s", ErrMissingParentState, d.parentID)
		}
		return parentState.GetUTXO(utxoID)
	}
	if utxo == nil {
		return nil, database.ErrNotFound
	}
	return utxo, nil
}

func (d *diff) AddUTXO(utxo *avax.UTXO) {
	if d.modifiedUTXOs == nil {
		d.modifiedUTXOs = map[ids.ID]*avax.UTXO{
			utxo.InputID(): utxo,
		}
	} else {
		d.modifiedUTXOs[utxo.InputID()] = utxo
	}
}

func (d *diff) DeleteUTXO(utxoID ids.ID) {
	if d.modifiedUTXOs == nil {
		d.modifiedUTXOs = map[ids.ID]*avax.UTXO{
			utxoID: nil,
		}
	} else {
		d.modifiedUTXOs[utxoID] = nil
	}
}

func (d *diff) Apply(baseState Chain) error {
	baseState.SetTimestamp(d.timestamp)
	baseState.SetFeeState(d.feeState)
	for subnetID, supply := range d.currentSupply {
		baseState.SetCurrentSupply(subnetID, supply)
	}
	for _, subnetValidatorDiffs := range d.currentStakerDiffs.validatorDiffs {
		for _, validatorDiff := range subnetValidatorDiffs {
			switch validatorDiff.validatorStatus {
			case added:
				baseState.PutCurrentValidator(validatorDiff.validator)
			case deleted:
				baseState.DeleteCurrentValidator(validatorDiff.validator)
			}

			addedDelegatorIterator := NewTreeIterator(validatorDiff.addedDelegators)
			for addedDelegatorIterator.Next() {
				baseState.PutCurrentDelegator(addedDelegatorIterator.Value())
			}
			addedDelegatorIterator.Release()

			for _, delegator := range validatorDiff.deletedDelegators {
				baseState.DeleteCurrentDelegator(delegator)
			}
		}
	}
	for subnetID, nodes := range d.modifiedDelegateeRewards {
		for nodeID, amount := range nodes {
			if err := baseState.SetDelegateeReward(subnetID, nodeID, amount); err != nil {
				return err
			}
		}
	}
	for _, subnetValidatorDiffs := range d.pendingStakerDiffs.validatorDiffs {
		for _, validatorDiff := range subnetValidatorDiffs {
			switch validatorDiff.validatorStatus {
			case added:
				baseState.PutPendingValidator(validatorDiff.validator)
			case deleted:
				baseState.DeletePendingValidator(validatorDiff.validator)
			}

			addedDelegatorIterator := NewTreeIterator(validatorDiff.addedDelegators)
			for addedDelegatorIterator.Next() {
				baseState.PutPendingDelegator(addedDelegatorIterator.Value())
			}
			addedDelegatorIterator.Release()

			for _, delegator := range validatorDiff.deletedDelegators {
				baseState.DeletePendingDelegator(delegator)
			}
		}
	}
	for _, subnetID := range d.addedSubnetIDs {
		baseState.AddSubnet(subnetID)
	}
	for _, tx := range d.transformedSubnets {
		baseState.AddSubnetTransformation(tx)
	}
	for _, chains := range d.addedChains {
		for _, chain := range chains {
			baseState.AddChain(chain)
		}
	}
	for _, tx := range d.addedTxs {
		baseState.AddTx(tx.tx, tx.status)
	}
	for txID, utxos := range d.addedRewardUTXOs {
		for _, utxo := range utxos {
			baseState.AddRewardUTXO(txID, utxo)
		}
	}
	for utxoID, utxo := range d.modifiedUTXOs {
		if utxo != nil {
			baseState.AddUTXO(utxo)
		} else {
			baseState.DeleteUTXO(utxoID)
		}
	}
	for subnetID, owner := range d.subnetOwners {
		baseState.SetSubnetOwner(subnetID, owner)
	}
	for subnetID, manager := range d.subnetManagers {
		baseState.SetSubnetManager(subnetID, manager.ChainID, manager.Addr)
	}
	return nil
}<|MERGE_RESOLUTION|>--- conflicted
+++ resolved
@@ -75,10 +75,7 @@
 		parentID:       parentID,
 		stateVersions:  stateVersions,
 		timestamp:      parentState.GetTimestamp(),
-<<<<<<< HEAD
-=======
 		feeState:       parentState.GetFeeState(),
->>>>>>> 479145a6
 		subnetOwners:   make(map[ids.ID]fx.Owner),
 		subnetManagers: make(map[ids.ID]chainIDAndAddr),
 	}, nil
