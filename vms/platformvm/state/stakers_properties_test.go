// Copyright (C) 2019-2023, Ava Labs, Inc. All rights reserved.
// See the file LICENSE for licensing terms.

package state

import (
	"errors"
	"fmt"
	"math"
	"reflect"
	"testing"
	"time"

	"github.com/leanovate/gopter"
	"github.com/leanovate/gopter/gen"
	"github.com/leanovate/gopter/prop"
	"github.com/stretchr/testify/require"

	"github.com/ava-labs/avalanchego/database"
	"github.com/ava-labs/avalanchego/database/manager"
	"github.com/ava-labs/avalanchego/database/versiondb"
	"github.com/ava-labs/avalanchego/ids"
<<<<<<< HEAD
	"github.com/ava-labs/avalanchego/utils/set"
	"github.com/ava-labs/avalanchego/utils/timer/mockable"
=======
	"github.com/ava-labs/avalanchego/utils/constants"
	bls "github.com/ava-labs/avalanchego/utils/crypto/bls"
	"github.com/ava-labs/avalanchego/version"
	"github.com/ava-labs/avalanchego/vms/platformvm/signer"
	"github.com/ava-labs/avalanchego/vms/platformvm/txs"
>>>>>>> cebad8a9
)

const (
	pending stakerStatus = 0
	current stakerStatus = 1
)

var (
	errNonEmptyIteratorExpected          = errors.New("expected non-empty iterator, got no elements")
	errMissingValidatotFromValidatorSet  = errors.New("staker cannot be found in validator set")
	errUnexpectedValidatotInValidatorSet = errors.New("unexpected staker found in validator set")
)

// TestGeneralStakerContainersProperties checks that State and Diff conform our stakersStorageModel.
// TestGeneralStakerContainersProperties tests State and Diff in isolation, over simple operations.
// TestStateAndDiffComparisonToStorageModel carries a more involved verification over a production-like
// mix of State and Diffs.
func TestGeneralStakerContainersProperties(t *testing.T) {
	storeCreators := map[string]func() (Stakers, error){
		"base state": func() (Stakers, error) {
			baseDBManager := manager.NewMemDB(version.Semantic1_0_0)
			baseDB := versiondb.New(baseDBManager.Current().Database)
			return buildChainState(baseDB, nil)
		},
		"diff": func() (Stakers, error) {
			diff, _, err := buildDiffOnTopOfBaseState(nil)
			return diff, err
		},
		"storage model": func() (Stakers, error) { //nolint:golint,unparam
			return newStakersStorageModel(), nil
		},
	}

	for storeType, storeCreatorF := range storeCreators {
		t.Run(storeType, func(t *testing.T) {
			properties := generalStakerContainersProperties(storeCreatorF)
			properties.TestingRun(t)
		})
	}
}

func generalStakerContainersProperties(storeCreatorF func() (Stakers, error)) *gopter.Properties {
	properties := gopter.NewProperties(nil)

	ctx := buildStateCtx()
	startTime := time.Now().Truncate(time.Second)

	properties.Property("add, delete and query current validators", prop.ForAll(
		func(nonInitTx *txs.Tx) string {
			store, err := storeCreatorF()
			if err != nil {
				return fmt.Sprintf("unexpected error while creating staker store, err %v", err)
			}

			signedTx, err := txs.NewSigned(nonInitTx.Unsigned, txs.Codec, nil)
			if err != nil {
				panic(fmt.Errorf("failed signing tx in tx generator, %w", err))
			}

			stakerTx := signedTx.Unsigned.(txs.StakerTx)
			staker, err := NewCurrentStaker(signedTx.ID(), stakerTx, startTime, uint64(100))
			if err != nil {
				return err.Error()
			}

			// no staker before insertion
			_, err = store.GetCurrentValidator(staker.SubnetID, staker.NodeID)
			if err != database.ErrNotFound {
				return fmt.Sprintf("unexpected error %v, got %v", database.ErrNotFound, err)
			}
			err = checkStakersContent(store, []*Staker{}, current)
			if err != nil {
				return err.Error()
			}

			// it's fine deleting unknown validator
			store.DeleteCurrentValidator(staker)
			_, err = store.GetCurrentValidator(staker.SubnetID, staker.NodeID)
			if err != database.ErrNotFound {
				return fmt.Sprintf("unexpected error %v, got %v", database.ErrNotFound, err)
			}
			err = checkStakersContent(store, []*Staker{}, current)
			if err != nil {
				return err.Error()
			}

			// insert the staker and show it can be found
			store.PutCurrentValidator(staker)
			retrievedStaker, err := store.GetCurrentValidator(staker.SubnetID, staker.NodeID)
			if err != nil {
				return fmt.Sprintf("expected no error, got %v", err)
			}
			if !reflect.DeepEqual(staker, retrievedStaker) {
				return fmt.Sprintf("wrong staker retrieved expected %v, got %v", staker, retrievedStaker)
			}
			err = checkStakersContent(store, []*Staker{staker}, current)
			if err != nil {
				return err.Error()
			}

			// delete the staker and show it's not found anymore
			store.DeleteCurrentValidator(staker)
			_, err = store.GetCurrentValidator(staker.SubnetID, staker.NodeID)
			if err != database.ErrNotFound {
				return fmt.Sprintf("unexpected error %v, got %v", database.ErrNotFound, err)
			}
			err = checkStakersContent(store, []*Staker{}, current)
			if err != nil {
				return err.Error()
			}

			return ""
		},
		stakerTxGenerator(ctx, permissionedValidator, &constants.PrimaryNetworkID, nil, &signer.Empty{}, math.MaxUint64),
	))

	properties.Property("update current validators", prop.ForAll(
		func(nonInitTx *txs.Tx) string {
			// insert stakers first, then update StartTime/EndTime and update the staker
			store, err := storeCreatorF()
			if err != nil {
				return fmt.Sprintf("unexpected error while creating staker store, err %v", err)
			}

			signedTx, err := txs.NewSigned(nonInitTx.Unsigned, txs.Codec, nil)
			if err != nil {
				panic(fmt.Errorf("failed signing tx in tx generator, %w", err))
			}

			stakerTx := signedTx.Unsigned.(txs.StakerTx)
			staker, err := NewCurrentStaker(signedTx.ID(), stakerTx, startTime, uint64(100))
			if err != nil {
				return err.Error()
			}

			store.PutCurrentValidator(staker)
			retrievedStaker, err := store.GetCurrentValidator(staker.SubnetID, staker.NodeID)
			if err != nil {
				return fmt.Sprintf("expected no error, got %v", err)
			}
			if !reflect.DeepEqual(staker, retrievedStaker) {
				return fmt.Sprintf("wrong staker retrieved expected %v, got %v", staker, retrievedStaker)
			}

			currIT, err := store.GetCurrentStakerIterator()
			if err != nil {
				return fmt.Sprintf("unexpected failure in staker iterator creation, error %v", err)
			}
			if !currIT.Next() {
				return errNonEmptyIteratorExpected.Error()
			}
			if !reflect.DeepEqual(currIT.Value(), retrievedStaker) {
				return fmt.Sprintf("wrong staker retrieved expected %v, got %v", staker, retrievedStaker)
			}
			currIT.Release()

			// update staker times as expected. We copy the updated staker
			// to avoid in-place modification of stakers already stored in store,
			// as it must be done in prod code.
<<<<<<< HEAD
			updatedValidator := s
			ShiftValidatorAheadInPlace(&updatedValidator)
=======
			updatedStaker := *staker
			ShiftStakerAheadInPlace(&updatedStaker, updatedStaker.EndTime)
>>>>>>> cebad8a9

			err = store.UpdateCurrentValidator(&updatedValidator)
			if err != nil {
				return fmt.Sprintf("expected no error in updating, got %v", err)
			}

			// show that queries return updated staker, not original one
			retrievedStaker, err = store.GetCurrentValidator(updatedValidator.SubnetID, updatedValidator.NodeID)
			if err != nil {
				return fmt.Sprintf("expected no error, got %v", err)
			}
<<<<<<< HEAD
			if !reflect.DeepEqual(&updatedValidator, retrievedStaker) {
				return fmt.Sprintf("wrong staker retrieved expected %v, got %v", &s, retrievedStaker)
=======
			if !reflect.DeepEqual(&updatedStaker, retrievedStaker) {
				return fmt.Sprintf("wrong staker retrieved expected %v, got %v", &updatedStaker, retrievedStaker)
>>>>>>> cebad8a9
			}

			currIT, err = store.GetCurrentStakerIterator()
			if err != nil {
				return fmt.Sprintf("unexpected failure in staker iterator creation, error %v", err)
			}
			if !currIT.Next() {
				return errNonEmptyIteratorExpected.Error()
			}
			if !reflect.DeepEqual(currIT.Value(), retrievedStaker) {
				return fmt.Sprintf("wrong staker retrieved expected %v, got %v", currIT.Value(), retrievedStaker)
			}
			currIT.Release()
			return ""
		},
		stakerTxGenerator(ctx, permissionedValidator, &constants.PrimaryNetworkID, nil, &signer.Empty{}, math.MaxUint64),
	))

	properties.Property("add, delete and query pending validators", prop.ForAll(
		func(nonInitTx *txs.Tx) string {
			store, err := storeCreatorF()
			if err != nil {
				return fmt.Sprintf("unexpected error while creating staker store, err %v", err)
			}

			signedTx, err := txs.NewSigned(nonInitTx.Unsigned, txs.Codec, nil)
			if err != nil {
				panic(fmt.Errorf("failed signing tx in tx generator, %w", err))
			}

			staker, err := NewPendingStaker(signedTx.ID(), signedTx.Unsigned.(txs.PreContinuousStakingStaker))
			if err != nil {
				return err.Error()
			}

			// no staker before insertion
			_, err = store.GetPendingValidator(staker.SubnetID, staker.NodeID)
			if err != database.ErrNotFound {
				return fmt.Sprintf("unexpected error %v, got %v", database.ErrNotFound, err)
			}
			err = checkStakersContent(store, []*Staker{}, pending)
			if err != nil {
				return err.Error()
			}

			// it's fine deleting unknown validator
			store.DeletePendingValidator(staker)
			_, err = store.GetPendingValidator(staker.SubnetID, staker.NodeID)
			if err != database.ErrNotFound {
				return fmt.Sprintf("unexpected error %v, got %v", database.ErrNotFound, err)
			}
			err = checkStakersContent(store, []*Staker{}, pending)
			if err != nil {
				return err.Error()
			}

			// insert the staker and show it can be found
			store.PutPendingValidator(staker)
			retrievedStaker, err := store.GetPendingValidator(staker.SubnetID, staker.NodeID)
			if err != nil {
				return fmt.Sprintf("expected no error, got %v", err)
			}
			if !reflect.DeepEqual(staker, retrievedStaker) {
				return fmt.Sprintf("wrong staker retrieved expected %v, got %v", staker, retrievedStaker)
			}
			err = checkStakersContent(store, []*Staker{staker}, pending)
			if err != nil {
				return err.Error()
			}

			// delete the staker and show it's found anymore
			store.DeletePendingValidator(staker)
			_, err = store.GetPendingValidator(staker.SubnetID, staker.NodeID)
			if err != database.ErrNotFound {
				return fmt.Sprintf("unexpected error %v, got %v", database.ErrNotFound, err)
			}
			err = checkStakersContent(store, []*Staker{}, pending)
			if err != nil {
				return err.Error()
			}

			return ""
		},
		stakerTxGenerator(ctx, permissionedValidator, &constants.PrimaryNetworkID, nil, &signer.Empty{}, math.MaxUint64),
	))

	var (
		subnetID = ids.GenerateTestID()
		nodeID   = ids.GenerateTestNodeID()
	)
	properties.Property("add, delete and query current delegators", prop.ForAll(
		func(nonInitValTx *txs.Tx, nonInitDelTxs []*txs.Tx) string {
			store, err := storeCreatorF()
			if err != nil {
				return fmt.Sprintf("unexpected error while creating staker store, err %v", err)
			}

			signedValTx, err := txs.NewSigned(nonInitValTx.Unsigned, txs.Codec, nil)
			if err != nil {
				panic(fmt.Errorf("failed signing tx in tx generator, %w", err))
			}

			val, err := NewCurrentStaker(signedValTx.ID(), signedValTx.Unsigned.(txs.StakerTx), startTime, uint64(1000))
			if err != nil {
				return err.Error()
			}

			dels := make([]*Staker, 0, len(nonInitDelTxs))
			for _, nonInitDelTx := range nonInitDelTxs {
				signedDelTx, err := txs.NewSigned(nonInitDelTx.Unsigned, txs.Codec, nil)
				if err != nil {
					panic(fmt.Errorf("failed signing tx in tx generator, %w", err))
				}

				del, err := NewCurrentStaker(signedDelTx.ID(), signedDelTx.Unsigned.(txs.StakerTx), startTime, uint64(1000))
				if err != nil {
					return err.Error()
				}

				dels = append(dels, del)
			}

			// store validator
			store.PutCurrentValidator(val)
			retrievedValidator, err := store.GetCurrentValidator(val.SubnetID, val.NodeID)
			if err != nil {
				return fmt.Sprintf("expected no error, got %v", err)
			}
			if !reflect.DeepEqual(val, retrievedValidator) {
				return fmt.Sprintf("wrong staker retrieved expected %v, got %v", &val, retrievedValidator)
			}
			err = checkStakersContent(store, []*Staker{val}, current)
			if err != nil {
				return err.Error()
			}

			// store delegators
			for _, del := range dels {
				cpy := *del

				// it's fine deleting unknown delegator
				store.DeleteCurrentDelegator(&cpy)

				// finally store the delegator
				store.PutCurrentDelegator(&cpy)
			}

			// check no missing delegators by subnetID, nodeID
			for _, del := range dels {
				found := false
				delIt, err := store.GetCurrentDelegatorIterator(subnetID, nodeID)
				if err != nil {
					return fmt.Sprintf("unexpected failure in current delegators iterator creation, error %v", err)
				}
				for delIt.Next() {
					if reflect.DeepEqual(delIt.Value(), del) {
						found = true
						break
					}
				}
				delIt.Release()

				if !found {
					return fmt.Sprintf("missing delegator %v", del)
				}
			}

			// check no extra delegator by subnetID, nodeID
			delIt, err := store.GetCurrentDelegatorIterator(subnetID, nodeID)
			if err != nil {
				return fmt.Sprintf("unexpected failure in current delegators iterator creation, error %v", err)
			}
			for delIt.Next() {
				found := false
				for _, del := range dels {
					if reflect.DeepEqual(delIt.Value(), del) {
						found = true
						break
					}
				}
				if !found {
					return fmt.Sprintf("found extra delegator %v", delIt.Value())
				}
			}
			delIt.Release()

			// check no missing delegators in the whole staker set
			stakersSet := dels
			stakersSet = append(stakersSet, val)
			err = checkStakersContent(store, stakersSet, current)
			if err != nil {
				return err.Error()
			}

			// delete delegators
			for _, del := range dels {
				cpy := *del
				store.DeleteCurrentDelegator(&cpy)

				// check deleted delegator is not there anymore
				delIt, err := store.GetCurrentDelegatorIterator(subnetID, nodeID)
				if err != nil {
					return fmt.Sprintf("unexpected failure in current delegators iterator creation, error %v", err)
				}

				found := false
				for delIt.Next() {
					if reflect.DeepEqual(delIt.Value(), del) {
						found = true
						break
					}
				}
				delIt.Release()
				if found {
					return fmt.Sprintf("found deleted delegator %v", del)
				}
			}

			return ""
		},
		stakerTxGenerator(ctx,
			permissionlessValidator,
			&subnetID,
			&nodeID,
			&signer.Empty{},
			math.MaxUint64,
		),
		gen.SliceOfN(10,
			stakerTxGenerator(ctx,
				permissionlessDelegator,
				&subnetID,
				&nodeID,
				&signer.Empty{},
				1000,
			),
		),
	))

	properties.Property("update current delegator", prop.ForAll(
		func(nonInitDelTxs []*txs.Tx) string {
			// insert stakers first, then update StartTime/EndTime and update the staker
			store, err := storeCreatorF()
			if err != nil {
				return fmt.Sprintf("unexpected error while creating staker store, err %v", err)
			}

			// store delegators
			dels := make([]*Staker, 0, len(nonInitDelTxs))
			for _, nonInitDelTx := range nonInitDelTxs {
				signedDelTx, err := txs.NewSigned(nonInitDelTx.Unsigned, txs.Codec, nil)
				if err != nil {
					panic(fmt.Errorf("failed signing tx in tx generator, %w", err))
				}
				stakerTx := signedDelTx.Unsigned.(txs.StakerTx)
				del, err := NewCurrentStaker(signedDelTx.ID(), stakerTx, startTime, uint64(1000))
				if err != nil {
					return err.Error()
				}

				dels = append(dels, del)
				store.PutCurrentDelegator(del)
			}

			// update delegators
			for _, del := range dels {
				// update staker times as expected. We copy the updated staker
				// to avoid in-place modification of stakers already stored in store,
				// as it must be done in prod code.
<<<<<<< HEAD
				updatedDelegator := del
				ShiftDelegatorAheadInPlace(&updatedDelegator, mockable.MaxTime)
=======
				updatedStaker := *del
				ShiftStakerAheadInPlace(&updatedStaker, updatedStaker.EndTime)
>>>>>>> cebad8a9

				err = store.UpdateCurrentDelegator(&updatedDelegator)
				if err != nil {
					return fmt.Sprintf("expected no error in updating, got %v", err)
				}

				// check query returns updated staker - version 1
				delIt, err := store.GetCurrentDelegatorIterator(updatedDelegator.SubnetID, updatedDelegator.NodeID)
				if err != nil {
					return fmt.Sprintf("expected no error, got %v", err)
				}

				found := false
				for delIt.Next() {
					del := delIt.Value()
					if del.TxID != updatedDelegator.TxID {
						continue
					}
					found = true
					if !reflect.DeepEqual(&updatedDelegator, del) {
						return fmt.Sprintf("wrong staker retrieved expected %v, got %v", &updatedDelegator, del)
					}
					break
				}
				if !found {
					return fmt.Sprintf("could not find updated staker %v", &updatedDelegator)
				}
				delIt.Release()

				// check query returns updated staker - version 2
				stakerIt, err := store.GetCurrentStakerIterator()
				if err != nil {
					return fmt.Sprintf("expected no error, got %v", err)
				}
				found = false
				for stakerIt.Next() {
					del := stakerIt.Value()
					if del.TxID != updatedDelegator.TxID {
						continue
					}
					found = true
					if !reflect.DeepEqual(&updatedDelegator, del) {
						return fmt.Sprintf("wrong staker retrieved expected %v, got %v", &updatedDelegator, del)
					}
					break
				}
				if !found {
					return fmt.Sprintf("could not find updated staker %v", &updatedDelegator)
				}
				stakerIt.Release()
			}
			return ""
		},
		gen.SliceOfN(10,
			stakerTxGenerator(ctx,
				permissionlessDelegator,
				&subnetID,
				&nodeID,
				&signer.Empty{},
				1000,
			),
		),
	))

	properties.Property("add, delete and query pending delegators", prop.ForAll(
		func(nonInitValTx *txs.Tx, nonInitDelTxs []*txs.Tx) string {
			store, err := storeCreatorF()
			if err != nil {
				return fmt.Sprintf("unexpected error while creating staker store, err %v", err)
			}

			signedValTx, err := txs.NewSigned(nonInitValTx.Unsigned, txs.Codec, nil)
			if err != nil {
				panic(fmt.Errorf("failed signing tx in tx generator, %w", err))
			}

			val, err := NewCurrentStaker(signedValTx.ID(), signedValTx.Unsigned.(txs.StakerTx), startTime, uint64(1000))
			if err != nil {
				return err.Error()
			}

			dels := make([]*Staker, 0, len(nonInitDelTxs))
			for _, nonInitDelTx := range nonInitDelTxs {
				signedDelTx, err := txs.NewSigned(nonInitDelTx.Unsigned, txs.Codec, nil)
				if err != nil {
					panic(fmt.Errorf("failed signing tx in tx generator, %w", err))
				}

				del, err := NewCurrentStaker(signedDelTx.ID(), signedDelTx.Unsigned.(txs.StakerTx), startTime, uint64(1000))
				if err != nil {
					return err.Error()
				}

				dels = append(dels, del)
			}

			// store validator
			store.PutCurrentValidator(val)
			retrievedValidator, err := store.GetCurrentValidator(val.SubnetID, val.NodeID)
			if err != nil {
				return fmt.Sprintf("expected no error, got %v", err)
			}
			if !reflect.DeepEqual(val, retrievedValidator) {
				return fmt.Sprintf("wrong staker retrieved expected %v, got %v", &val, retrievedValidator)
			}

			err = checkStakersContent(store, []*Staker{val}, current)
			if err != nil {
				return err.Error()
			}

			// store delegators
			for _, del := range dels {
				cpy := *del

				// it's fine deleting unknown delegator
				store.DeletePendingDelegator(&cpy)

				// finally store the delegator
				store.PutPendingDelegator(&cpy)
			}

			// check no missing delegators by subnetID, nodeID
			for _, del := range dels {
				found := false
				delIt, err := store.GetPendingDelegatorIterator(subnetID, nodeID)
				if err != nil {
					return fmt.Sprintf("unexpected failure in pending delegators iterator creation, error %v", err)
				}
				for delIt.Next() {
					if reflect.DeepEqual(delIt.Value(), del) {
						found = true
						break
					}
				}
				delIt.Release()

				if !found {
					return fmt.Sprintf("missing delegator %v", del)
				}
			}

			// check no extra delegators by subnetID, nodeID
			delIt, err := store.GetPendingDelegatorIterator(subnetID, nodeID)
			if err != nil {
				return fmt.Sprintf("unexpected failure in pending delegators iterator creation, error %v", err)
			}
			for delIt.Next() {
				found := false
				for _, del := range dels {
					if reflect.DeepEqual(delIt.Value(), del) {
						found = true
						break
					}
				}
				if !found {
					return fmt.Sprintf("found extra delegator %v", delIt.Value())
				}
			}
			delIt.Release()

			// check no missing delegators in the whole staker set
			err = checkStakersContent(store, dels, pending)
			if err != nil {
				return err.Error()
			}

			// delete delegators
			for _, del := range dels {
				cpy := *del
				store.DeletePendingDelegator(&cpy)

				// check deleted delegator is not there anymore
				delIt, err := store.GetPendingDelegatorIterator(subnetID, nodeID)
				if err != nil {
					return fmt.Sprintf("unexpected failure in pending delegators iterator creation, error %v", err)
				}

				found := false
				for delIt.Next() {
					if reflect.DeepEqual(delIt.Value(), del) {
						found = true
						break
					}
				}
				delIt.Release()
				if found {
					return fmt.Sprintf("found deleted delegator %v", del)
				}
			}

			return ""
		},
		stakerTxGenerator(ctx,
			permissionlessValidator,
			&subnetID,
			&nodeID,
			&signer.Empty{},
			math.MaxUint64,
		),
		gen.SliceOfN(10,
			stakerTxGenerator(ctx,
				permissionlessDelegator,
				&subnetID,
				&nodeID,
				&signer.Empty{},
				1000,
			),
		),
	))

	return properties
}

// TestStateStakersProperties verifies properties specific to State, but not to Diff
func TestStateStakersProperties(t *testing.T) {
	properties := gopter.NewProperties(nil)
	ctx := buildStateCtx()
	startTime := time.Now().Truncate(time.Second)

	properties.Property("cannot update unknown validator", prop.ForAll(
		func(nonInitValTx *txs.Tx) string {
			baseDBManager := manager.NewMemDB(version.Semantic1_0_0)
			baseDB := versiondb.New(baseDBManager.Current().Database)
			baseState, err := buildChainState(baseDB, nil)
			if err != nil {
				return fmt.Sprintf("unexpected error while creating staker store, err %v", err)
			}

			signedValTx, err := txs.NewSigned(nonInitValTx.Unsigned, txs.Codec, nil)
			if err != nil {
				panic(fmt.Errorf("failed signing tx in tx generator, %w", err))
			}

			stakerTx := signedValTx.Unsigned.(txs.StakerTx)
			val, err := NewCurrentStaker(signedValTx.ID(), stakerTx, startTime, uint64(1000))
			if err != nil {
				return err.Error()
			}

			err = baseState.UpdateCurrentValidator(val)
			if !errors.Is(err, ErrUpdatingUnknownOrDeletedStaker) {
				return "unexpected update of unknown validator"
			}

			return ""
		},
		stakerTxGenerator(ctx, permissionlessValidator, nil, nil, &signer.Empty{}, math.MaxUint64),
	))

	properties.Property("cannot update deleted validator", prop.ForAll(
		func(nonInitValTx *txs.Tx) string {
			baseDBManager := manager.NewMemDB(version.Semantic1_0_0)
			baseDB := versiondb.New(baseDBManager.Current().Database)
			baseState, err := buildChainState(baseDB, nil)
			if err != nil {
				return fmt.Sprintf("unexpected error while creating staker store, err %v", err)
			}

			signedValTx, err := txs.NewSigned(nonInitValTx.Unsigned, txs.Codec, nil)
			if err != nil {
				panic(fmt.Errorf("failed signing tx in tx generator, %w", err))
			}

			stakerTx := signedValTx.Unsigned.(txs.StakerTx)
			val, err := NewCurrentStaker(signedValTx.ID(), stakerTx, startTime, uint64(1000))
			if err != nil {
				return err.Error()
			}

			baseState.PutCurrentValidator(val)
			baseState.DeleteCurrentValidator(val)
			err = baseState.UpdateCurrentValidator(val)
			if !errors.Is(err, ErrUpdatingUnknownOrDeletedStaker) {
				return "unexpected update of unknown validator"
			}

			return ""
		},
		stakerTxGenerator(ctx, permissionlessValidator, nil, nil, &signer.Empty{}, math.MaxUint64),
	))

	properties.Property("cannot update delegator from unknown subnetID/nodeID", prop.ForAll(
		func(nonInitValTx *txs.Tx) string {
			baseDBManager := manager.NewMemDB(version.Semantic1_0_0)
			baseDB := versiondb.New(baseDBManager.Current().Database)
			baseState, err := buildChainState(baseDB, nil)
			if err != nil {
				return fmt.Sprintf("unexpected error while creating staker store, err %v", err)
			}

			signedValTx, err := txs.NewSigned(nonInitValTx.Unsigned, txs.Codec, nil)
			if err != nil {
				panic(fmt.Errorf("failed signing tx in tx generator, %w", err))
			}

			stakerTx := signedValTx.Unsigned.(txs.StakerTx)
			val, err := NewCurrentStaker(signedValTx.ID(), stakerTx, startTime, uint64(1000))
			if err != nil {
				return err.Error()
			}

			err = baseState.UpdateCurrentDelegator(val)
			if !errors.Is(err, ErrUpdatingUnknownOrDeletedStaker) {
				return "unexpected update of delegator from unknown subnetID/nodeID"
			}

			return ""
		},
		stakerTxGenerator(ctx, permissionlessDelegator, nil, nil, &signer.Empty{}, 1000),
	))

	var (
		subnetID = ids.GenerateTestID()
		nodeID   = ids.GenerateTestNodeID()
	)
	properties.Property("cannot update unknown delegator from known subnetID/nodeID", prop.ForAll(
		func(nonInitValTx, nonInitDelTx *txs.Tx) string {
			baseDBManager := manager.NewMemDB(version.Semantic1_0_0)
			baseDB := versiondb.New(baseDBManager.Current().Database)
			baseState, err := buildChainState(baseDB, nil)
			if err != nil {
				return fmt.Sprintf("unexpected error while creating staker store, err %v", err)
			}

			signedValTx, err := txs.NewSigned(nonInitValTx.Unsigned, txs.Codec, nil)
			if err != nil {
				panic(fmt.Errorf("failed signing tx in tx generator, %w", err))
			}

			stakerTx := signedValTx.Unsigned.(txs.StakerTx)
			val, err := NewCurrentStaker(signedValTx.ID(), stakerTx, startTime, uint64(1000))
			if err != nil {
				return err.Error()
			}

			signedDelTx, err := txs.NewSigned(nonInitDelTx.Unsigned, txs.Codec, nil)
			if err != nil {
				panic(fmt.Errorf("failed signing tx in tx generator, %w", err))
			}

			stakerTx = signedDelTx.Unsigned.(txs.StakerTx)
			del, err := NewCurrentStaker(signedValTx.ID(), stakerTx, startTime, uint64(1000))
			if err != nil {
				return err.Error()
			}

			baseState.PutCurrentValidator(val)
			err = baseState.UpdateCurrentDelegator(del)
			if !errors.Is(err, ErrUpdatingUnknownOrDeletedStaker) {
				return "unexpected update of unknown delegator from known subnetID/nodeID"
			}

			return ""
		},
		stakerTxGenerator(ctx, permissionlessValidator, &subnetID, &nodeID, &signer.Empty{}, math.MaxUint64),
		stakerTxGenerator(ctx, permissionlessDelegator, &subnetID, &nodeID, &signer.Empty{}, 1000),
	))

	properties.TestingRun(t)
}

// TestDiffStakersProperties verifies properties specific to Diff, but not to State
func TestDiffStakersProperties(t *testing.T) {
	properties := gopter.NewProperties(nil)
	ctx := buildStateCtx()
	startTime := time.Now().Truncate(time.Second)

	properties.Property("updating unknown validator should not err", prop.ForAll(
		func(nonInitValTx *txs.Tx) string {
			diff, _, err := buildDiffOnTopOfBaseState(nil)
			if err != nil {
				return fmt.Sprintf("unexpected error while creating diff, err %v", err)
			}

			signedValTx, err := txs.NewSigned(nonInitValTx.Unsigned, txs.Codec, nil)
			if err != nil {
				panic(fmt.Errorf("failed signing tx in tx generator, %w", err))
			}

			stakerTx := signedValTx.Unsigned.(txs.StakerTx)
			val, err := NewCurrentStaker(signedValTx.ID(), stakerTx, startTime, uint64(1000))
			if err != nil {
				return err.Error()
			}

			err = diff.UpdateCurrentValidator(val)
			if err != nil {
				return fmt.Sprintf("unexpected error while updating unknown validator in diff, %v", err)
			}

			return ""
		},
		stakerTxGenerator(ctx, permissionlessValidator, nil, nil, &signer.Empty{}, math.MaxUint64),
	))

	properties.Property("updating deleted validator should err", prop.ForAll(
		func(nonInitValTx *txs.Tx) string {
			diff, _, err := buildDiffOnTopOfBaseState(nil)
			if err != nil {
				return fmt.Sprintf("unexpected error while creating diff, err %v", err)
			}

			signedValTx, err := txs.NewSigned(nonInitValTx.Unsigned, txs.Codec, nil)
			if err != nil {
				panic(fmt.Errorf("failed signing tx in tx generator, %w", err))
			}

			stakerTx := signedValTx.Unsigned.(txs.StakerTx)
			val, err := NewCurrentStaker(signedValTx.ID(), stakerTx, startTime, uint64(1000))
			if err != nil {
				return err.Error()
			}

			diff.DeleteCurrentValidator(val) // mark validator as deleted

			err = diff.UpdateCurrentValidator(val)
			if !errors.Is(err, ErrUpdatingUnknownOrDeletedStaker) {
				return "expected error while updating validator in diff, got nil"
			}

			return ""
		},
		stakerTxGenerator(ctx, permissionlessValidator, nil, nil, &signer.Empty{}, math.MaxUint64),
	))

	properties.Property("updating unknown delegator should not err", prop.ForAll(
		func(nonInitDelTx *txs.Tx) string {
			diff, _, err := buildDiffOnTopOfBaseState(nil)
			if err != nil {
				return fmt.Sprintf("unexpected error while creating diff, err %v", err)
			}

			signedDelTx, err := txs.NewSigned(nonInitDelTx.Unsigned, txs.Codec, nil)
			if err != nil {
				panic(fmt.Errorf("failed signing tx in tx generator, %w", err))
			}

			stakerTx := signedDelTx.Unsigned.(txs.StakerTx)
			del, err := NewCurrentStaker(signedDelTx.ID(), stakerTx, startTime, uint64(1000))
			if err != nil {
				return err.Error()
			}

			err = diff.UpdateCurrentDelegator(del)
			if err != nil {
				return fmt.Sprintf("unexpected error while updating unknown delegator in diff, %v", err)
			}

			return ""
		},
		stakerTxGenerator(ctx, permissionlessDelegator, nil, nil, &signer.Empty{}, math.MaxUint64),
	))

	properties.Property("updating deleted delegator should err", prop.ForAll(
		func(nonInitDelTx *txs.Tx) string {
			diff, _, err := buildDiffOnTopOfBaseState(nil)
			if err != nil {
				return fmt.Sprintf("unexpected error while creating diff, err %v", err)
			}

			signedDelTx, err := txs.NewSigned(nonInitDelTx.Unsigned, txs.Codec, nil)
			if err != nil {
				panic(fmt.Errorf("failed signing tx in tx generator, %w", err))
			}

			stakerTx := signedDelTx.Unsigned.(txs.StakerTx)
			del, err := NewCurrentStaker(signedDelTx.ID(), stakerTx, startTime, uint64(1000))
			if err != nil {
				return err.Error()
			}

			diff.DeleteCurrentDelegator(del) // mark delegator as deleted

			err = diff.UpdateCurrentDelegator(del)
			if !errors.Is(err, ErrUpdatingUnknownOrDeletedStaker) {
				return "expected error while updating delegator in diff, got nil"
			}

			return ""
		},
		stakerTxGenerator(ctx, permissionlessDelegator, nil, nil, &signer.Empty{}, math.MaxUint64),
	))

	properties.TestingRun(t)
}

// TestValidatorSetOperations verifies that validators set is duly updated
// upon different stakers operations
func TestValidatorSetOperations(t *testing.T) {
	properties := gopter.NewProperties(nil)
	ctx := buildStateCtx()
	startTime := time.Now().Truncate(time.Second)

	trackedSubnet := ids.GenerateTestID()
	properties.Property("validator is added upon staker insertion", prop.ForAll(
		func(nonInitValTx *txs.Tx) string {
			diff, baseState, err := buildDiffOnTopOfBaseState([]ids.ID{trackedSubnet})
			if err != nil {
				return fmt.Sprintf("unexpected error while creating diff, err %v", err)
			}

			signedValTx, err := txs.NewSigned(nonInitValTx.Unsigned, txs.Codec, nil)
			if err != nil {
				panic(fmt.Errorf("failed signing tx in tx generator, %w", err))
			}

			stakerTx := signedValTx.Unsigned.(txs.StakerTx)
			val, err := NewCurrentStaker(signedValTx.ID(), stakerTx, startTime, uint64(1000))
			if err != nil {
				return err.Error()
			}

			diff.PutCurrentValidator(val)

			err = diff.Apply(baseState)
			if err != nil {
				return fmt.Sprintf("could not apply diff, err %v", err)
			}
			err = baseState.Commit()
			if err != nil {
				return fmt.Sprintf("could not commit state, err %v", err)
			}

			var (
				subnetID = val.SubnetID
				nodeID   = val.NodeID
			)

			set, found := baseState.(*state).cfg.Validators.Get(subnetID)
			if !found {
				return errMissingValidatorSet.Error()
			}

			if !set.Contains(nodeID) {
				return errMissingValidatotFromValidatorSet.Error()
			}

			if set.GetWeight(nodeID) != val.Weight {
				return "inserted staker's weight does not match with validator's weight in validator set"
			}

			return ""
		},
		stakerTxGenerator(ctx, permissionlessValidator, &trackedSubnet, nil, &signer.Empty{}, math.MaxUint64),
	))

	properties.Property("validator is updated upon staker update", prop.ForAll(
		func(nonInitValTx *txs.Tx) string {
			diff, baseState, err := buildDiffOnTopOfBaseState([]ids.ID{trackedSubnet})
			if err != nil {
				return fmt.Sprintf("unexpected error while creating diff, err %v", err)
			}

			signedValTx, err := txs.NewSigned(nonInitValTx.Unsigned, txs.Codec, nil)
			if err != nil {
				panic(fmt.Errorf("failed signing tx in tx generator, %w", err))
			}

			stakerTx := signedValTx.Unsigned.(txs.StakerTx)
			val, err := NewCurrentStaker(signedValTx.ID(), stakerTx, startTime, uint64(1000))
			if err != nil {
				return err.Error()
			}

			diff.PutCurrentValidator(val)

			updatedStaker := *val
			ShiftStakerAheadInPlace(&updatedStaker, updatedStaker.EndTime)
			IncreaseStakerWeightInPlace(&updatedStaker, updatedStaker.Weight*2)
			err = diff.UpdateCurrentValidator(&updatedStaker)
			if err != nil {
				return fmt.Sprintf("could not update current validator, err %v", err)
			}

			err = diff.Apply(baseState)
			if err != nil {
				return fmt.Sprintf("could not apply diff, err %v", err)
			}
			err = baseState.Commit()
			if err != nil {
				return fmt.Sprintf("could not commit state, err %v", err)
			}

			var (
				subnetID = val.SubnetID
				nodeID   = val.NodeID
			)

			set, found := baseState.(*state).cfg.Validators.Get(subnetID)
			if !found {
				return errMissingValidatorSet.Error()
			}

			if !set.Contains(nodeID) {
				return errMissingValidatotFromValidatorSet.Error()
			}

			if set.GetWeight(nodeID) != updatedStaker.Weight {
				return "inserted staker's weight does not match with validator's weight in validator set"
			}

			return ""
		},
		stakerTxGenerator(ctx, permissionlessValidator, &trackedSubnet, nil, &signer.Empty{}, math.MaxUint64),
	))

	properties.Property("validator is deleted upon staker delete", prop.ForAll(
		func(nonInitMainValTx, nonInitCompanionValTx *txs.Tx) string {
			diff, baseState, err := buildDiffOnTopOfBaseState([]ids.ID{trackedSubnet})
			if err != nil {
				return fmt.Sprintf("unexpected error while creating diff, err %v", err)
			}

			signedMainValTx, err := txs.NewSigned(nonInitMainValTx.Unsigned, txs.Codec, nil)
			if err != nil {
				panic(fmt.Errorf("failed signing tx in tx generator, %w", err))
			}

			stakerTx := signedMainValTx.Unsigned.(txs.StakerTx)
			mainVal, err := NewCurrentStaker(signedMainValTx.ID(), stakerTx, startTime, uint64(1000))
			if err != nil {
				return err.Error()
			}

			signedCompanionValTx, err := txs.NewSigned(nonInitCompanionValTx.Unsigned, txs.Codec, nil)
			if err != nil {
				panic(fmt.Errorf("failed signing tx in tx generator, %w", err))
			}

			stakerTx = signedCompanionValTx.Unsigned.(txs.StakerTx)
			companionVal, err := NewCurrentStaker(signedCompanionValTx.ID(), stakerTx, startTime, uint64(1000))
			if err != nil {
				return err.Error()
			}

			diff.PutCurrentValidator(mainVal)
			diff.PutCurrentValidator(companionVal)
			diff.DeleteCurrentValidator(mainVal)

			err = diff.Apply(baseState)
			if err != nil {
				return fmt.Sprintf("could not apply diff, err %v", err)
			}
			err = baseState.Commit()
			if err != nil {
				return fmt.Sprintf("could not commit state, err %v", err)
			}

			var (
				subnetID = mainVal.SubnetID
				nodeID   = mainVal.NodeID
			)

			set, found := baseState.(*state).cfg.Validators.Get(subnetID)
			if !found {
				return errMissingValidatorSet.Error()
			}

			if set.Contains(nodeID) {
				return errUnexpectedValidatotInValidatorSet.Error()
			}

			if set.GetWeight(nodeID) != 0 {
				return "deleted validators's weight is not zero"
			}

			return ""
		},
		stakerTxGenerator(ctx, permissionlessValidator, &trackedSubnet, nil, &signer.Empty{}, math.MaxUint64),
		stakerTxGenerator(ctx, permissionlessDelegator, &trackedSubnet, nil, &signer.Empty{}, math.MaxUint64),
	))

	properties.TestingRun(t)
}

// TestValidatorSetOperations verifies that validators set is duly updated
// upon different stakers operations
func TestValidatorUptimesOperations(t *testing.T) {
	properties := gopter.NewProperties(nil)
	ctx := buildStateCtx()
	startTime := time.Now().Truncate(time.Second)

	sk1, err := bls.NewSecretKey()
	require.NoError(t, err)
	sig := signer.NewProofOfPossession(sk1)

	properties.Property("staker start time is updated following shift", prop.ForAll(
		func(nonInitValTx *txs.Tx) string {
			diff, baseState, err := buildDiffOnTopOfBaseState([]ids.ID{})
			if err != nil {
				return fmt.Sprintf("unexpected error while creating diff, err %v", err)
			}

			signedValTx, err := txs.NewSigned(nonInitValTx.Unsigned, txs.Codec, nil)
			if err != nil {
				panic(fmt.Errorf("failed signing tx in tx generator, %w", err))
			}

			stakerTx := signedValTx.Unsigned.(txs.StakerTx)
			val, err := NewCurrentStaker(signedValTx.ID(), stakerTx, startTime, uint64(1000))
			if err != nil {
				return err.Error()
			}

			// 1. Insert the validator
			var (
				subnetID = val.SubnetID
				nodeID   = val.NodeID
				duration = 24 * time.Hour
			)
			diff.PutCurrentValidator(val)
			err = diff.Apply(baseState)
			if err != nil {
				return fmt.Sprintf("could not apply diff, err %v", err)
			}

			err = baseState.Commit()
			if err != nil {
				return fmt.Sprintf("could not commit state, err %v", err)
			}

			err = baseState.SetUptime(nodeID, subnetID, duration, val.StartTime)
			if err != nil {
				return fmt.Sprintf("could not set uptime, err %v", err)
			}

			// Check start time
			startTime, err := baseState.GetStartTime(nodeID, subnetID)
			if err != nil {
				return fmt.Sprintf("could not get validator start time, err %v", err)
			}
			if !startTime.Equal(val.StartTime) {
				return fmt.Sprintf("wrong start time, expected %v, got %v", val.StartTime, startTime)
			}

			// Check uptimes
			uptime, lastUpdated, err := baseState.GetUptime(nodeID, subnetID)
			if err != nil {
				return fmt.Sprintf("could not get validator uptime, err %v", err)
			}
			if !lastUpdated.Equal(val.StartTime) {
				return fmt.Sprintf("wrong start time, expected %v, got %v", val.StartTime, startTime)
			}
			if uptime != duration {
				return fmt.Sprintf("wrong uptime, expected %v, got %v", uptime, duration)
			}

			// 2. Shift the validator
			updatedStaker := *val
			ShiftStakerAheadInPlace(&updatedStaker, updatedStaker.EndTime)
			IncreaseStakerWeightInPlace(&updatedStaker, updatedStaker.Weight*2)

			diff, err = NewDiff(baseState.GetLastAccepted(), &versionsHolder{
				baseState: baseState,
			})
			if err != nil {
				return fmt.Sprintf("unexpected error while creating diff, err %v", err)
			}

			err = diff.UpdateCurrentValidator(&updatedStaker)
			if err != nil {
				return fmt.Sprintf("could not update current validator, err %v", err)
			}

			err = diff.Apply(baseState)
			if err != nil {
				return fmt.Sprintf("could not apply diff, err %v", err)
			}
			err = baseState.Commit()
			if err != nil {
				return fmt.Sprintf("could not commit state, err %v", err)
			}

			// Check start time
			startTime, err = baseState.GetStartTime(nodeID, subnetID)
			if err != nil {
				return fmt.Sprintf("could not get validator start time, err %v", err)
			}
			if !startTime.Equal(updatedStaker.StartTime) {
				return fmt.Sprintf("wrong updated start time, expected %v, got %v", updatedStaker.StartTime, startTime)
			}

			// Check uptimes
			uptime, lastUpdated, err = baseState.GetUptime(nodeID, subnetID)
			if err != nil {
				return fmt.Sprintf("could not get validator uptime, err %v", err)
			}
			if !lastUpdated.Equal(updatedStaker.StartTime) {
				return fmt.Sprintf("wrong updated start time, expected %v, got %v", val.StartTime, startTime)
			}
			if uptime != 0 {
				return fmt.Sprintf("wrong uptime, expected %v, got %v", uptime, 0)
			}

			return ""
		},
		stakerTxGenerator(ctx, permissionlessValidator, &constants.PrimaryNetworkID, nil, sig, math.MaxUint64),
	))

	properties.TestingRun(t)
}

func buildDiffOnTopOfBaseState(trackedSubnets []ids.ID) (Diff, State, error) {
	baseDBManager := manager.NewMemDB(version.Semantic1_0_0)
	baseDB := versiondb.New(baseDBManager.Current().Database)
	baseState, err := buildChainState(baseDB, trackedSubnets)
	if err != nil {
		return nil, nil, fmt.Errorf("unexpected error while creating chain base state, err %v", err)
	}

	genesisID := baseState.GetLastAccepted()
	versions := &versionsHolder{
		baseState: baseState,
	}
	diff, err := NewDiff(genesisID, versions)
	if err != nil {
		return nil, nil, fmt.Errorf("unexpected error while creating diff, err %v", err)
	}
	return diff, baseState, nil
}

// [checkStakersContent] verifies whether store contains exactly the stakers specified in the list.
// stakers order does not matter. stakers slice gets consumed while checking.
func checkStakersContent(store Stakers, stakers []*Staker, stakersType stakerStatus) error {
	var (
		it  StakerIterator
		err error
	)

	switch stakersType {
	case current:
		it, err = store.GetCurrentStakerIterator()
	case pending:
		it, err = store.GetPendingStakerIterator()
	default:
		return errors.New("Unhandled stakers status")
	}
	if err != nil {
		return fmt.Errorf("unexpected failure in staker iterator creation, error %v", err)
	}
	defer it.Release()

	if len(stakers) == 0 {
		if it.Next() {
			return fmt.Errorf("expected empty iterator, got at least element %v", it.Value())
		}
		return nil
	}

	for it.Next() {
		var (
			staker = it.Value()
			found  = false

			retrievedStakerIdx = 0
		)

		for idx, s := range stakers {
			if reflect.DeepEqual(staker, s) {
				retrievedStakerIdx = idx
				found = true
			}
		}
		if !found {
			return fmt.Errorf("found extra staker %v", staker)
		}
		stakers[retrievedStakerIdx] = stakers[len(stakers)-1] // order does not matter
		stakers = stakers[:len(stakers)-1]
	}

	if len(stakers) != 0 {
		return errors.New("missing stakers")
	}
	return nil
}<|MERGE_RESOLUTION|>--- conflicted
+++ resolved
@@ -20,16 +20,12 @@
 	"github.com/ava-labs/avalanchego/database/manager"
 	"github.com/ava-labs/avalanchego/database/versiondb"
 	"github.com/ava-labs/avalanchego/ids"
-<<<<<<< HEAD
-	"github.com/ava-labs/avalanchego/utils/set"
-	"github.com/ava-labs/avalanchego/utils/timer/mockable"
-=======
 	"github.com/ava-labs/avalanchego/utils/constants"
 	bls "github.com/ava-labs/avalanchego/utils/crypto/bls"
+	"github.com/ava-labs/avalanchego/utils/timer/mockable"
 	"github.com/ava-labs/avalanchego/version"
 	"github.com/ava-labs/avalanchego/vms/platformvm/signer"
 	"github.com/ava-labs/avalanchego/vms/platformvm/txs"
->>>>>>> cebad8a9
 )
 
 const (
@@ -90,7 +86,13 @@
 			}
 
 			stakerTx := signedTx.Unsigned.(txs.StakerTx)
-			staker, err := NewCurrentStaker(signedTx.ID(), stakerTx, startTime, uint64(100))
+			staker, err := NewCurrentStaker(
+				signedTx.ID(),
+				stakerTx,
+				startTime,
+				mockable.MaxTime,
+				uint64(100),
+			)
 			if err != nil {
 				return err.Error()
 			}
@@ -160,7 +162,13 @@
 			}
 
 			stakerTx := signedTx.Unsigned.(txs.StakerTx)
-			staker, err := NewCurrentStaker(signedTx.ID(), stakerTx, startTime, uint64(100))
+			staker, err := NewCurrentStaker(
+				signedTx.ID(),
+				stakerTx,
+				startTime,
+				mockable.MaxTime,
+				uint64(100),
+			)
 			if err != nil {
 				return err.Error()
 			}
@@ -189,13 +197,8 @@
 			// update staker times as expected. We copy the updated staker
 			// to avoid in-place modification of stakers already stored in store,
 			// as it must be done in prod code.
-<<<<<<< HEAD
-			updatedValidator := s
-			ShiftValidatorAheadInPlace(&updatedValidator)
-=======
-			updatedStaker := *staker
-			ShiftStakerAheadInPlace(&updatedStaker, updatedStaker.EndTime)
->>>>>>> cebad8a9
+			updatedValidator := *staker
+			ShiftStakerAheadInPlace(&updatedValidator, updatedValidator.NextTime)
 
 			err = store.UpdateCurrentValidator(&updatedValidator)
 			if err != nil {
@@ -207,13 +210,8 @@
 			if err != nil {
 				return fmt.Sprintf("expected no error, got %v", err)
 			}
-<<<<<<< HEAD
 			if !reflect.DeepEqual(&updatedValidator, retrievedStaker) {
-				return fmt.Sprintf("wrong staker retrieved expected %v, got %v", &s, retrievedStaker)
-=======
-			if !reflect.DeepEqual(&updatedStaker, retrievedStaker) {
-				return fmt.Sprintf("wrong staker retrieved expected %v, got %v", &updatedStaker, retrievedStaker)
->>>>>>> cebad8a9
+				return fmt.Sprintf("wrong staker retrieved expected %v, got %v", &updatedValidator, retrievedStaker)
 			}
 
 			currIT, err = store.GetCurrentStakerIterator()
@@ -316,7 +314,13 @@
 				panic(fmt.Errorf("failed signing tx in tx generator, %w", err))
 			}
 
-			val, err := NewCurrentStaker(signedValTx.ID(), signedValTx.Unsigned.(txs.StakerTx), startTime, uint64(1000))
+			stakerTx := signedValTx.Unsigned.(txs.StakerTx)
+			val, err := NewCurrentStaker(
+				signedValTx.ID(),
+				stakerTx,
+				startTime,
+				mockable.MaxTime,
+				uint64(1000))
 			if err != nil {
 				return err.Error()
 			}
@@ -328,7 +332,14 @@
 					panic(fmt.Errorf("failed signing tx in tx generator, %w", err))
 				}
 
-				del, err := NewCurrentStaker(signedDelTx.ID(), signedDelTx.Unsigned.(txs.StakerTx), startTime, uint64(1000))
+				stakerTx := signedDelTx.Unsigned.(txs.StakerTx)
+				del, err := NewCurrentStaker(
+					signedDelTx.ID(),
+					stakerTx,
+					startTime,
+					mockable.MaxTime,
+					uint64(1000),
+				)
 				if err != nil {
 					return err.Error()
 				}
@@ -468,7 +479,13 @@
 					panic(fmt.Errorf("failed signing tx in tx generator, %w", err))
 				}
 				stakerTx := signedDelTx.Unsigned.(txs.StakerTx)
-				del, err := NewCurrentStaker(signedDelTx.ID(), stakerTx, startTime, uint64(1000))
+				del, err := NewCurrentStaker(
+					signedDelTx.ID(),
+					stakerTx,
+					startTime,
+					mockable.MaxTime,
+					uint64(1000),
+				)
 				if err != nil {
 					return err.Error()
 				}
@@ -482,13 +499,8 @@
 				// update staker times as expected. We copy the updated staker
 				// to avoid in-place modification of stakers already stored in store,
 				// as it must be done in prod code.
-<<<<<<< HEAD
-				updatedDelegator := del
-				ShiftDelegatorAheadInPlace(&updatedDelegator, mockable.MaxTime)
-=======
-				updatedStaker := *del
-				ShiftStakerAheadInPlace(&updatedStaker, updatedStaker.EndTime)
->>>>>>> cebad8a9
+				updatedDelegator := *del
+				ShiftStakerAheadInPlace(&updatedDelegator, updatedDelegator.NextTime)
 
 				err = store.UpdateCurrentDelegator(&updatedDelegator)
 				if err != nil {
@@ -565,7 +577,14 @@
 				panic(fmt.Errorf("failed signing tx in tx generator, %w", err))
 			}
 
-			val, err := NewCurrentStaker(signedValTx.ID(), signedValTx.Unsigned.(txs.StakerTx), startTime, uint64(1000))
+			stakerTx := signedValTx.Unsigned.(txs.StakerTx)
+			val, err := NewCurrentStaker(
+				signedValTx.ID(),
+				stakerTx,
+				startTime,
+				mockable.MaxTime,
+				uint64(1000),
+			)
 			if err != nil {
 				return err.Error()
 			}
@@ -577,7 +596,14 @@
 					panic(fmt.Errorf("failed signing tx in tx generator, %w", err))
 				}
 
-				del, err := NewCurrentStaker(signedDelTx.ID(), signedDelTx.Unsigned.(txs.StakerTx), startTime, uint64(1000))
+				stakerTx := signedDelTx.Unsigned.(txs.StakerTx)
+				del, err := NewCurrentStaker(
+					signedDelTx.ID(),
+					stakerTx,
+					startTime,
+					mockable.MaxTime,
+					uint64(1000),
+				)
 				if err != nil {
 					return err.Error()
 				}
@@ -724,7 +750,13 @@
 			}
 
 			stakerTx := signedValTx.Unsigned.(txs.StakerTx)
-			val, err := NewCurrentStaker(signedValTx.ID(), stakerTx, startTime, uint64(1000))
+			val, err := NewCurrentStaker(
+				signedValTx.ID(),
+				stakerTx,
+				startTime,
+				mockable.MaxTime,
+				uint64(1000),
+			)
 			if err != nil {
 				return err.Error()
 			}
@@ -754,7 +786,13 @@
 			}
 
 			stakerTx := signedValTx.Unsigned.(txs.StakerTx)
-			val, err := NewCurrentStaker(signedValTx.ID(), stakerTx, startTime, uint64(1000))
+			val, err := NewCurrentStaker(
+				signedValTx.ID(),
+				stakerTx,
+				startTime,
+				mockable.MaxTime,
+				uint64(1000),
+			)
 			if err != nil {
 				return err.Error()
 			}
@@ -786,7 +824,13 @@
 			}
 
 			stakerTx := signedValTx.Unsigned.(txs.StakerTx)
-			val, err := NewCurrentStaker(signedValTx.ID(), stakerTx, startTime, uint64(1000))
+			val, err := NewCurrentStaker(
+				signedValTx.ID(),
+				stakerTx,
+				startTime,
+				mockable.MaxTime,
+				uint64(1000),
+			)
 			if err != nil {
 				return err.Error()
 			}
@@ -820,7 +864,13 @@
 			}
 
 			stakerTx := signedValTx.Unsigned.(txs.StakerTx)
-			val, err := NewCurrentStaker(signedValTx.ID(), stakerTx, startTime, uint64(1000))
+			val, err := NewCurrentStaker(
+				signedValTx.ID(),
+				stakerTx,
+				startTime,
+				mockable.MaxTime,
+				uint64(1000),
+			)
 			if err != nil {
 				return err.Error()
 			}
@@ -831,7 +881,13 @@
 			}
 
 			stakerTx = signedDelTx.Unsigned.(txs.StakerTx)
-			del, err := NewCurrentStaker(signedValTx.ID(), stakerTx, startTime, uint64(1000))
+			del, err := NewCurrentStaker(
+				signedValTx.ID(),
+				stakerTx,
+				startTime,
+				mockable.MaxTime,
+				uint64(1000),
+			)
 			if err != nil {
 				return err.Error()
 			}
@@ -870,7 +926,13 @@
 			}
 
 			stakerTx := signedValTx.Unsigned.(txs.StakerTx)
-			val, err := NewCurrentStaker(signedValTx.ID(), stakerTx, startTime, uint64(1000))
+			val, err := NewCurrentStaker(
+				signedValTx.ID(),
+				stakerTx,
+				startTime,
+				mockable.MaxTime,
+				uint64(1000),
+			)
 			if err != nil {
 				return err.Error()
 			}
@@ -898,7 +960,13 @@
 			}
 
 			stakerTx := signedValTx.Unsigned.(txs.StakerTx)
-			val, err := NewCurrentStaker(signedValTx.ID(), stakerTx, startTime, uint64(1000))
+			val, err := NewCurrentStaker(
+				signedValTx.ID(),
+				stakerTx,
+				startTime,
+				mockable.MaxTime,
+				uint64(1000),
+			)
 			if err != nil {
 				return err.Error()
 			}
@@ -928,7 +996,13 @@
 			}
 
 			stakerTx := signedDelTx.Unsigned.(txs.StakerTx)
-			del, err := NewCurrentStaker(signedDelTx.ID(), stakerTx, startTime, uint64(1000))
+			del, err := NewCurrentStaker(
+				signedDelTx.ID(),
+				stakerTx,
+				startTime,
+				mockable.MaxTime,
+				uint64(1000),
+			)
 			if err != nil {
 				return err.Error()
 			}
@@ -956,7 +1030,13 @@
 			}
 
 			stakerTx := signedDelTx.Unsigned.(txs.StakerTx)
-			del, err := NewCurrentStaker(signedDelTx.ID(), stakerTx, startTime, uint64(1000))
+			del, err := NewCurrentStaker(
+				signedDelTx.ID(),
+				stakerTx,
+				startTime,
+				mockable.MaxTime,
+				uint64(1000),
+			)
 			if err != nil {
 				return err.Error()
 			}
@@ -997,7 +1077,13 @@
 			}
 
 			stakerTx := signedValTx.Unsigned.(txs.StakerTx)
-			val, err := NewCurrentStaker(signedValTx.ID(), stakerTx, startTime, uint64(1000))
+			val, err := NewCurrentStaker(
+				signedValTx.ID(),
+				stakerTx,
+				startTime,
+				mockable.MaxTime,
+				uint64(1000),
+			)
 			if err != nil {
 				return err.Error()
 			}
@@ -1049,7 +1135,13 @@
 			}
 
 			stakerTx := signedValTx.Unsigned.(txs.StakerTx)
-			val, err := NewCurrentStaker(signedValTx.ID(), stakerTx, startTime, uint64(1000))
+			val, err := NewCurrentStaker(
+				signedValTx.ID(),
+				stakerTx,
+				startTime,
+				mockable.MaxTime,
+				uint64(1000),
+			)
 			if err != nil {
 				return err.Error()
 			}
@@ -1057,7 +1149,7 @@
 			diff.PutCurrentValidator(val)
 
 			updatedStaker := *val
-			ShiftStakerAheadInPlace(&updatedStaker, updatedStaker.EndTime)
+			ShiftStakerAheadInPlace(&updatedStaker, updatedStaker.NextTime)
 			IncreaseStakerWeightInPlace(&updatedStaker, updatedStaker.Weight*2)
 			err = diff.UpdateCurrentValidator(&updatedStaker)
 			if err != nil {
@@ -1109,7 +1201,13 @@
 			}
 
 			stakerTx := signedMainValTx.Unsigned.(txs.StakerTx)
-			mainVal, err := NewCurrentStaker(signedMainValTx.ID(), stakerTx, startTime, uint64(1000))
+			mainVal, err := NewCurrentStaker(
+				signedMainValTx.ID(),
+				stakerTx,
+				startTime,
+				mockable.MaxTime,
+				uint64(1000),
+			)
 			if err != nil {
 				return err.Error()
 			}
@@ -1120,7 +1218,13 @@
 			}
 
 			stakerTx = signedCompanionValTx.Unsigned.(txs.StakerTx)
-			companionVal, err := NewCurrentStaker(signedCompanionValTx.ID(), stakerTx, startTime, uint64(1000))
+			companionVal, err := NewCurrentStaker(
+				signedCompanionValTx.ID(),
+				stakerTx,
+				startTime,
+				mockable.MaxTime,
+				uint64(1000),
+			)
 			if err != nil {
 				return err.Error()
 			}
@@ -1189,7 +1293,13 @@
 			}
 
 			stakerTx := signedValTx.Unsigned.(txs.StakerTx)
-			val, err := NewCurrentStaker(signedValTx.ID(), stakerTx, startTime, uint64(1000))
+			val, err := NewCurrentStaker(
+				signedValTx.ID(),
+				stakerTx,
+				startTime,
+				mockable.MaxTime,
+				uint64(1000),
+			)
 			if err != nil {
 				return err.Error()
 			}
@@ -1239,7 +1349,7 @@
 
 			// 2. Shift the validator
 			updatedStaker := *val
-			ShiftStakerAheadInPlace(&updatedStaker, updatedStaker.EndTime)
+			ShiftStakerAheadInPlace(&updatedStaker, updatedStaker.NextTime)
 			IncreaseStakerWeightInPlace(&updatedStaker, updatedStaker.Weight*2)
 
 			diff, err = NewDiff(baseState.GetLastAccepted(), &versionsHolder{
