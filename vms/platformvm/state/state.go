--- conflicted
+++ resolved
@@ -40,7 +40,6 @@
 	rewardUTXOsCacheSize    = 2048
 	chainCacheSize          = 2048
 	chainDBCacheSize        = 2048
-	blockCacheSize          = 2048
 )
 
 var (
@@ -68,8 +67,6 @@
 	chainPrefix           = []byte("chain")
 	singletonPrefix       = []byte("singleton")
 
-	blockPrefix = []byte("block")
-
 	timestampKey     = []byte("timestamp")
 	currentSupplyKey = []byte("current supply")
 	lastAcceptedKey  = []byte("last accepted")
@@ -126,14 +123,6 @@
 	uptime.State
 	avax.UTXOReader
 
-<<<<<<< HEAD
-	SetHeight(height uint64)
-
-	GetStatelessBlock(blockID ids.ID) (stateless.Block, choices.Status, error)
-	AddStatelessBlock(block stateless.Block, status choices.Status)
-
-=======
->>>>>>> bf4ff101
 	AddCurrentStaker(tx *txs.Tx, potentialReward uint64)
 	DeleteCurrentStaker(tx *txs.Tx)
 	AddPendingStaker(tx *txs.Tx)
@@ -157,21 +146,11 @@
 		endTime time.Time,
 	) (uint64, error)
 
-<<<<<<< HEAD
-	SyncGenesis(genesisBytes []byte) error
-
-=======
->>>>>>> bf4ff101
 	// Load pulls data previously stored on disk that is expected to be in
 	// memory.
 	// TODO remove Load from this interface.
 	Load() error
 
-<<<<<<< HEAD
-	Abort()
-	Commit() error
-	CommitBatch() (database.Batch, error)
-=======
 	// TODO can this be removed and the height set in SetLastAccepted?
 	SetHeight(height uint64)
 
@@ -185,14 +164,7 @@
 	// when written, will be commit to the base database.
 	CommitBatch() (database.Batch, error)
 
->>>>>>> bf4ff101
 	Close() error
-}
-
-type stateBlk struct {
-	Blk    stateless.Block
-	Bytes  []byte         `serialize:"true"`
-	Status choices.Status `serialize:"true"`
 }
 
 type state struct {
@@ -261,7 +233,6 @@
 
 	originalTimestamp, timestamp         time.Time
 	originalCurrentSupply, currentSupply uint64
-
 	// [lastAccepted] is the most recently accepted block.
 	// Returned by GetLastAccepted().
 	lastAccepted ids.ID
@@ -273,11 +244,6 @@
 	// as the most recently accepted block written to the database.
 	toPersistLastAccepted ids.ID
 	singletonDB           database.Database
-
-	currentHeight uint64
-	addedBlocks   map[ids.ID]stateBlk // map of blockID -> stateBlk
-	blockCache    cache.Cacher        // cache of blockID -> Block, if the entry is nil, it is not in the database
-	blockDB       database.Database
 }
 
 type ValidatorWeightDiff struct {
@@ -312,20 +278,14 @@
 
 func New(
 	db database.Database,
-<<<<<<< HEAD
-=======
 	genesisBytes []byte,
->>>>>>> bf4ff101
 	metrics prometheus.Registerer,
 	cfg *config.Config,
 	ctx *snow.Context,
 	localStake prometheus.Gauge,
 	totalStake prometheus.Gauge,
 	rewards reward.Calculator,
-	genesisBytes []byte,
 ) (State, error) {
-<<<<<<< HEAD
-=======
 	blockCache, err := metercacher.New(
 		"block_cache",
 		metrics,
@@ -335,7 +295,6 @@
 		return nil, err
 	}
 
->>>>>>> bf4ff101
 	baseDB := versiondb.New(db)
 
 	validatorsDB := prefixdb.New(validatorsPrefix, baseDB)
@@ -406,18 +365,6 @@
 		return nil, err
 	}
 
-<<<<<<< HEAD
-	blockCache, err := metercacher.New(
-		"block_cache",
-		metrics,
-		&cache.LRU{Size: blockCacheSize},
-	)
-	if err != nil {
-		return nil, err
-	}
-
-=======
->>>>>>> bf4ff101
 	s := &state{
 		cfg:        cfg,
 		ctx:        ctx,
@@ -472,59 +419,6 @@
 		chainDBCache: chainDBCache,
 
 		singletonDB: prefixdb.New(singletonPrefix, baseDB),
-<<<<<<< HEAD
-
-		addedBlocks: make(map[ids.ID]stateBlk),
-		blockCache:  blockCache,
-		blockDB:     prefixdb.New(blockPrefix, baseDB),
-	}
-
-	if err := s.initialize(genesisBytes); err != nil {
-		// Drop any errors on close to return the first error
-		_ = s.Close()
-
-		return nil, err
-	}
-	return s, nil
-}
-
-func (s *state) initialize(genesis []byte) error {
-	alreadyInit, err := s.singletonDB.Has(initializedKey)
-	if err != nil {
-		return fmt.Errorf(
-			"failed to check if the database is initialized: %w",
-			err,
-		)
-	}
-
-	// If the database is empty, create the platform chain anew using the
-	// provided genesis state
-	if !alreadyInit {
-		if err := s.SyncGenesis(genesis); err != nil {
-			return fmt.Errorf(
-				"failed to initialize the database: %w",
-				err,
-			)
-		}
-		if err := s.singletonDB.Put(initializedKey, nil); err != nil {
-			return err
-		}
-		if err := s.Commit(); err != nil {
-			return fmt.Errorf(
-				"failed to commit genesis: %w",
-				err,
-			)
-		}
-	}
-
-	if err := s.Load(); err != nil {
-		return fmt.Errorf(
-			"failed to load the database state: %w",
-			err,
-		)
-	}
-	return nil
-=======
 	}
 
 	if err := s.sync(genesisBytes); err != nil {
@@ -544,7 +438,6 @@
 
 func (s *state) doneInit() error {
 	return s.singletonDB.Put(initializedKey, nil)
->>>>>>> bf4ff101
 }
 
 func (s *state) GetSubnets() ([]*txs.Tx, error) {
@@ -790,20 +683,19 @@
 		return nil, choices.Processing, err // status does not matter here
 	}
 
-	// Note: stored blocks are verified, so it's safe to marshal them with GenesisBlock
+	// Note: stored blocks are verified, so it's safe to unmarshal them with GenesisCodec
 	blkState := stateBlk{}
 	if _, err := stateless.GenesisCodec.Unmarshal(blkBytes, &blkState); err != nil {
 		return nil, choices.Processing, err // status does not matter here
 	}
 
-	statelessBlk, err := stateless.Parse(blkState.Bytes, stateless.GenesisCodec)
+	blkState.Blk, err = stateless.Parse(blkState.Bytes, stateless.GenesisCodec)
 	if err != nil {
 		return nil, choices.Processing, err
 	}
 
-	blkState.Blk = statelessBlk
 	s.blockCache.Put(blockID, blkState)
-	return statelessBlk, blkState.Status, nil
+	return blkState.Blk, blkState.Status, nil
 }
 
 func (s *state) AddStatelessBlock(block stateless.Block, status choices.Status) {
@@ -901,28 +793,9 @@
 	return s.maxSubnetStakeAmount(subnetID, nodeID, startTime, endTime)
 }
 
-<<<<<<< HEAD
-func (s *state) SyncGenesis(genesisBytes []byte) error {
-	// Create the genesis block and save it as being accepted (We don't do
-	// genesisBlock.Accept() because then it'd look for genesisBlock's
-	// non-existent parent)
-	genesisID := hashing.ComputeHash256Array(genesisBytes)
-	genesis, err := genesis.ParseState(genesisBytes)
-	if err != nil {
-		return err
-	}
-
-	genesisBlock, err := stateless.NewCommitBlock(genesisID, 0)
-	if err != nil {
-		return err
-	}
-	s.AddStatelessBlock(genesisBlock, choices.Accepted)
-	s.SetLastAccepted(genesisBlock.ID(), true)
-=======
 func (s *state) syncGenesis(genesisBlk *stateless.CommitBlock, genesis *genesis.State) error {
 	genesisBlkID := genesisBlk.ID()
 	s.SetLastAccepted(genesisBlkID, true)
->>>>>>> bf4ff101
 	s.SetTimestamp(time.Unix(int64(genesis.Timestamp), 0))
 	s.SetCurrentSupply(genesis.InitialSupply)
 	s.AddStatelessBlock(genesisBlk, choices.Accepted)
@@ -973,11 +846,7 @@
 		s.AddChain(chain)
 		s.AddTx(chain, status.Committed)
 	}
-<<<<<<< HEAD
-	return nil
-=======
 	return s.write(0)
->>>>>>> bf4ff101
 }
 
 func (s *state) Load() error {
@@ -1282,32 +1151,11 @@
 	return nil
 }
 
-<<<<<<< HEAD
-func (s *state) Abort() {
-	s.baseDB.Abort()
-}
-
-func (s *state) Commit() error {
-	defer s.Abort()
-	batch, err := s.CommitBatch()
-	if err != nil {
-		return err
-	}
-	return batch.Write()
-}
-
-func (s *state) CommitBatch() (database.Batch, error) {
-	errs := wrappers.Errs{}
-	errs.Add(
-		s.writeBlocks(),
-		s.writeCurrentStakers(s.currentHeight),
-=======
 func (s *state) write(height uint64) error {
 	errs := wrappers.Errs{}
 	errs.Add(
 		s.writeBlocks(),
 		s.writeCurrentStakers(height),
->>>>>>> bf4ff101
 		s.writePendingStakers(),
 		s.writeUptimes(),
 		s.writeTXs(),
@@ -1317,26 +1165,9 @@
 		s.writeChains(),
 		s.writeMetadata(),
 	)
-	if errs.Err != nil {
-		return nil, errs.Err
-	}
-	return s.baseDB.CommitBatch()
-}
-
-func (s *state) writeBlocks() error {
-	for blkID, stateBlk := range s.addedBlocks {
-		var (
-			blkID = blkID
-			sblk  = stateBlk
-		)
-
-<<<<<<< HEAD
-		// Note: blocks to be stored are verified, so it's safe to marshal them with GenesisBlock
-		btxBytes, err := stateless.GenesisCodec.Marshal(stateless.Version, &sblk)
-		if err != nil {
-			return fmt.Errorf("failed to write blocks with: %w", err)
-		}
-=======
+	return errs.Err
+}
+
 func (s *state) sync(genesis []byte) error {
 	shouldInit, err := s.shouldInit()
 	if err != nil {
@@ -1391,18 +1222,6 @@
 	return s.Commit()
 }
 
-func (s *state) AddStatelessBlock(block stateless.Block, status choices.Status) {
-	s.addedBlocks[block.ID()] = stateBlk{
-		Blk:    block,
-		Bytes:  block.Bytes(),
-		Status: status,
-	}
-}
-
-func (s *state) SetHeight(height uint64) {
-	s.currentHeight = height
-}
-
 func (s *state) Commit() error {
 	defer s.Abort()
 	batch, err := s.CommitBatch()
@@ -1427,64 +1246,14 @@
 	for blkID, stateBlk := range s.addedBlocks {
 		var (
 			blkID = blkID
-			stBlk = stateBlk
+			sblk  = stateBlk
 		)
 
-		// Note: blocks to be stored are verified, so it's safe to marshal them with GenesisCodec
-		blockBytes, err := stateless.GenesisCodec.Marshal(stateless.Version, &stBlk)
-		if err != nil {
-			return fmt.Errorf("failed to marshal block %s: %w", blkID, err)
-		}
-
-		delete(s.addedBlocks, blkID)
-		s.blockCache.Put(blkID, stateBlk)
-		if err = s.blockDB.Put(blkID[:], blockBytes); err != nil {
-			return fmt.Errorf("failed to write block %s: %w", blkID, err)
-		}
-	}
-	return nil
-}
-
-func (s *state) GetStatelessBlock(blockID ids.ID) (stateless.Block, choices.Status, error) {
-	if blk, exists := s.addedBlocks[blockID]; exists {
-		return blk.Blk, blk.Status, nil
-	}
-	if blkIntf, cached := s.blockCache.Get(blockID); cached {
-		if blkIntf == nil {
-			return nil, choices.Processing, database.ErrNotFound // status does not matter here
-		}
-
-		blkState := blkIntf.(stateBlk)
-		return blkState.Blk, blkState.Status, nil
-	}
-
-	blkBytes, err := s.blockDB.Get(blockID[:])
-	if err == database.ErrNotFound {
-		s.blockCache.Put(blockID, nil)
-		return nil, choices.Processing, database.ErrNotFound // status does not matter here
-	} else if err != nil {
-		return nil, choices.Processing, err // status does not matter here
-	}
-
-	// Note: stored blocks are verified, so it's safe to unmarshal them with GenesisCodec
-	blkState := stateBlk{}
-	if _, err := stateless.GenesisCodec.Unmarshal(blkBytes, &blkState); err != nil {
-		return nil, choices.Processing, err // status does not matter here
-	}
-
-	blkState.Blk, err = stateless.Parse(blkState.Bytes, stateless.GenesisCodec)
-	if err != nil {
-		return nil, choices.Processing, err
-	}
-
-	s.blockCache.Put(blockID, blkState)
-	return blkState.Blk, blkState.Status, nil
-}
-
-type currentValidatorState struct {
-	txID        ids.ID
-	lastUpdated time.Time
->>>>>>> bf4ff101
+		// Note: blocks to be stored are verified, so it's safe to marshal them with GenesisBlock
+		btxBytes, err := stateless.GenesisCodec.Marshal(stateless.Version, &sblk)
+		if err != nil {
+			return fmt.Errorf("failed to write blocks with: %w", err)
+		}
 
 		delete(s.addedBlocks, blkID)
 		s.blockCache.Put(blkID, stateBlk)
