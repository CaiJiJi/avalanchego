// Copyright (C) 2019-2024, Ava Labs, Inc. All rights reserved.
// See the file LICENSE for licensing terms.

package state

import (
	"context"
	"errors"
	"fmt"
	"math"
	"sync"
	"time"

	"github.com/google/btree"
	"github.com/prometheus/client_golang/prometheus"
	"go.uber.org/zap"

	"github.com/ava-labs/avalanchego/cache"
	"github.com/ava-labs/avalanchego/cache/metercacher"
	"github.com/ava-labs/avalanchego/database"
	"github.com/ava-labs/avalanchego/database/linkeddb"
	"github.com/ava-labs/avalanchego/database/prefixdb"
	"github.com/ava-labs/avalanchego/database/versiondb"
	"github.com/ava-labs/avalanchego/ids"
	"github.com/ava-labs/avalanchego/snow"
	"github.com/ava-labs/avalanchego/snow/choices"
	"github.com/ava-labs/avalanchego/snow/uptime"
	"github.com/ava-labs/avalanchego/snow/validators"
	"github.com/ava-labs/avalanchego/utils"
	"github.com/ava-labs/avalanchego/utils/constants"
	"github.com/ava-labs/avalanchego/utils/crypto/bls"
	"github.com/ava-labs/avalanchego/utils/hashing"
	"github.com/ava-labs/avalanchego/utils/logging"
	"github.com/ava-labs/avalanchego/utils/timer"
	"github.com/ava-labs/avalanchego/utils/wrappers"
	"github.com/ava-labs/avalanchego/vms/components/avax"
	"github.com/ava-labs/avalanchego/vms/platformvm/block"
	"github.com/ava-labs/avalanchego/vms/platformvm/config"
	"github.com/ava-labs/avalanchego/vms/platformvm/fx"
	"github.com/ava-labs/avalanchego/vms/platformvm/genesis"
	"github.com/ava-labs/avalanchego/vms/platformvm/metrics"
	"github.com/ava-labs/avalanchego/vms/platformvm/reward"
	"github.com/ava-labs/avalanchego/vms/platformvm/status"
	"github.com/ava-labs/avalanchego/vms/platformvm/txs"
	"github.com/ava-labs/avalanchego/vms/platformvm/txs/fee"

	safemath "github.com/ava-labs/avalanchego/utils/math"
	commonfee "github.com/ava-labs/avalanchego/vms/components/fee"
)

const (
	indexIterationLimit           = 4096
	indexIterationSleepMultiplier = 5
	indexIterationSleepCap        = 10 * time.Second
	indexLogFrequency             = 30 * time.Second
)

var (
	_ State = (*state)(nil)

	errValidatorSetAlreadyPopulated = errors.New("validator set already populated")
	errIsNotSubnet                  = errors.New("is not a subnet")

	BlockIDPrefix                 = []byte("blockID")
	BlockPrefix                   = []byte("block")
	ValidatorsPrefix              = []byte("validators")
	CurrentPrefix                 = []byte("current")
	PendingPrefix                 = []byte("pending")
	ValidatorPrefix               = []byte("validator")
	DelegatorPrefix               = []byte("delegator")
	SubnetValidatorPrefix         = []byte("subnetValidator")
	SubnetDelegatorPrefix         = []byte("subnetDelegator")
	ValidatorWeightDiffsPrefix    = []byte("flatValidatorDiffs")
	ValidatorPublicKeyDiffsPrefix = []byte("flatPublicKeyDiffs")
	TxPrefix                      = []byte("tx")
	RewardUTXOsPrefix             = []byte("rewardUTXOs")
	UTXOPrefix                    = []byte("utxo")
	SubnetPrefix                  = []byte("subnet")
	SubnetOwnerPrefix             = []byte("subnetOwner")
	TransformedSubnetPrefix       = []byte("transformedSubnet")
	SupplyPrefix                  = []byte("supply")
	ChainPrefix                   = []byte("chain")
	SingletonPrefix               = []byte("singleton")

	TimestampKey        = []byte("timestamp")
	CurrentSupplyKey    = []byte("current supply")
	LastAcceptedKey     = []byte("last accepted")
	HeightsIndexedKey   = []byte("heights indexed")
	FeeRatesKey         = []byte("fee rates")
	ExcessComplexityKey = []byte("excess complexity")
	CurrentGasCapKey    = []byte("gas cap")
	InitializedKey      = []byte("initialized")
	BlocksReindexedKey  = []byte("blocks reindexed")
)

// Chain collects all methods to manage the state of the chain for block
// execution.
type Chain interface {
	Stakers
	avax.UTXOAdder
	avax.UTXOGetter
	avax.UTXODeleter

<<<<<<< HEAD
	GetExcessGas() (commonfees.Gas, error)
	SetExcessGas(commonfees.Gas)

	GetCurrentGasCap() (commonfees.Gas, error)
	SetCurrentGasCap(commonfees.Gas)
=======
	GetCurrentGasCap() (commonfee.Gas, error)
	SetCurrentGasCap(commonfee.Gas)
>>>>>>> 6f619a9f

	GetTimestamp() time.Time
	SetTimestamp(tm time.Time)

	GetCurrentSupply(subnetID ids.ID) (uint64, error)
	SetCurrentSupply(subnetID ids.ID, cs uint64)

	AddRewardUTXO(txID ids.ID, utxo *avax.UTXO)

	AddSubnet(subnetID ids.ID)

	GetSubnetOwner(subnetID ids.ID) (fx.Owner, error)
	SetSubnetOwner(subnetID ids.ID, owner fx.Owner)

	GetSubnetTransformation(subnetID ids.ID) (*txs.Tx, error)
	AddSubnetTransformation(transformSubnetTx *txs.Tx)

	AddChain(createChainTx *txs.Tx)

	GetTx(txID ids.ID) (*txs.Tx, status.Status, error)
	AddTx(tx *txs.Tx, status status.Status)
}

type State interface {
	Chain
	uptime.State
	avax.UTXOReader

	GetLastAccepted() ids.ID
	SetLastAccepted(blkID ids.ID)

	GetStatelessBlock(blockID ids.ID) (block.Block, error)

	// Invariant: [block] is an accepted block.
	AddStatelessBlock(block block.Block)

	GetBlockIDAtHeight(height uint64) (ids.ID, error)

	GetRewardUTXOs(txID ids.ID) ([]*avax.UTXO, error)
	GetSubnetIDs() ([]ids.ID, error)
	GetChains(subnetID ids.ID) ([]*txs.Tx, error)

	// ApplyValidatorWeightDiffs iterates from [startHeight] towards the genesis
	// block until it has applied all of the diffs up to and including
	// [endHeight]. Applying the diffs modifies [validators].
	//
	// Invariant: If attempting to generate the validator set for
	// [endHeight - 1], [validators] must initially contain the validator
	// weights for [startHeight].
	//
	// Note: Because this function iterates towards the genesis, [startHeight]
	// will typically be greater than or equal to [endHeight]. If [startHeight]
	// is less than [endHeight], no diffs will be applied.
	ApplyValidatorWeightDiffs(
		ctx context.Context,
		validators map[ids.NodeID]*validators.GetValidatorOutput,
		startHeight uint64,
		endHeight uint64,
		subnetID ids.ID,
	) error

	// ApplyValidatorPublicKeyDiffs iterates from [startHeight] towards the
	// genesis block until it has applied all of the diffs up to and including
	// [endHeight]. Applying the diffs modifies [validators].
	//
	// Invariant: If attempting to generate the validator set for
	// [endHeight - 1], [validators] must initially contain the validator
	// weights for [startHeight].
	//
	// Note: Because this function iterates towards the genesis, [startHeight]
	// will typically be greater than or equal to [endHeight]. If [startHeight]
	// is less than [endHeight], no diffs will be applied.
	ApplyValidatorPublicKeyDiffs(
		ctx context.Context,
		validators map[ids.NodeID]*validators.GetValidatorOutput,
		startHeight uint64,
		endHeight uint64,
	) error

	SetHeight(height uint64)

	// Discard uncommitted changes to the database.
	Abort()

	// ReindexBlocks converts any block indices using the legacy storage format
	// to the new format. If this database has already updated the indices,
	// this function will return immediately, without iterating over the
	// database.
	//
	// TODO: Remove after v1.12.x is activated
	ReindexBlocks(lock sync.Locker, log logging.Logger) error

	// Commit changes to the base database.
	Commit() error

	// Returns a batch of unwritten changes that, when written, will commit all
	// pending changes to the base database.
	CommitBatch() (database.Batch, error)

	Checksum() ids.ID

	Close() error
}

// Prior to https://github.com/ava-labs/avalanchego/pull/1719, blocks were
// stored as a map from blkID to stateBlk. Nodes synced prior to this PR may
// still have blocks partially stored using this legacy format.
//
// TODO: Remove after v1.12.x is activated
type stateBlk struct {
	Bytes  []byte         `serialize:"true"`
	Status choices.Status `serialize:"true"`
}

/*
 * VMDB
 * |-. validators
 * | |-. current
 * | | |-. validator
 * | | | '-. list
 * | | |   '-- txID -> uptime + potential reward + potential delegatee reward
 * | | |-. delegator
 * | | | '-. list
 * | | |   '-- txID -> potential reward
 * | | |-. subnetValidator
 * | | | '-. list
 * | | |   '-- txID -> uptime + potential reward + potential delegatee reward
 * | | '-. subnetDelegator
 * | |   '-. list
 * | |     '-- txID -> potential reward
 * | |-. pending
 * | | |-. validator
 * | | | '-. list
 * | | |   '-- txID -> nil
 * | | |-. delegator
 * | | | '-. list
 * | | |   '-- txID -> nil
 * | | |-. subnetValidator
 * | | | '-. list
 * | | |   '-- txID -> nil
 * | | '-. subnetDelegator
 * | |   '-. list
 * | |     '-- txID -> nil
 * | |-. weight diffs
 * | | '-- subnet+height+nodeID -> weightChange
 * | '-. pub key diffs
 * |   '-- subnet+height+nodeID -> uncompressed public key or nil
 * |-. blockIDs
 * | '-- height -> blockID
 * |-. blocks
 * | '-- blockID -> block bytes
 * |-. txs
 * | '-- txID -> tx bytes + tx status
 * |- rewardUTXOs
 * | '-. txID
 * |   '-. list
 * |     '-- utxoID -> utxo bytes
 * |- utxos
 * | '-- utxoDB
 * |-. subnets
 * | '-. list
 * |   '-- txID -> nil
 * |-. subnetOwners
 * | '-. subnetID -> owner
 * |-. chains
 * | '-. subnetID
 * |   '-. list
 * |     '-- txID -> nil
 * '-. singletons
 *   |-- initializedKey -> nil
 *   |-- blocksReindexedKey -> nil
 *   |-- timestampKey -> timestamp
 *   |-- currentSupplyKey -> currentSupply
 *   |-- lastAcceptedKey -> lastAccepted
 *   '-- heightsIndexKey -> startIndexHeight + endIndexHeight
 */
type state struct {
	validatorState

	validators validators.Manager
	ctx        *snow.Context
	cfg        *config.Config
	metrics    metrics.Metrics
	rewards    reward.Calculator

	baseDB *versiondb.Database

	currentStakers *baseStakers
	pendingStakers *baseStakers

	currentHeight uint64

	addedBlockIDs map[uint64]ids.ID            // map of height -> blockID
	blockIDCache  cache.Cacher[uint64, ids.ID] // cache of height -> blockID. If the entry is ids.Empty, it is not in the database
	blockIDDB     database.Database

	addedBlocks map[ids.ID]block.Block            // map of blockID -> Block
	blockCache  cache.Cacher[ids.ID, block.Block] // cache of blockID -> Block. If the entry is nil, it is not in the database
	blockDB     database.Database

	validatorsDB                 database.Database
	currentValidatorsDB          database.Database
	currentValidatorBaseDB       database.Database
	currentValidatorList         linkeddb.LinkedDB
	currentDelegatorBaseDB       database.Database
	currentDelegatorList         linkeddb.LinkedDB
	currentSubnetValidatorBaseDB database.Database
	currentSubnetValidatorList   linkeddb.LinkedDB
	currentSubnetDelegatorBaseDB database.Database
	currentSubnetDelegatorList   linkeddb.LinkedDB
	pendingValidatorsDB          database.Database
	pendingValidatorBaseDB       database.Database
	pendingValidatorList         linkeddb.LinkedDB
	pendingDelegatorBaseDB       database.Database
	pendingDelegatorList         linkeddb.LinkedDB
	pendingSubnetValidatorBaseDB database.Database
	pendingSubnetValidatorList   linkeddb.LinkedDB
	pendingSubnetDelegatorBaseDB database.Database
	pendingSubnetDelegatorList   linkeddb.LinkedDB

	validatorWeightDiffsDB    database.Database
	validatorPublicKeyDiffsDB database.Database

	addedTxs map[ids.ID]*txAndStatus            // map of txID -> {*txs.Tx, Status}
	txCache  cache.Cacher[ids.ID, *txAndStatus] // txID -> {*txs.Tx, Status}. If the entry is nil, it isn't in the database
	txDB     database.Database

	addedRewardUTXOs map[ids.ID][]*avax.UTXO            // map of txID -> []*UTXO
	rewardUTXOsCache cache.Cacher[ids.ID, []*avax.UTXO] // txID -> []*UTXO
	rewardUTXODB     database.Database

	modifiedUTXOs map[ids.ID]*avax.UTXO // map of modified UTXOID -> *UTXO if the UTXO is nil, it has been removed
	utxoDB        database.Database
	utxoState     avax.UTXOState

	cachedSubnetIDs []ids.ID // nil if the subnets haven't been loaded
	addedSubnetIDs  []ids.ID
	subnetBaseDB    database.Database
	subnetDB        linkeddb.LinkedDB

	// Subnet ID --> Owner of the subnet
	subnetOwners     map[ids.ID]fx.Owner
	subnetOwnerCache cache.Cacher[ids.ID, fxOwnerAndSize] // cache of subnetID -> owner if the entry is nil, it is not in the database
	subnetOwnerDB    database.Database

	transformedSubnets     map[ids.ID]*txs.Tx            // map of subnetID -> transformSubnetTx
	transformedSubnetCache cache.Cacher[ids.ID, *txs.Tx] // cache of subnetID -> transformSubnetTx if the entry is nil, it is not in the database
	transformedSubnetDB    database.Database

	modifiedSupplies map[ids.ID]uint64             // map of subnetID -> current supply
	supplyCache      cache.Cacher[ids.ID, *uint64] // cache of subnetID -> current supply if the entry is nil, it is not in the database
	supplyDB         database.Database

	addedChains  map[ids.ID][]*txs.Tx                    // maps subnetID -> the newly added chains to the subnet
	chainCache   cache.Cacher[ids.ID, []*txs.Tx]         // cache of subnetID -> the chains after all local modifications []*txs.Tx
	chainDBCache cache.Cacher[ids.ID, linkeddb.LinkedDB] // cache of subnetID -> linkedDB
	chainDB      database.Database

	// The persisted fields represent the current database value
	timestamp, persistedTimestamp         time.Time
<<<<<<< HEAD
	excessComplexity                      commonfees.Gas
	currentGasCap                         *commonfees.Gas
=======
	currentGasCap                         *commonfee.Gas
>>>>>>> 6f619a9f
	currentSupply, persistedCurrentSupply uint64
	// [lastAccepted] is the most recently accepted block.
	lastAccepted, persistedLastAccepted ids.ID
	// TODO: Remove indexedHeights once v1.11.3 has been released.
	indexedHeights *heightRange
	singletonDB    database.Database
}

// heightRange is used to track which heights are safe to use the native DB
// iterator for querying validator diffs.
//
// TODO: Remove once we are guaranteed nodes can not rollback to not support the
// new indexing mechanism.
type heightRange struct {
	LowerBound uint64 `serialize:"true"`
	UpperBound uint64 `serialize:"true"`
}

type ValidatorWeightDiff struct {
	Decrease bool   `serialize:"true"`
	Amount   uint64 `serialize:"true"`
}

func (v *ValidatorWeightDiff) Add(negative bool, amount uint64) error {
	if v.Decrease == negative {
		var err error
		v.Amount, err = safemath.Add64(v.Amount, amount)
		return err
	}

	if v.Amount > amount {
		v.Amount -= amount
	} else {
		v.Amount = safemath.AbsDiff(v.Amount, amount)
		v.Decrease = negative
	}
	return nil
}

type txBytesAndStatus struct {
	Tx     []byte        `serialize:"true"`
	Status status.Status `serialize:"true"`
}

type txAndStatus struct {
	tx     *txs.Tx
	status status.Status
}

type fxOwnerAndSize struct {
	owner fx.Owner
	size  int
}

func txSize(_ ids.ID, tx *txs.Tx) int {
	if tx == nil {
		return ids.IDLen + constants.PointerOverhead
	}
	return ids.IDLen + len(tx.Bytes()) + constants.PointerOverhead
}

func txAndStatusSize(_ ids.ID, t *txAndStatus) int {
	if t == nil {
		return ids.IDLen + constants.PointerOverhead
	}
	return ids.IDLen + len(t.tx.Bytes()) + wrappers.IntLen + 2*constants.PointerOverhead
}

func blockSize(_ ids.ID, blk block.Block) int {
	if blk == nil {
		return ids.IDLen + constants.PointerOverhead
	}
	return ids.IDLen + len(blk.Bytes()) + constants.PointerOverhead
}

func New(
	db database.Database,
	genesisBytes []byte,
	metricsReg prometheus.Registerer,
	cfg *config.Config,
	execCfg *config.ExecutionConfig,
	ctx *snow.Context,
	metrics metrics.Metrics,
	rewards reward.Calculator,
) (State, error) {
	s, err := newState(
		db,
		metrics,
		cfg,
		execCfg,
		ctx,
		metricsReg,
		rewards,
	)
	if err != nil {
		return nil, err
	}

	if err := s.sync(genesisBytes); err != nil {
		// Drop any errors on close to return the first error
		_ = s.Close()

		return nil, err
	}

	return s, nil
}

func newState(
	db database.Database,
	metrics metrics.Metrics,
	cfg *config.Config,
	execCfg *config.ExecutionConfig,
	ctx *snow.Context,
	metricsReg prometheus.Registerer,
	rewards reward.Calculator,
) (*state, error) {
	blockIDCache, err := metercacher.New[uint64, ids.ID](
		"block_id_cache",
		metricsReg,
		&cache.LRU[uint64, ids.ID]{Size: execCfg.BlockIDCacheSize},
	)
	if err != nil {
		return nil, err
	}

	blockCache, err := metercacher.New[ids.ID, block.Block](
		"block_cache",
		metricsReg,
		cache.NewSizedLRU[ids.ID, block.Block](execCfg.BlockCacheSize, blockSize),
	)
	if err != nil {
		return nil, err
	}

	baseDB := versiondb.New(db)

	validatorsDB := prefixdb.New(ValidatorsPrefix, baseDB)

	currentValidatorsDB := prefixdb.New(CurrentPrefix, validatorsDB)
	currentValidatorBaseDB := prefixdb.New(ValidatorPrefix, currentValidatorsDB)
	currentDelegatorBaseDB := prefixdb.New(DelegatorPrefix, currentValidatorsDB)
	currentSubnetValidatorBaseDB := prefixdb.New(SubnetValidatorPrefix, currentValidatorsDB)
	currentSubnetDelegatorBaseDB := prefixdb.New(SubnetDelegatorPrefix, currentValidatorsDB)

	pendingValidatorsDB := prefixdb.New(PendingPrefix, validatorsDB)
	pendingValidatorBaseDB := prefixdb.New(ValidatorPrefix, pendingValidatorsDB)
	pendingDelegatorBaseDB := prefixdb.New(DelegatorPrefix, pendingValidatorsDB)
	pendingSubnetValidatorBaseDB := prefixdb.New(SubnetValidatorPrefix, pendingValidatorsDB)
	pendingSubnetDelegatorBaseDB := prefixdb.New(SubnetDelegatorPrefix, pendingValidatorsDB)

	validatorWeightDiffsDB := prefixdb.New(ValidatorWeightDiffsPrefix, validatorsDB)
	validatorPublicKeyDiffsDB := prefixdb.New(ValidatorPublicKeyDiffsPrefix, validatorsDB)

	txCache, err := metercacher.New(
		"tx_cache",
		metricsReg,
		cache.NewSizedLRU[ids.ID, *txAndStatus](execCfg.TxCacheSize, txAndStatusSize),
	)
	if err != nil {
		return nil, err
	}

	rewardUTXODB := prefixdb.New(RewardUTXOsPrefix, baseDB)
	rewardUTXOsCache, err := metercacher.New[ids.ID, []*avax.UTXO](
		"reward_utxos_cache",
		metricsReg,
		&cache.LRU[ids.ID, []*avax.UTXO]{Size: execCfg.RewardUTXOsCacheSize},
	)
	if err != nil {
		return nil, err
	}

	utxoDB := prefixdb.New(UTXOPrefix, baseDB)
	utxoState, err := avax.NewMeteredUTXOState(utxoDB, txs.GenesisCodec, metricsReg, execCfg.ChecksumsEnabled)
	if err != nil {
		return nil, err
	}

	subnetBaseDB := prefixdb.New(SubnetPrefix, baseDB)

	subnetOwnerDB := prefixdb.New(SubnetOwnerPrefix, baseDB)
	subnetOwnerCache, err := metercacher.New[ids.ID, fxOwnerAndSize](
		"subnet_owner_cache",
		metricsReg,
		cache.NewSizedLRU[ids.ID, fxOwnerAndSize](execCfg.FxOwnerCacheSize, func(_ ids.ID, f fxOwnerAndSize) int {
			return ids.IDLen + f.size
		}),
	)
	if err != nil {
		return nil, err
	}

	transformedSubnetCache, err := metercacher.New(
		"transformed_subnet_cache",
		metricsReg,
		cache.NewSizedLRU[ids.ID, *txs.Tx](execCfg.TransformedSubnetTxCacheSize, txSize),
	)
	if err != nil {
		return nil, err
	}

	supplyCache, err := metercacher.New[ids.ID, *uint64](
		"supply_cache",
		metricsReg,
		&cache.LRU[ids.ID, *uint64]{Size: execCfg.ChainCacheSize},
	)
	if err != nil {
		return nil, err
	}

	chainCache, err := metercacher.New[ids.ID, []*txs.Tx](
		"chain_cache",
		metricsReg,
		&cache.LRU[ids.ID, []*txs.Tx]{Size: execCfg.ChainCacheSize},
	)
	if err != nil {
		return nil, err
	}

	chainDBCache, err := metercacher.New[ids.ID, linkeddb.LinkedDB](
		"chain_db_cache",
		metricsReg,
		&cache.LRU[ids.ID, linkeddb.LinkedDB]{Size: execCfg.ChainDBCacheSize},
	)
	if err != nil {
		return nil, err
	}

	return &state{
		validatorState: newValidatorState(),

		validators: cfg.Validators,
		ctx:        ctx,
		cfg:        cfg,
		metrics:    metrics,
		rewards:    rewards,
		baseDB:     baseDB,

		addedBlockIDs: make(map[uint64]ids.ID),
		blockIDCache:  blockIDCache,
		blockIDDB:     prefixdb.New(BlockIDPrefix, baseDB),

		addedBlocks: make(map[ids.ID]block.Block),
		blockCache:  blockCache,
		blockDB:     prefixdb.New(BlockPrefix, baseDB),

		currentStakers: newBaseStakers(),
		pendingStakers: newBaseStakers(),

		validatorsDB:                 validatorsDB,
		currentValidatorsDB:          currentValidatorsDB,
		currentValidatorBaseDB:       currentValidatorBaseDB,
		currentValidatorList:         linkeddb.NewDefault(currentValidatorBaseDB),
		currentDelegatorBaseDB:       currentDelegatorBaseDB,
		currentDelegatorList:         linkeddb.NewDefault(currentDelegatorBaseDB),
		currentSubnetValidatorBaseDB: currentSubnetValidatorBaseDB,
		currentSubnetValidatorList:   linkeddb.NewDefault(currentSubnetValidatorBaseDB),
		currentSubnetDelegatorBaseDB: currentSubnetDelegatorBaseDB,
		currentSubnetDelegatorList:   linkeddb.NewDefault(currentSubnetDelegatorBaseDB),
		pendingValidatorsDB:          pendingValidatorsDB,
		pendingValidatorBaseDB:       pendingValidatorBaseDB,
		pendingValidatorList:         linkeddb.NewDefault(pendingValidatorBaseDB),
		pendingDelegatorBaseDB:       pendingDelegatorBaseDB,
		pendingDelegatorList:         linkeddb.NewDefault(pendingDelegatorBaseDB),
		pendingSubnetValidatorBaseDB: pendingSubnetValidatorBaseDB,
		pendingSubnetValidatorList:   linkeddb.NewDefault(pendingSubnetValidatorBaseDB),
		pendingSubnetDelegatorBaseDB: pendingSubnetDelegatorBaseDB,
		pendingSubnetDelegatorList:   linkeddb.NewDefault(pendingSubnetDelegatorBaseDB),
		validatorWeightDiffsDB:       validatorWeightDiffsDB,
		validatorPublicKeyDiffsDB:    validatorPublicKeyDiffsDB,

		addedTxs: make(map[ids.ID]*txAndStatus),
		txDB:     prefixdb.New(TxPrefix, baseDB),
		txCache:  txCache,

		addedRewardUTXOs: make(map[ids.ID][]*avax.UTXO),
		rewardUTXODB:     rewardUTXODB,
		rewardUTXOsCache: rewardUTXOsCache,

		modifiedUTXOs: make(map[ids.ID]*avax.UTXO),
		utxoDB:        utxoDB,
		utxoState:     utxoState,

		subnetBaseDB: subnetBaseDB,
		subnetDB:     linkeddb.NewDefault(subnetBaseDB),

		subnetOwners:     make(map[ids.ID]fx.Owner),
		subnetOwnerDB:    subnetOwnerDB,
		subnetOwnerCache: subnetOwnerCache,

		transformedSubnets:     make(map[ids.ID]*txs.Tx),
		transformedSubnetCache: transformedSubnetCache,
		transformedSubnetDB:    prefixdb.New(TransformedSubnetPrefix, baseDB),

		modifiedSupplies: make(map[ids.ID]uint64),
		supplyCache:      supplyCache,
		supplyDB:         prefixdb.New(SupplyPrefix, baseDB),

		addedChains:  make(map[ids.ID][]*txs.Tx),
		chainDB:      prefixdb.New(ChainPrefix, baseDB),
		chainCache:   chainCache,
		chainDBCache: chainDBCache,

		singletonDB: prefixdb.New(SingletonPrefix, baseDB),
	}, nil
}

func (s *state) GetCurrentValidator(subnetID ids.ID, nodeID ids.NodeID) (*Staker, error) {
	return s.currentStakers.GetValidator(subnetID, nodeID)
}

func (s *state) PutCurrentValidator(staker *Staker) {
	s.currentStakers.PutValidator(staker)
}

func (s *state) DeleteCurrentValidator(staker *Staker) {
	s.currentStakers.DeleteValidator(staker)
}

func (s *state) GetCurrentDelegatorIterator(subnetID ids.ID, nodeID ids.NodeID) (StakerIterator, error) {
	return s.currentStakers.GetDelegatorIterator(subnetID, nodeID), nil
}

func (s *state) PutCurrentDelegator(staker *Staker) {
	s.currentStakers.PutDelegator(staker)
}

func (s *state) DeleteCurrentDelegator(staker *Staker) {
	s.currentStakers.DeleteDelegator(staker)
}

func (s *state) GetCurrentStakerIterator() (StakerIterator, error) {
	return s.currentStakers.GetStakerIterator(), nil
}

func (s *state) GetPendingValidator(subnetID ids.ID, nodeID ids.NodeID) (*Staker, error) {
	return s.pendingStakers.GetValidator(subnetID, nodeID)
}

func (s *state) PutPendingValidator(staker *Staker) {
	s.pendingStakers.PutValidator(staker)
}

func (s *state) DeletePendingValidator(staker *Staker) {
	s.pendingStakers.DeleteValidator(staker)
}

func (s *state) GetPendingDelegatorIterator(subnetID ids.ID, nodeID ids.NodeID) (StakerIterator, error) {
	return s.pendingStakers.GetDelegatorIterator(subnetID, nodeID), nil
}

func (s *state) PutPendingDelegator(staker *Staker) {
	s.pendingStakers.PutDelegator(staker)
}

func (s *state) DeletePendingDelegator(staker *Staker) {
	s.pendingStakers.DeleteDelegator(staker)
}

func (s *state) GetPendingStakerIterator() (StakerIterator, error) {
	return s.pendingStakers.GetStakerIterator(), nil
}

func (s *state) shouldInit() (bool, error) {
	has, err := s.singletonDB.Has(InitializedKey)
	return !has, err
}

func (s *state) doneInit() error {
	return s.singletonDB.Put(InitializedKey, nil)
}

func (s *state) GetSubnetIDs() ([]ids.ID, error) {
	if s.cachedSubnetIDs != nil {
		return s.cachedSubnetIDs, nil
	}

	subnetDBIt := s.subnetDB.NewIterator()
	defer subnetDBIt.Release()

	subnetIDs := []ids.ID{}
	for subnetDBIt.Next() {
		subnetIDBytes := subnetDBIt.Key()
		subnetID, err := ids.ToID(subnetIDBytes)
		if err != nil {
			return nil, err
		}
		subnetIDs = append(subnetIDs, subnetID)
	}
	if err := subnetDBIt.Error(); err != nil {
		return nil, err
	}
	subnetIDs = append(subnetIDs, s.addedSubnetIDs...)
	s.cachedSubnetIDs = subnetIDs
	return subnetIDs, nil
}

func (s *state) AddSubnet(subnetID ids.ID) {
	s.addedSubnetIDs = append(s.addedSubnetIDs, subnetID)
	if s.cachedSubnetIDs != nil {
		s.cachedSubnetIDs = append(s.cachedSubnetIDs, subnetID)
	}
}

func (s *state) GetSubnetOwner(subnetID ids.ID) (fx.Owner, error) {
	if owner, exists := s.subnetOwners[subnetID]; exists {
		return owner, nil
	}

	if ownerAndSize, cached := s.subnetOwnerCache.Get(subnetID); cached {
		if ownerAndSize.owner == nil {
			return nil, database.ErrNotFound
		}
		return ownerAndSize.owner, nil
	}

	ownerBytes, err := s.subnetOwnerDB.Get(subnetID[:])
	if err == nil {
		var owner fx.Owner
		if _, err := block.GenesisCodec.Unmarshal(ownerBytes, &owner); err != nil {
			return nil, err
		}
		s.subnetOwnerCache.Put(subnetID, fxOwnerAndSize{
			owner: owner,
			size:  len(ownerBytes),
		})
		return owner, nil
	}
	if err != database.ErrNotFound {
		return nil, err
	}

	subnetIntf, _, err := s.GetTx(subnetID)
	if err != nil {
		if err == database.ErrNotFound {
			s.subnetOwnerCache.Put(subnetID, fxOwnerAndSize{})
		}
		return nil, err
	}

	subnet, ok := subnetIntf.Unsigned.(*txs.CreateSubnetTx)
	if !ok {
		return nil, fmt.Errorf("%q %w", subnetID, errIsNotSubnet)
	}

	s.SetSubnetOwner(subnetID, subnet.Owner)
	return subnet.Owner, nil
}

func (s *state) SetSubnetOwner(subnetID ids.ID, owner fx.Owner) {
	s.subnetOwners[subnetID] = owner
}

func (s *state) GetSubnetTransformation(subnetID ids.ID) (*txs.Tx, error) {
	if tx, exists := s.transformedSubnets[subnetID]; exists {
		return tx, nil
	}

	if tx, cached := s.transformedSubnetCache.Get(subnetID); cached {
		if tx == nil {
			return nil, database.ErrNotFound
		}
		return tx, nil
	}

	transformSubnetTxID, err := database.GetID(s.transformedSubnetDB, subnetID[:])
	if err == database.ErrNotFound {
		s.transformedSubnetCache.Put(subnetID, nil)
		return nil, database.ErrNotFound
	}
	if err != nil {
		return nil, err
	}

	transformSubnetTx, _, err := s.GetTx(transformSubnetTxID)
	if err != nil {
		return nil, err
	}
	s.transformedSubnetCache.Put(subnetID, transformSubnetTx)
	return transformSubnetTx, nil
}

func (s *state) AddSubnetTransformation(transformSubnetTxIntf *txs.Tx) {
	transformSubnetTx := transformSubnetTxIntf.Unsigned.(*txs.TransformSubnetTx)
	s.transformedSubnets[transformSubnetTx.Subnet] = transformSubnetTxIntf
}

func (s *state) GetChains(subnetID ids.ID) ([]*txs.Tx, error) {
	if chains, cached := s.chainCache.Get(subnetID); cached {
		return chains, nil
	}
	chainDB := s.getChainDB(subnetID)
	chainDBIt := chainDB.NewIterator()
	defer chainDBIt.Release()

	txs := []*txs.Tx(nil)
	for chainDBIt.Next() {
		chainIDBytes := chainDBIt.Key()
		chainID, err := ids.ToID(chainIDBytes)
		if err != nil {
			return nil, err
		}
		chainTx, _, err := s.GetTx(chainID)
		if err != nil {
			return nil, err
		}
		txs = append(txs, chainTx)
	}
	if err := chainDBIt.Error(); err != nil {
		return nil, err
	}
	txs = append(txs, s.addedChains[subnetID]...)
	s.chainCache.Put(subnetID, txs)
	return txs, nil
}

func (s *state) AddChain(createChainTxIntf *txs.Tx) {
	createChainTx := createChainTxIntf.Unsigned.(*txs.CreateChainTx)
	subnetID := createChainTx.SubnetID
	s.addedChains[subnetID] = append(s.addedChains[subnetID], createChainTxIntf)
	if chains, cached := s.chainCache.Get(subnetID); cached {
		chains = append(chains, createChainTxIntf)
		s.chainCache.Put(subnetID, chains)
	}
}

func (s *state) getChainDB(subnetID ids.ID) linkeddb.LinkedDB {
	if chainDB, cached := s.chainDBCache.Get(subnetID); cached {
		return chainDB
	}
	rawChainDB := prefixdb.New(subnetID[:], s.chainDB)
	chainDB := linkeddb.NewDefault(rawChainDB)
	s.chainDBCache.Put(subnetID, chainDB)
	return chainDB
}

func (s *state) GetTx(txID ids.ID) (*txs.Tx, status.Status, error) {
	if tx, exists := s.addedTxs[txID]; exists {
		return tx.tx, tx.status, nil
	}
	if tx, cached := s.txCache.Get(txID); cached {
		if tx == nil {
			return nil, status.Unknown, database.ErrNotFound
		}
		return tx.tx, tx.status, nil
	}
	txBytes, err := s.txDB.Get(txID[:])
	if err == database.ErrNotFound {
		s.txCache.Put(txID, nil)
		return nil, status.Unknown, database.ErrNotFound
	} else if err != nil {
		return nil, status.Unknown, err
	}

	stx := txBytesAndStatus{}
	if _, err := txs.GenesisCodec.Unmarshal(txBytes, &stx); err != nil {
		return nil, status.Unknown, err
	}

	tx, err := txs.Parse(txs.GenesisCodec, stx.Tx)
	if err != nil {
		return nil, status.Unknown, err
	}

	ptx := &txAndStatus{
		tx:     tx,
		status: stx.Status,
	}

	s.txCache.Put(txID, ptx)
	return ptx.tx, ptx.status, nil
}

func (s *state) AddTx(tx *txs.Tx, status status.Status) {
	s.addedTxs[tx.ID()] = &txAndStatus{
		tx:     tx,
		status: status,
	}
}

func (s *state) GetRewardUTXOs(txID ids.ID) ([]*avax.UTXO, error) {
	if utxos, exists := s.addedRewardUTXOs[txID]; exists {
		return utxos, nil
	}
	if utxos, exists := s.rewardUTXOsCache.Get(txID); exists {
		return utxos, nil
	}

	rawTxDB := prefixdb.New(txID[:], s.rewardUTXODB)
	txDB := linkeddb.NewDefault(rawTxDB)
	it := txDB.NewIterator()
	defer it.Release()

	utxos := []*avax.UTXO(nil)
	for it.Next() {
		utxo := &avax.UTXO{}
		if _, err := txs.Codec.Unmarshal(it.Value(), utxo); err != nil {
			return nil, err
		}
		utxos = append(utxos, utxo)
	}
	if err := it.Error(); err != nil {
		return nil, err
	}

	s.rewardUTXOsCache.Put(txID, utxos)
	return utxos, nil
}

func (s *state) AddRewardUTXO(txID ids.ID, utxo *avax.UTXO) {
	s.addedRewardUTXOs[txID] = append(s.addedRewardUTXOs[txID], utxo)
}

func (s *state) GetUTXO(utxoID ids.ID) (*avax.UTXO, error) {
	if utxo, exists := s.modifiedUTXOs[utxoID]; exists {
		if utxo == nil {
			return nil, database.ErrNotFound
		}
		return utxo, nil
	}
	return s.utxoState.GetUTXO(utxoID)
}

func (s *state) UTXOIDs(addr []byte, start ids.ID, limit int) ([]ids.ID, error) {
	return s.utxoState.UTXOIDs(addr, start, limit)
}

func (s *state) AddUTXO(utxo *avax.UTXO) {
	s.modifiedUTXOs[utxo.InputID()] = utxo
}

func (s *state) DeleteUTXO(utxoID ids.ID) {
	s.modifiedUTXOs[utxoID] = nil
}

func (s *state) GetStartTime(nodeID ids.NodeID, subnetID ids.ID) (time.Time, error) {
	staker, err := s.currentStakers.GetValidator(subnetID, nodeID)
	if err != nil {
		return time.Time{}, err
	}
	return staker.StartTime, nil
}

<<<<<<< HEAD
func (s *state) GetExcessGas() (commonfees.Gas, error) {
	return s.excessComplexity, nil
}

func (s *state) SetExcessGas(gas commonfees.Gas) {
	s.excessComplexity = gas
}

func (s *state) GetCurrentGasCap() (commonfees.Gas, error) {
=======
func (s *state) GetCurrentGasCap() (commonfee.Gas, error) {
>>>>>>> 6f619a9f
	if s.currentGasCap == nil {
		return commonfee.ZeroGas, nil
	}
	return *s.currentGasCap, nil
}

func (s *state) SetCurrentGasCap(gasCap commonfee.Gas) {
	if s.currentGasCap == nil {
		s.currentGasCap = new(commonfee.Gas)
	}
	*s.currentGasCap = gasCap
}

func (s *state) GetTimestamp() time.Time {
	return s.timestamp
}

func (s *state) SetTimestamp(tm time.Time) {
	s.timestamp = tm
}

func (s *state) GetLastAccepted() ids.ID {
	return s.lastAccepted
}

func (s *state) SetLastAccepted(lastAccepted ids.ID) {
	s.lastAccepted = lastAccepted
}

func (s *state) GetCurrentSupply(subnetID ids.ID) (uint64, error) {
	if subnetID == constants.PrimaryNetworkID {
		return s.currentSupply, nil
	}

	supply, ok := s.modifiedSupplies[subnetID]
	if ok {
		return supply, nil
	}

	cachedSupply, ok := s.supplyCache.Get(subnetID)
	if ok {
		if cachedSupply == nil {
			return 0, database.ErrNotFound
		}
		return *cachedSupply, nil
	}

	supply, err := database.GetUInt64(s.supplyDB, subnetID[:])
	if err == database.ErrNotFound {
		s.supplyCache.Put(subnetID, nil)
		return 0, database.ErrNotFound
	}
	if err != nil {
		return 0, err
	}

	s.supplyCache.Put(subnetID, &supply)
	return supply, nil
}

func (s *state) SetCurrentSupply(subnetID ids.ID, cs uint64) {
	if subnetID == constants.PrimaryNetworkID {
		s.currentSupply = cs
	} else {
		s.modifiedSupplies[subnetID] = cs
	}
}

func (s *state) ApplyValidatorWeightDiffs(
	ctx context.Context,
	validators map[ids.NodeID]*validators.GetValidatorOutput,
	startHeight uint64,
	endHeight uint64,
	subnetID ids.ID,
) error {
	diffIter := s.validatorWeightDiffsDB.NewIteratorWithStartAndPrefix(
		marshalStartDiffKey(subnetID, startHeight),
		subnetID[:],
	)
	defer diffIter.Release()

	prevHeight := startHeight + 1
	for diffIter.Next() {
		if err := ctx.Err(); err != nil {
			return err
		}

		_, parsedHeight, nodeID, err := unmarshalDiffKey(diffIter.Key())
		if err != nil {
			return err
		}

		if parsedHeight > prevHeight {
			s.ctx.Log.Error("unexpected parsed height",
				zap.Stringer("subnetID", subnetID),
				zap.Uint64("parsedHeight", parsedHeight),
				zap.Stringer("nodeID", nodeID),
				zap.Uint64("prevHeight", prevHeight),
				zap.Uint64("startHeight", startHeight),
				zap.Uint64("endHeight", endHeight),
			)
		}

		// If the parsedHeight is less than our target endHeight, then we have
		// fully processed the diffs from startHeight through endHeight.
		if parsedHeight < endHeight {
			return diffIter.Error()
		}

		prevHeight = parsedHeight

		weightDiff, err := unmarshalWeightDiff(diffIter.Value())
		if err != nil {
			return err
		}

		if err := applyWeightDiff(validators, nodeID, weightDiff); err != nil {
			return err
		}
	}
	return diffIter.Error()
}

func applyWeightDiff(
	vdrs map[ids.NodeID]*validators.GetValidatorOutput,
	nodeID ids.NodeID,
	weightDiff *ValidatorWeightDiff,
) error {
	vdr, ok := vdrs[nodeID]
	if !ok {
		// This node isn't in the current validator set.
		vdr = &validators.GetValidatorOutput{
			NodeID: nodeID,
		}
		vdrs[nodeID] = vdr
	}

	// The weight of this node changed at this block.
	var err error
	if weightDiff.Decrease {
		// The validator's weight was decreased at this block, so in the
		// prior block it was higher.
		vdr.Weight, err = safemath.Add64(vdr.Weight, weightDiff.Amount)
	} else {
		// The validator's weight was increased at this block, so in the
		// prior block it was lower.
		vdr.Weight, err = safemath.Sub(vdr.Weight, weightDiff.Amount)
	}
	if err != nil {
		return err
	}

	if vdr.Weight == 0 {
		// The validator's weight was 0 before this block so they weren't in the
		// validator set.
		delete(vdrs, nodeID)
	}
	return nil
}

func (s *state) ApplyValidatorPublicKeyDiffs(
	ctx context.Context,
	validators map[ids.NodeID]*validators.GetValidatorOutput,
	startHeight uint64,
	endHeight uint64,
) error {
	diffIter := s.validatorPublicKeyDiffsDB.NewIteratorWithStartAndPrefix(
		marshalStartDiffKey(constants.PrimaryNetworkID, startHeight),
		constants.PrimaryNetworkID[:],
	)
	defer diffIter.Release()

	for diffIter.Next() {
		if err := ctx.Err(); err != nil {
			return err
		}

		_, parsedHeight, nodeID, err := unmarshalDiffKey(diffIter.Key())
		if err != nil {
			return err
		}
		// If the parsedHeight is less than our target endHeight, then we have
		// fully processed the diffs from startHeight through endHeight.
		if parsedHeight < endHeight {
			break
		}

		vdr, ok := validators[nodeID]
		if !ok {
			continue
		}

		pkBytes := diffIter.Value()
		if len(pkBytes) == 0 {
			vdr.PublicKey = nil
			continue
		}

		vdr.PublicKey = bls.PublicKeyFromValidUncompressedBytes(pkBytes)
	}

	// Note: this does not fallback to the linkeddb index because the linkeddb
	// index does not contain entries for when to remove the public key.
	//
	// Nodes may see inconsistent public keys for heights before the new public
	// key index was populated.
	return diffIter.Error()
}

func (s *state) syncGenesis(genesisBlk block.Block, genesis *genesis.Genesis) error {
	genesisBlkID := genesisBlk.ID()
	s.SetLastAccepted(genesisBlkID)
	s.SetTimestamp(time.Unix(int64(genesis.Timestamp), 0))
	s.SetCurrentSupply(constants.PrimaryNetworkID, genesis.InitialSupply)
	s.AddStatelessBlock(genesisBlk)

	// Persist UTXOs that exist at genesis
	for _, utxo := range genesis.UTXOs {
		avaxUTXO := utxo.UTXO
		s.AddUTXO(&avaxUTXO)
	}

	// Persist primary network validator set at genesis
	for _, vdrTx := range genesis.Validators {
		// We expect genesis validator txs to be either AddValidatorTx or
		// AddPermissionlessValidatorTx.
		//
		// TODO: Enforce stricter type check
		validatorTx, ok := vdrTx.Unsigned.(txs.ScheduledStaker)
		if !ok {
			return fmt.Errorf("expected a scheduled staker but got %T", vdrTx.Unsigned)
		}

		stakeAmount := validatorTx.Weight()
		// Note: We use [StartTime()] here because genesis transactions are
		// guaranteed to be pre-Durango activation.
		startTime := validatorTx.StartTime()
		stakeDuration := validatorTx.EndTime().Sub(startTime)
		currentSupply, err := s.GetCurrentSupply(constants.PrimaryNetworkID)
		if err != nil {
			return err
		}

		potentialReward := s.rewards.Calculate(
			stakeDuration,
			stakeAmount,
			currentSupply,
		)
		newCurrentSupply, err := safemath.Add64(currentSupply, potentialReward)
		if err != nil {
			return err
		}

		staker, err := NewCurrentStaker(vdrTx.ID(), validatorTx, startTime, potentialReward)
		if err != nil {
			return err
		}

		s.PutCurrentValidator(staker)
		s.AddTx(vdrTx, status.Committed)
		s.SetCurrentSupply(constants.PrimaryNetworkID, newCurrentSupply)
	}

	for _, chain := range genesis.Chains {
		unsignedChain, ok := chain.Unsigned.(*txs.CreateChainTx)
		if !ok {
			return fmt.Errorf("expected tx type *txs.CreateChainTx but got %T", chain.Unsigned)
		}

		// Ensure all chains that the genesis bytes say to create have the right
		// network ID
		if unsignedChain.NetworkID != s.ctx.NetworkID {
			return avax.ErrWrongNetworkID
		}

		s.AddChain(chain)
		s.AddTx(chain, status.Committed)
	}

	// updateValidators is set to false here to maintain the invariant that the
	// primary network's validator set is empty before the validator sets are
	// initialized.
	return s.write(false /*=updateValidators*/, 0)
}

// Load pulls data previously stored on disk that is expected to be in memory.
func (s *state) load() error {
	return utils.Err(
		s.loadMetadata(),
		s.loadCurrentValidators(),
		s.loadPendingValidators(),
		s.initValidatorSets(),
	)
}

func (s *state) loadMetadata() error {
	timestamp, err := database.GetTimestamp(s.singletonDB, TimestampKey)
	if err != nil {
		return err
	}
	s.persistedTimestamp = timestamp
	s.SetTimestamp(timestamp)

	switch excessComplexityBytes, err := s.singletonDB.Get(ExcessComplexityKey); err {
	case nil:
		gas, err := database.ParseUInt64(excessComplexityBytes)
		if err != nil {
			return err
		}
		s.excessComplexity = commonfees.Gas(gas)

	case database.ErrNotFound:
		// fork introducing dynamic fees may not be active yet,
		// hence we may have never stored fees windows. Set to nil
		// TODO: remove once fork is active
		s.excessComplexity = commonfees.ZeroGas
	default:
		return err
	}

	switch currentGasCapBytes, err := s.singletonDB.Get(CurrentGasCapKey); err {
	case nil:
		gas, err := database.ParseUInt64(currentGasCapBytes)
		if err != nil {
			return err
		}
		s.currentGasCap = new(commonfee.Gas)
		*s.currentGasCap = commonfee.Gas(gas)

	case database.ErrNotFound:
		// fork introducing dynamic fees may not be active yet,
		// hence we may have never stored fees windows. Set to nil
		// TODO: remove once fork is active
		feesCfg, err := fee.GetDynamicConfig(true /*isEActive*/)
		if err != nil {
			return fmt.Errorf("failed retrieving dynamic fees config: %w", err)
		}
		s.currentGasCap = new(commonfee.Gas)
		*s.currentGasCap = feesCfg.MaxGasPerSecond

	default:
		return err
	}

	currentSupply, err := database.GetUInt64(s.singletonDB, CurrentSupplyKey)
	if err != nil {
		return err
	}
	s.persistedCurrentSupply = currentSupply
	s.SetCurrentSupply(constants.PrimaryNetworkID, currentSupply)

	lastAccepted, err := database.GetID(s.singletonDB, LastAcceptedKey)
	if err != nil {
		return err
	}
	s.persistedLastAccepted = lastAccepted
	s.lastAccepted = lastAccepted

	// Lookup the most recently indexed range on disk. If we haven't started
	// indexing the weights, then we keep the indexed heights as nil.
	indexedHeightsBytes, err := s.singletonDB.Get(HeightsIndexedKey)
	if err == database.ErrNotFound {
		return nil
	}
	if err != nil {
		return err
	}

	indexedHeights := &heightRange{}
	_, err = block.GenesisCodec.Unmarshal(indexedHeightsBytes, indexedHeights)
	if err != nil {
		return err
	}

	// If the indexed range is not up to date, then we will act as if the range
	// doesn't exist.
	lastAcceptedBlock, err := s.GetStatelessBlock(lastAccepted)
	if err != nil {
		return err
	}
	if indexedHeights.UpperBound != lastAcceptedBlock.Height() {
		return nil
	}
	s.indexedHeights = indexedHeights
	return nil
}

func (s *state) loadCurrentValidators() error {
	s.currentStakers = newBaseStakers()

	validatorIt := s.currentValidatorList.NewIterator()
	defer validatorIt.Release()
	for validatorIt.Next() {
		txIDBytes := validatorIt.Key()
		txID, err := ids.ToID(txIDBytes)
		if err != nil {
			return err
		}
		tx, _, err := s.GetTx(txID)
		if err != nil {
			return fmt.Errorf("failed loading validator transaction txID %s, %w", txID, err)
		}

		stakerTx, ok := tx.Unsigned.(txs.Staker)
		if !ok {
			return fmt.Errorf("expected tx type txs.Staker but got %T", tx.Unsigned)
		}

		metadataBytes := validatorIt.Value()
		metadata := &validatorMetadata{
			txID: txID,
		}
		if scheduledStakerTx, ok := tx.Unsigned.(txs.ScheduledStaker); ok {
			// Populate [StakerStartTime] using the tx as a default in the event
			// it was added pre-durango and is not stored in the database.
			//
			// Note: We do not populate [LastUpdated] since it is expected to
			// always be present on disk.
			metadata.StakerStartTime = uint64(scheduledStakerTx.StartTime().Unix())
		}
		if err := parseValidatorMetadata(metadataBytes, metadata); err != nil {
			return err
		}

		staker, err := NewCurrentStaker(
			txID,
			stakerTx,
			time.Unix(int64(metadata.StakerStartTime), 0),
			metadata.PotentialReward)
		if err != nil {
			return err
		}

		validator := s.currentStakers.getOrCreateValidator(staker.SubnetID, staker.NodeID)
		validator.validator = staker

		s.currentStakers.stakers.ReplaceOrInsert(staker)

		s.validatorState.LoadValidatorMetadata(staker.NodeID, staker.SubnetID, metadata)
	}

	subnetValidatorIt := s.currentSubnetValidatorList.NewIterator()
	defer subnetValidatorIt.Release()
	for subnetValidatorIt.Next() {
		txIDBytes := subnetValidatorIt.Key()
		txID, err := ids.ToID(txIDBytes)
		if err != nil {
			return err
		}
		tx, _, err := s.GetTx(txID)
		if err != nil {
			return err
		}

		stakerTx, ok := tx.Unsigned.(txs.Staker)
		if !ok {
			return fmt.Errorf("expected tx type txs.Staker but got %T", tx.Unsigned)
		}

		metadataBytes := subnetValidatorIt.Value()
		metadata := &validatorMetadata{
			txID: txID,
		}
		if scheduledStakerTx, ok := tx.Unsigned.(txs.ScheduledStaker); ok {
			// Populate [StakerStartTime] and [LastUpdated] using the tx as a
			// default in the event they are not stored in the database.
			startTime := uint64(scheduledStakerTx.StartTime().Unix())
			metadata.StakerStartTime = startTime
			metadata.LastUpdated = startTime
		}
		if err := parseValidatorMetadata(metadataBytes, metadata); err != nil {
			return err
		}

		staker, err := NewCurrentStaker(
			txID,
			stakerTx,
			time.Unix(int64(metadata.StakerStartTime), 0),
			metadata.PotentialReward,
		)
		if err != nil {
			return err
		}
		validator := s.currentStakers.getOrCreateValidator(staker.SubnetID, staker.NodeID)
		validator.validator = staker

		s.currentStakers.stakers.ReplaceOrInsert(staker)

		s.validatorState.LoadValidatorMetadata(staker.NodeID, staker.SubnetID, metadata)
	}

	delegatorIt := s.currentDelegatorList.NewIterator()
	defer delegatorIt.Release()

	subnetDelegatorIt := s.currentSubnetDelegatorList.NewIterator()
	defer subnetDelegatorIt.Release()

	for _, delegatorIt := range []database.Iterator{delegatorIt, subnetDelegatorIt} {
		for delegatorIt.Next() {
			txIDBytes := delegatorIt.Key()
			txID, err := ids.ToID(txIDBytes)
			if err != nil {
				return err
			}
			tx, _, err := s.GetTx(txID)
			if err != nil {
				return err
			}

			stakerTx, ok := tx.Unsigned.(txs.Staker)
			if !ok {
				return fmt.Errorf("expected tx type txs.Staker but got %T", tx.Unsigned)
			}

			metadataBytes := delegatorIt.Value()
			metadata := &delegatorMetadata{
				txID: txID,
			}
			if scheduledStakerTx, ok := tx.Unsigned.(txs.ScheduledStaker); ok {
				// Populate [StakerStartTime] using the tx as a default in the
				// event it was added pre-durango and is not stored in the
				// database.
				metadata.StakerStartTime = uint64(scheduledStakerTx.StartTime().Unix())
			}
			err = parseDelegatorMetadata(metadataBytes, metadata)
			if err != nil {
				return err
			}

			staker, err := NewCurrentStaker(
				txID,
				stakerTx,
				time.Unix(int64(metadata.StakerStartTime), 0),
				metadata.PotentialReward,
			)
			if err != nil {
				return err
			}

			validator := s.currentStakers.getOrCreateValidator(staker.SubnetID, staker.NodeID)
			if validator.delegators == nil {
				validator.delegators = btree.NewG(defaultTreeDegree, (*Staker).Less)
			}
			validator.delegators.ReplaceOrInsert(staker)

			s.currentStakers.stakers.ReplaceOrInsert(staker)
		}
	}

	return utils.Err(
		validatorIt.Error(),
		subnetValidatorIt.Error(),
		delegatorIt.Error(),
		subnetDelegatorIt.Error(),
	)
}

func (s *state) loadPendingValidators() error {
	s.pendingStakers = newBaseStakers()

	validatorIt := s.pendingValidatorList.NewIterator()
	defer validatorIt.Release()

	subnetValidatorIt := s.pendingSubnetValidatorList.NewIterator()
	defer subnetValidatorIt.Release()

	for _, validatorIt := range []database.Iterator{validatorIt, subnetValidatorIt} {
		for validatorIt.Next() {
			txIDBytes := validatorIt.Key()
			txID, err := ids.ToID(txIDBytes)
			if err != nil {
				return err
			}
			tx, _, err := s.GetTx(txID)
			if err != nil {
				return err
			}

			stakerTx, ok := tx.Unsigned.(txs.ScheduledStaker)
			if !ok {
				return fmt.Errorf("expected tx type txs.Staker but got %T", tx.Unsigned)
			}

			staker, err := NewPendingStaker(txID, stakerTx)
			if err != nil {
				return err
			}

			validator := s.pendingStakers.getOrCreateValidator(staker.SubnetID, staker.NodeID)
			validator.validator = staker

			s.pendingStakers.stakers.ReplaceOrInsert(staker)
		}
	}

	delegatorIt := s.pendingDelegatorList.NewIterator()
	defer delegatorIt.Release()

	subnetDelegatorIt := s.pendingSubnetDelegatorList.NewIterator()
	defer subnetDelegatorIt.Release()

	for _, delegatorIt := range []database.Iterator{delegatorIt, subnetDelegatorIt} {
		for delegatorIt.Next() {
			txIDBytes := delegatorIt.Key()
			txID, err := ids.ToID(txIDBytes)
			if err != nil {
				return err
			}
			tx, _, err := s.GetTx(txID)
			if err != nil {
				return err
			}

			stakerTx, ok := tx.Unsigned.(txs.ScheduledStaker)
			if !ok {
				return fmt.Errorf("expected tx type txs.Staker but got %T", tx.Unsigned)
			}

			staker, err := NewPendingStaker(txID, stakerTx)
			if err != nil {
				return err
			}

			validator := s.pendingStakers.getOrCreateValidator(staker.SubnetID, staker.NodeID)
			if validator.delegators == nil {
				validator.delegators = btree.NewG(defaultTreeDegree, (*Staker).Less)
			}
			validator.delegators.ReplaceOrInsert(staker)

			s.pendingStakers.stakers.ReplaceOrInsert(staker)
		}
	}

	return utils.Err(
		validatorIt.Error(),
		subnetValidatorIt.Error(),
		delegatorIt.Error(),
		subnetDelegatorIt.Error(),
	)
}

// Invariant: initValidatorSets requires loadCurrentValidators to have already
// been called.
func (s *state) initValidatorSets() error {
	for subnetID, validators := range s.currentStakers.validators {
		if s.validators.Count(subnetID) != 0 {
			// Enforce the invariant that the validator set is empty here.
			return fmt.Errorf("%w: %s", errValidatorSetAlreadyPopulated, subnetID)
		}

		for nodeID, validator := range validators {
			validatorStaker := validator.validator
			if err := s.validators.AddStaker(subnetID, nodeID, validatorStaker.PublicKey, validatorStaker.TxID, validatorStaker.Weight); err != nil {
				return err
			}

			delegatorIterator := NewTreeIterator(validator.delegators)
			for delegatorIterator.Next() {
				delegatorStaker := delegatorIterator.Value()
				if err := s.validators.AddWeight(subnetID, nodeID, delegatorStaker.Weight); err != nil {
					delegatorIterator.Release()
					return err
				}
			}
			delegatorIterator.Release()
		}
	}

	s.metrics.SetLocalStake(s.validators.GetWeight(constants.PrimaryNetworkID, s.ctx.NodeID))
	totalWeight, err := s.validators.TotalWeight(constants.PrimaryNetworkID)
	if err != nil {
		return fmt.Errorf("failed to get total weight of primary network validators: %w", err)
	}
	s.metrics.SetTotalStake(totalWeight)
	return nil
}

func (s *state) write(updateValidators bool, height uint64) error {
	codecVersion := CodecVersion1
	if !s.cfg.UpgradeConfig.IsDurangoActivated(s.GetTimestamp()) {
		codecVersion = CodecVersion0
	}

	return utils.Err(
		s.writeBlocks(),
		s.writeCurrentStakers(updateValidators, height, codecVersion),
		s.writePendingStakers(),
		s.WriteValidatorMetadata(s.currentValidatorList, s.currentSubnetValidatorList, codecVersion), // Must be called after writeCurrentStakers
		s.writeTXs(),
		s.writeRewardUTXOs(),
		s.writeUTXOs(),
		s.writeSubnets(),
		s.writeSubnetOwners(),
		s.writeTransformedSubnets(),
		s.writeSubnetSupplies(),
		s.writeChains(),
		s.writeMetadata(),
	)
}

func (s *state) Close() error {
	return utils.Err(
		s.pendingSubnetValidatorBaseDB.Close(),
		s.pendingSubnetDelegatorBaseDB.Close(),
		s.pendingDelegatorBaseDB.Close(),
		s.pendingValidatorBaseDB.Close(),
		s.pendingValidatorsDB.Close(),
		s.currentSubnetValidatorBaseDB.Close(),
		s.currentSubnetDelegatorBaseDB.Close(),
		s.currentDelegatorBaseDB.Close(),
		s.currentValidatorBaseDB.Close(),
		s.currentValidatorsDB.Close(),
		s.validatorsDB.Close(),
		s.txDB.Close(),
		s.rewardUTXODB.Close(),
		s.utxoDB.Close(),
		s.subnetBaseDB.Close(),
		s.transformedSubnetDB.Close(),
		s.supplyDB.Close(),
		s.chainDB.Close(),
		s.singletonDB.Close(),
		s.blockDB.Close(),
		s.blockIDDB.Close(),
	)
}

func (s *state) sync(genesis []byte) error {
	shouldInit, err := s.shouldInit()
	if err != nil {
		return fmt.Errorf(
			"failed to check if the database is initialized: %w",
			err,
		)
	}

	// If the database is empty, create the platform chain anew using the
	// provided genesis state
	if shouldInit {
		if err := s.init(genesis); err != nil {
			return fmt.Errorf(
				"failed to initialize the database: %w",
				err,
			)
		}
	}

	if err := s.load(); err != nil {
		return fmt.Errorf(
			"failed to load the database state: %w",
			err,
		)
	}
	return nil
}

func (s *state) init(genesisBytes []byte) error {
	// Create the genesis block and save it as being accepted (We don't do
	// genesisBlock.Accept() because then it'd look for genesisBlock's
	// non-existent parent)
	genesisID := hashing.ComputeHash256Array(genesisBytes)
	genesisBlock, err := block.NewApricotCommitBlock(genesisID, 0 /*height*/)
	if err != nil {
		return err
	}

	genesis, err := genesis.Parse(genesisBytes)
	if err != nil {
		return err
	}
	if err := s.syncGenesis(genesisBlock, genesis); err != nil {
		return err
	}

	if err := s.doneInit(); err != nil {
		return err
	}

	return s.Commit()
}

func (s *state) AddStatelessBlock(block block.Block) {
	blkID := block.ID()
	s.addedBlockIDs[block.Height()] = blkID
	s.addedBlocks[blkID] = block
}

func (s *state) SetHeight(height uint64) {
	if s.indexedHeights == nil {
		// If indexedHeights hasn't been created yet, then we are newly tracking
		// the range. This means we should initialize the LowerBound to the
		// current height.
		s.indexedHeights = &heightRange{
			LowerBound: height,
		}
	}

	s.indexedHeights.UpperBound = height
	s.currentHeight = height
}

func (s *state) Commit() error {
	defer s.Abort()
	batch, err := s.CommitBatch()
	if err != nil {
		return err
	}
	return batch.Write()
}

func (s *state) Abort() {
	s.baseDB.Abort()
}

func (s *state) Checksum() ids.ID {
	return s.utxoState.Checksum()
}

func (s *state) CommitBatch() (database.Batch, error) {
	// updateValidators is set to true here so that the validator manager is
	// kept up to date with the last accepted state.
	if err := s.write(true /*=updateValidators*/, s.currentHeight); err != nil {
		return nil, err
	}
	return s.baseDB.CommitBatch()
}

func (s *state) writeBlocks() error {
	for blkID, blk := range s.addedBlocks {
		blkID := blkID
		blkBytes := blk.Bytes()
		blkHeight := blk.Height()
		heightKey := database.PackUInt64(blkHeight)

		delete(s.addedBlockIDs, blkHeight)
		s.blockIDCache.Put(blkHeight, blkID)
		if err := database.PutID(s.blockIDDB, heightKey, blkID); err != nil {
			return fmt.Errorf("failed to add blockID: %w", err)
		}

		delete(s.addedBlocks, blkID)
		// Note: Evict is used rather than Put here because blk may end up
		// referencing additional data (because of shared byte slices) that
		// would not be properly accounted for in the cache sizing.
		s.blockCache.Evict(blkID)
		if err := s.blockDB.Put(blkID[:], blkBytes); err != nil {
			return fmt.Errorf("failed to write block %s: %w", blkID, err)
		}
	}
	return nil
}

func (s *state) GetStatelessBlock(blockID ids.ID) (block.Block, error) {
	if blk, exists := s.addedBlocks[blockID]; exists {
		return blk, nil
	}
	if blk, cached := s.blockCache.Get(blockID); cached {
		if blk == nil {
			return nil, database.ErrNotFound
		}

		return blk, nil
	}

	blkBytes, err := s.blockDB.Get(blockID[:])
	if err == database.ErrNotFound {
		s.blockCache.Put(blockID, nil)
		return nil, database.ErrNotFound
	}
	if err != nil {
		return nil, err
	}

	blk, _, err := parseStoredBlock(blkBytes)
	if err != nil {
		return nil, err
	}

	s.blockCache.Put(blockID, blk)
	return blk, nil
}

func (s *state) GetBlockIDAtHeight(height uint64) (ids.ID, error) {
	if blkID, exists := s.addedBlockIDs[height]; exists {
		return blkID, nil
	}
	if blkID, cached := s.blockIDCache.Get(height); cached {
		if blkID == ids.Empty {
			return ids.Empty, database.ErrNotFound
		}

		return blkID, nil
	}

	heightKey := database.PackUInt64(height)

	blkID, err := database.GetID(s.blockIDDB, heightKey)
	if err == database.ErrNotFound {
		s.blockIDCache.Put(height, ids.Empty)
		return ids.Empty, database.ErrNotFound
	}
	if err != nil {
		return ids.Empty, err
	}

	s.blockIDCache.Put(height, blkID)
	return blkID, nil
}

func (s *state) writeCurrentStakers(updateValidators bool, height uint64, codecVersion uint16) error {
	for subnetID, validatorDiffs := range s.currentStakers.validatorDiffs {
		delete(s.currentStakers.validatorDiffs, subnetID)

		// Select db to write to
		validatorDB := s.currentSubnetValidatorList
		delegatorDB := s.currentSubnetDelegatorList
		if subnetID == constants.PrimaryNetworkID {
			validatorDB = s.currentValidatorList
			delegatorDB = s.currentDelegatorList
		}

		// Record the change in weight and/or public key for each validator.
		for nodeID, validatorDiff := range validatorDiffs {
			// Copy [nodeID] so it doesn't get overwritten next iteration.
			nodeID := nodeID

			weightDiff := &ValidatorWeightDiff{
				Decrease: validatorDiff.validatorStatus == deleted,
			}
			switch validatorDiff.validatorStatus {
			case added:
				staker := validatorDiff.validator
				weightDiff.Amount = staker.Weight

				// Invariant: Only the Primary Network contains non-nil public
				// keys.
				if staker.PublicKey != nil {
					// Record that the public key for the validator is being
					// added. This means the prior value for the public key was
					// nil.
					err := s.validatorPublicKeyDiffsDB.Put(
						marshalDiffKey(constants.PrimaryNetworkID, height, nodeID),
						nil,
					)
					if err != nil {
						return err
					}
				}

				// The validator is being added.
				//
				// Invariant: It's impossible for a delegator to have been
				// rewarded in the same block that the validator was added.
				startTime := uint64(staker.StartTime.Unix())
				metadata := &validatorMetadata{
					txID:        staker.TxID,
					lastUpdated: staker.StartTime,

					UpDuration:               0,
					LastUpdated:              startTime,
					StakerStartTime:          startTime,
					PotentialReward:          staker.PotentialReward,
					PotentialDelegateeReward: 0,
				}

				metadataBytes, err := MetadataCodec.Marshal(codecVersion, metadata)
				if err != nil {
					return fmt.Errorf("failed to serialize current validator: %w", err)
				}

				if err = validatorDB.Put(staker.TxID[:], metadataBytes); err != nil {
					return fmt.Errorf("failed to write current validator to list: %w", err)
				}

				s.validatorState.LoadValidatorMetadata(nodeID, subnetID, metadata)
			case deleted:
				staker := validatorDiff.validator
				weightDiff.Amount = staker.Weight

				// Invariant: Only the Primary Network contains non-nil public
				// keys.
				if staker.PublicKey != nil {
					// Record that the public key for the validator is being
					// removed. This means we must record the prior value of the
					// public key.
					//
					// Note: We store the uncompressed public key here as it is
					// significantly more efficient to parse when applying
					// diffs.
					err := s.validatorPublicKeyDiffsDB.Put(
						marshalDiffKey(constants.PrimaryNetworkID, height, nodeID),
						bls.PublicKeyToUncompressedBytes(staker.PublicKey),
					)
					if err != nil {
						return err
					}
				}

				if err := validatorDB.Delete(staker.TxID[:]); err != nil {
					return fmt.Errorf("failed to delete current staker: %w", err)
				}

				s.validatorState.DeleteValidatorMetadata(nodeID, subnetID)
			}

			err := writeCurrentDelegatorDiff(
				delegatorDB,
				weightDiff,
				validatorDiff,
				codecVersion,
			)
			if err != nil {
				return err
			}

			if weightDiff.Amount == 0 {
				// No weight change to record; go to next validator.
				continue
			}

			err = s.validatorWeightDiffsDB.Put(
				marshalDiffKey(subnetID, height, nodeID),
				marshalWeightDiff(weightDiff),
			)
			if err != nil {
				return err
			}

			// TODO: Move the validator set management out of the state package
			if !updateValidators {
				continue
			}

			if weightDiff.Decrease {
				err = s.validators.RemoveWeight(subnetID, nodeID, weightDiff.Amount)
			} else {
				if validatorDiff.validatorStatus == added {
					staker := validatorDiff.validator
					err = s.validators.AddStaker(
						subnetID,
						nodeID,
						staker.PublicKey,
						staker.TxID,
						weightDiff.Amount,
					)
				} else {
					err = s.validators.AddWeight(subnetID, nodeID, weightDiff.Amount)
				}
			}
			if err != nil {
				return fmt.Errorf("failed to update validator weight: %w", err)
			}
		}
	}

	// TODO: Move validator set management out of the state package
	//
	// Attempt to update the stake metrics
	if !updateValidators {
		return nil
	}

	totalWeight, err := s.validators.TotalWeight(constants.PrimaryNetworkID)
	if err != nil {
		return fmt.Errorf("failed to get total weight of primary network: %w", err)
	}

	s.metrics.SetLocalStake(s.validators.GetWeight(constants.PrimaryNetworkID, s.ctx.NodeID))
	s.metrics.SetTotalStake(totalWeight)
	return nil
}

func writeCurrentDelegatorDiff(
	currentDelegatorList linkeddb.LinkedDB,
	weightDiff *ValidatorWeightDiff,
	validatorDiff *diffValidator,
	codecVersion uint16,
) error {
	addedDelegatorIterator := NewTreeIterator(validatorDiff.addedDelegators)
	defer addedDelegatorIterator.Release()
	for addedDelegatorIterator.Next() {
		staker := addedDelegatorIterator.Value()

		if err := weightDiff.Add(false, staker.Weight); err != nil {
			return fmt.Errorf("failed to increase node weight diff: %w", err)
		}

		metadata := &delegatorMetadata{
			txID:            staker.TxID,
			PotentialReward: staker.PotentialReward,
			StakerStartTime: uint64(staker.StartTime.Unix()),
		}
		if err := writeDelegatorMetadata(currentDelegatorList, metadata, codecVersion); err != nil {
			return fmt.Errorf("failed to write current delegator to list: %w", err)
		}
	}

	for _, staker := range validatorDiff.deletedDelegators {
		if err := weightDiff.Add(true, staker.Weight); err != nil {
			return fmt.Errorf("failed to decrease node weight diff: %w", err)
		}

		if err := currentDelegatorList.Delete(staker.TxID[:]); err != nil {
			return fmt.Errorf("failed to delete current staker: %w", err)
		}
	}
	return nil
}

func (s *state) writePendingStakers() error {
	for subnetID, subnetValidatorDiffs := range s.pendingStakers.validatorDiffs {
		delete(s.pendingStakers.validatorDiffs, subnetID)

		validatorDB := s.pendingSubnetValidatorList
		delegatorDB := s.pendingSubnetDelegatorList
		if subnetID == constants.PrimaryNetworkID {
			validatorDB = s.pendingValidatorList
			delegatorDB = s.pendingDelegatorList
		}

		for _, validatorDiff := range subnetValidatorDiffs {
			err := writePendingDiff(
				validatorDB,
				delegatorDB,
				validatorDiff,
			)
			if err != nil {
				return err
			}
		}
	}
	return nil
}

func writePendingDiff(
	pendingValidatorList linkeddb.LinkedDB,
	pendingDelegatorList linkeddb.LinkedDB,
	validatorDiff *diffValidator,
) error {
	switch validatorDiff.validatorStatus {
	case added:
		err := pendingValidatorList.Put(validatorDiff.validator.TxID[:], nil)
		if err != nil {
			return fmt.Errorf("failed to add pending validator: %w", err)
		}
	case deleted:
		err := pendingValidatorList.Delete(validatorDiff.validator.TxID[:])
		if err != nil {
			return fmt.Errorf("failed to delete pending validator: %w", err)
		}
	}

	addedDelegatorIterator := NewTreeIterator(validatorDiff.addedDelegators)
	defer addedDelegatorIterator.Release()
	for addedDelegatorIterator.Next() {
		staker := addedDelegatorIterator.Value()

		if err := pendingDelegatorList.Put(staker.TxID[:], nil); err != nil {
			return fmt.Errorf("failed to write pending delegator to list: %w", err)
		}
	}

	for _, staker := range validatorDiff.deletedDelegators {
		if err := pendingDelegatorList.Delete(staker.TxID[:]); err != nil {
			return fmt.Errorf("failed to delete pending delegator: %w", err)
		}
	}
	return nil
}

func (s *state) writeTXs() error {
	for txID, txStatus := range s.addedTxs {
		txID := txID

		stx := txBytesAndStatus{
			Tx:     txStatus.tx.Bytes(),
			Status: txStatus.status,
		}

		// Note that we're serializing a [txBytesAndStatus] here, not a
		// *txs.Tx, so we don't use [txs.Codec].
		txBytes, err := txs.GenesisCodec.Marshal(txs.CodecVersion, &stx)
		if err != nil {
			return fmt.Errorf("failed to serialize tx: %w", err)
		}

		delete(s.addedTxs, txID)
		// Note: Evict is used rather than Put here because stx may end up
		// referencing additional data (because of shared byte slices) that
		// would not be properly accounted for in the cache sizing.
		s.txCache.Evict(txID)
		if err := s.txDB.Put(txID[:], txBytes); err != nil {
			return fmt.Errorf("failed to add tx: %w", err)
		}
	}
	return nil
}

func (s *state) writeRewardUTXOs() error {
	for txID, utxos := range s.addedRewardUTXOs {
		delete(s.addedRewardUTXOs, txID)
		s.rewardUTXOsCache.Put(txID, utxos)
		rawTxDB := prefixdb.New(txID[:], s.rewardUTXODB)
		txDB := linkeddb.NewDefault(rawTxDB)

		for _, utxo := range utxos {
			utxoBytes, err := txs.GenesisCodec.Marshal(txs.CodecVersion, utxo)
			if err != nil {
				return fmt.Errorf("failed to serialize reward UTXO: %w", err)
			}
			utxoID := utxo.InputID()
			if err := txDB.Put(utxoID[:], utxoBytes); err != nil {
				return fmt.Errorf("failed to add reward UTXO: %w", err)
			}
		}
	}
	return nil
}

func (s *state) writeUTXOs() error {
	for utxoID, utxo := range s.modifiedUTXOs {
		delete(s.modifiedUTXOs, utxoID)

		if utxo == nil {
			if err := s.utxoState.DeleteUTXO(utxoID); err != nil {
				return fmt.Errorf("failed to delete UTXO: %w", err)
			}
			continue
		}
		if err := s.utxoState.PutUTXO(utxo); err != nil {
			return fmt.Errorf("failed to add UTXO: %w", err)
		}
	}
	return nil
}

func (s *state) writeSubnets() error {
	for _, subnetID := range s.addedSubnetIDs {
		if err := s.subnetDB.Put(subnetID[:], nil); err != nil {
			return fmt.Errorf("failed to write subnet: %w", err)
		}
	}
	s.addedSubnetIDs = nil
	return nil
}

func (s *state) writeSubnetOwners() error {
	for subnetID, owner := range s.subnetOwners {
		subnetID := subnetID
		owner := owner
		delete(s.subnetOwners, subnetID)

		ownerBytes, err := block.GenesisCodec.Marshal(block.CodecVersion, &owner)
		if err != nil {
			return fmt.Errorf("failed to marshal subnet owner: %w", err)
		}

		s.subnetOwnerCache.Put(subnetID, fxOwnerAndSize{
			owner: owner,
			size:  len(ownerBytes),
		})

		if err := s.subnetOwnerDB.Put(subnetID[:], ownerBytes); err != nil {
			return fmt.Errorf("failed to write subnet owner: %w", err)
		}
	}
	return nil
}

func (s *state) writeTransformedSubnets() error {
	for subnetID, tx := range s.transformedSubnets {
		txID := tx.ID()

		delete(s.transformedSubnets, subnetID)
		// Note: Evict is used rather than Put here because tx may end up
		// referencing additional data (because of shared byte slices) that
		// would not be properly accounted for in the cache sizing.
		s.transformedSubnetCache.Evict(subnetID)
		if err := database.PutID(s.transformedSubnetDB, subnetID[:], txID); err != nil {
			return fmt.Errorf("failed to write transformed subnet: %w", err)
		}
	}
	return nil
}

func (s *state) writeSubnetSupplies() error {
	for subnetID, supply := range s.modifiedSupplies {
		supply := supply
		delete(s.modifiedSupplies, subnetID)
		s.supplyCache.Put(subnetID, &supply)
		if err := database.PutUInt64(s.supplyDB, subnetID[:], supply); err != nil {
			return fmt.Errorf("failed to write subnet supply: %w", err)
		}
	}
	return nil
}

func (s *state) writeChains() error {
	for subnetID, chains := range s.addedChains {
		for _, chain := range chains {
			chainDB := s.getChainDB(subnetID)

			chainID := chain.ID()
			if err := chainDB.Put(chainID[:], nil); err != nil {
				return fmt.Errorf("failed to write chain: %w", err)
			}
		}
		delete(s.addedChains, subnetID)
	}
	return nil
}

func (s *state) writeMetadata() error {
	if !s.persistedTimestamp.Equal(s.timestamp) {
		if err := database.PutTimestamp(s.singletonDB, TimestampKey, s.timestamp); err != nil {
			return fmt.Errorf("failed to write timestamp: %w", err)
		}
		s.persistedTimestamp = s.timestamp
	}

	if err := database.PutUInt64(s.singletonDB, ExcessComplexityKey, uint64(s.excessComplexity)); err != nil {
		return fmt.Errorf("failed to write current excess gas: %w", err)
	}

	if s.currentGasCap != nil {
		if err := database.PutUInt64(s.singletonDB, CurrentGasCapKey, uint64(*s.currentGasCap)); err != nil {
			return fmt.Errorf("failed to write current gas cap: %w", err)
		}
	}

	if s.persistedCurrentSupply != s.currentSupply {
		if err := database.PutUInt64(s.singletonDB, CurrentSupplyKey, s.currentSupply); err != nil {
			return fmt.Errorf("failed to write current supply: %w", err)
		}
		s.persistedCurrentSupply = s.currentSupply
	}
	if s.persistedLastAccepted != s.lastAccepted {
		if err := database.PutID(s.singletonDB, LastAcceptedKey, s.lastAccepted); err != nil {
			return fmt.Errorf("failed to write last accepted: %w", err)
		}
		s.persistedLastAccepted = s.lastAccepted
	}
	if s.indexedHeights != nil {
		indexedHeightsBytes, err := block.GenesisCodec.Marshal(block.CodecVersion, s.indexedHeights)
		if err != nil {
			return err
		}
		if err := s.singletonDB.Put(HeightsIndexedKey, indexedHeightsBytes); err != nil {
			return fmt.Errorf("failed to write indexed range: %w", err)
		}
	}
	return nil
}

// Returns the block and whether it is a [stateBlk].
// Invariant: blkBytes is safe to parse with blocks.GenesisCodec
//
// TODO: Remove after v1.12.x is activated
func parseStoredBlock(blkBytes []byte) (block.Block, bool, error) {
	// Attempt to parse as blocks.Block
	blk, err := block.Parse(block.GenesisCodec, blkBytes)
	if err == nil {
		return blk, false, nil
	}

	// Fallback to [stateBlk]
	blkState := stateBlk{}
	if _, err := block.GenesisCodec.Unmarshal(blkBytes, &blkState); err != nil {
		return nil, false, err
	}

	blk, err = block.Parse(block.GenesisCodec, blkState.Bytes)
	return blk, true, err
}

func (s *state) ReindexBlocks(lock sync.Locker, log logging.Logger) error {
	has, err := s.singletonDB.Has(BlocksReindexedKey)
	if err != nil {
		return err
	}
	if has {
		log.Info("blocks already reindexed")
		return nil
	}

	// It is possible that new blocks are added after grabbing this iterator.
	// New blocks are guaranteed to be persisted in the new format, so we don't
	// need to check them.
	blockIterator := s.blockDB.NewIterator()
	// Releasing is done using a closure to ensure that updating blockIterator
	// will result in having the most recent iterator released when executing
	// the deferred function.
	defer func() {
		blockIterator.Release()
	}()

	log.Info("starting block reindexing")

	var (
		startTime         = time.Now()
		lastCommit        = startTime
		nextUpdate        = startTime.Add(indexLogFrequency)
		numIndicesChecked = 0
		numIndicesUpdated = 0
	)

	for blockIterator.Next() {
		valueBytes := blockIterator.Value()
		blk, isStateBlk, err := parseStoredBlock(valueBytes)
		if err != nil {
			return fmt.Errorf("failed to parse block: %w", err)
		}

		blkID := blk.ID()

		// This block was previously stored using the legacy format, update the
		// index to remove the usage of stateBlk.
		if isStateBlk {
			blkBytes := blk.Bytes()
			if err := s.blockDB.Put(blkID[:], blkBytes); err != nil {
				return fmt.Errorf("failed to write block: %w", err)
			}

			numIndicesUpdated++
		}

		numIndicesChecked++

		now := time.Now()
		if now.After(nextUpdate) {
			nextUpdate = now.Add(indexLogFrequency)

			progress := timer.ProgressFromHash(blkID[:])
			eta := timer.EstimateETA(
				startTime,
				progress,
				math.MaxUint64,
			)

			log.Info("reindexing blocks",
				zap.Int("numIndicesUpdated", numIndicesUpdated),
				zap.Int("numIndicesChecked", numIndicesChecked),
				zap.Duration("eta", eta),
			)
		}

		if numIndicesChecked%indexIterationLimit == 0 {
			// We must hold the lock during committing to make sure we don't
			// attempt to commit to disk while a block is concurrently being
			// accepted.
			lock.Lock()
			err := utils.Err(
				s.Commit(),
				blockIterator.Error(),
			)
			lock.Unlock()
			if err != nil {
				return err
			}

			// We release the iterator here to allow the underlying database to
			// clean up deleted state.
			blockIterator.Release()

			// We take the minimum here because it's possible that the node is
			// currently bootstrapping. This would mean that grabbing the lock
			// could take an extremely long period of time; which we should not
			// delay processing for.
			indexDuration := now.Sub(lastCommit)
			sleepDuration := min(
				indexIterationSleepMultiplier*indexDuration,
				indexIterationSleepCap,
			)
			time.Sleep(sleepDuration)

			// Make sure not to include the sleep duration into the next index
			// duration.
			lastCommit = time.Now()

			blockIterator = s.blockDB.NewIteratorWithStart(blkID[:])
		}
	}

	// Ensure we fully iterated over all blocks before writing that indexing has
	// finished.
	//
	// Note: This is needed because a transient read error could cause the
	// iterator to stop early.
	if err := blockIterator.Error(); err != nil {
		return fmt.Errorf("failed to iterate over historical blocks: %w", err)
	}

	if err := s.singletonDB.Put(BlocksReindexedKey, nil); err != nil {
		return fmt.Errorf("failed to put marked blocks as reindexed: %w", err)
	}

	// We must hold the lock during committing to make sure we don't attempt to
	// commit to disk while a block is concurrently being accepted.
	lock.Lock()
	defer lock.Unlock()

	log.Info("finished block reindexing",
		zap.Int("numIndicesUpdated", numIndicesUpdated),
		zap.Int("numIndicesChecked", numIndicesChecked),
		zap.Duration("duration", time.Since(startTime)),
	)

	return s.Commit()
}<|MERGE_RESOLUTION|>--- conflicted
+++ resolved
@@ -101,16 +101,11 @@
 	avax.UTXOGetter
 	avax.UTXODeleter
 
-<<<<<<< HEAD
-	GetExcessGas() (commonfees.Gas, error)
-	SetExcessGas(commonfees.Gas)
-
-	GetCurrentGasCap() (commonfees.Gas, error)
-	SetCurrentGasCap(commonfees.Gas)
-=======
+	GetExcessGas() (commonfee.Gas, error)
+	SetExcessGas(commonfee.Gas)
+
 	GetCurrentGasCap() (commonfee.Gas, error)
 	SetCurrentGasCap(commonfee.Gas)
->>>>>>> 6f619a9f
 
 	GetTimestamp() time.Time
 	SetTimestamp(tm time.Time)
@@ -371,12 +366,8 @@
 
 	// The persisted fields represent the current database value
 	timestamp, persistedTimestamp         time.Time
-<<<<<<< HEAD
-	excessComplexity                      commonfees.Gas
-	currentGasCap                         *commonfees.Gas
-=======
+	excessComplexity                      commonfee.Gas
 	currentGasCap                         *commonfee.Gas
->>>>>>> 6f619a9f
 	currentSupply, persistedCurrentSupply uint64
 	// [lastAccepted] is the most recently accepted block.
 	lastAccepted, persistedLastAccepted ids.ID
@@ -1021,19 +1012,15 @@
 	return staker.StartTime, nil
 }
 
-<<<<<<< HEAD
-func (s *state) GetExcessGas() (commonfees.Gas, error) {
+func (s *state) GetExcessGas() (commonfee.Gas, error) {
 	return s.excessComplexity, nil
 }
 
-func (s *state) SetExcessGas(gas commonfees.Gas) {
+func (s *state) SetExcessGas(gas commonfee.Gas) {
 	s.excessComplexity = gas
 }
 
-func (s *state) GetCurrentGasCap() (commonfees.Gas, error) {
-=======
 func (s *state) GetCurrentGasCap() (commonfee.Gas, error) {
->>>>>>> 6f619a9f
 	if s.currentGasCap == nil {
 		return commonfee.ZeroGas, nil
 	}
@@ -1343,13 +1330,13 @@
 		if err != nil {
 			return err
 		}
-		s.excessComplexity = commonfees.Gas(gas)
+		s.excessComplexity = commonfee.Gas(gas)
 
 	case database.ErrNotFound:
 		// fork introducing dynamic fees may not be active yet,
 		// hence we may have never stored fees windows. Set to nil
 		// TODO: remove once fork is active
-		s.excessComplexity = commonfees.ZeroGas
+		s.excessComplexity = commonfee.ZeroGas
 	default:
 		return err
 	}
