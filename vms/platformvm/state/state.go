--- conflicted
+++ resolved
@@ -1141,25 +1141,6 @@
 	}
 }
 
-<<<<<<< HEAD
-func (s *state) ValidatorSet(subnetID ids.ID, vdrs validators.Set) error {
-	for nodeID, validator := range s.currentStakers.validators[subnetID] {
-		staker := validator.validator
-		if err := vdrs.Add(nodeID, staker.PublicKey, staker.TxID, staker.Weight); err != nil {
-			return err
-		}
-
-		for _, delegator := range validator.delegators {
-			if err := vdrs.AddWeight(nodeID, delegator.Weight); err != nil {
-				return err
-			}
-		}
-	}
-	return nil
-}
-
-=======
->>>>>>> 879e2b61
 func (s *state) ApplyValidatorWeightDiffs(
 	ctx context.Context,
 	validators map[ids.NodeID]*validators.GetValidatorOutput,
@@ -1358,16 +1339,11 @@
 			return fmt.Errorf("expected a scheduled staker but got %T", vdrTx.Unsigned)
 		}
 
-<<<<<<< HEAD
-		stakeAmount := tx.Weight()
-		stakeDuration := tx.Validator.Duration()
-=======
 		stakeAmount := validatorTx.Weight()
 		// Note: We use [StartTime()] here because genesis transactions are
 		// guaranteed to be pre-Durango activation.
 		startTime := validatorTx.StartTime()
 		stakeDuration := validatorTx.EndTime().Sub(startTime)
->>>>>>> 879e2b61
 		currentSupply, err := s.GetCurrentSupply(constants.PrimaryNetworkID)
 		if err != nil {
 			return err
@@ -1489,31 +1465,17 @@
 		}
 		tx, _, err := s.GetTx(txID)
 		if err != nil {
-<<<<<<< HEAD
-			return fmt.Errorf("failed loading validator transaction txID %v, %w", txID, err)
-		}
-=======
 			return fmt.Errorf("failed loading validator transaction txID %s, %w", txID, err)
 		}
 
->>>>>>> 879e2b61
 		stakerTx, ok := tx.Unsigned.(txs.Staker)
 		if !ok {
 			return fmt.Errorf("expected tx type txs.Staker but got %T", tx.Unsigned)
 		}
 
 		metadataBytes := validatorIt.Value()
-
-		defaultStartTime := stakerTx.StartTime()
 		metadata := &validatorMetadata{
 			txID: txID,
-<<<<<<< HEAD
-			// use the start values as the fallback
-			// in case they are not stored in the database
-			// Note: we don't provide [LastUpdated] here because we expect it to
-			// always be present on disk.
-			StakerStartTime: defaultStartTime.Unix(),
-=======
 		}
 		if scheduledStakerTx, ok := tx.Unsigned.(txs.ScheduledStaker); ok {
 			// Populate [StakerStartTime] using the tx as a default in the event
@@ -1522,25 +1484,21 @@
 			// Note: We do not populate [LastUpdated] since it is expected to
 			// always be present on disk.
 			metadata.StakerStartTime = uint64(scheduledStakerTx.StartTime().Unix())
->>>>>>> 879e2b61
 		}
 		if err := parseValidatorMetadata(metadataBytes, metadata); err != nil {
 			return err
 		}
 
-<<<<<<< HEAD
-		staker, err := NewCurrentStaker(txID, stakerTx, metadata.PotentialReward)
-=======
+		startTime := time.Unix(int64(metadata.StakerStartTime), 0)
 		staker, err := NewCurrentStaker(
 			txID,
 			stakerTx,
-			time.Unix(int64(metadata.StakerStartTime), 0),
+			startTime,
 			metadata.PotentialReward)
->>>>>>> 879e2b61
 		if err != nil {
 			return err
 		}
-		ShiftStakerAheadInPlace(staker, time.Unix(metadata.StakerStartTime, 0))
+		ShiftStakerAheadInPlace(staker, startTime)
 		UpdateStakingPeriodInPlace(staker, time.Duration(metadata.StakerStakingPeriod))
 		IncreaseStakerWeightInPlace(staker, metadata.UpdatedWeight)
 
@@ -1571,15 +1529,8 @@
 		}
 
 		metadataBytes := subnetValidatorIt.Value()
-		defaultStartTime := stakerTx.StartTime()
 		metadata := &validatorMetadata{
 			txID: txID,
-<<<<<<< HEAD
-			// use the start time as the fallback value
-			// in case it's not stored in the database
-			StakerStartTime: defaultStartTime.Unix(),
-			LastUpdated:     uint64(defaultStartTime.Unix()),
-=======
 		}
 		if scheduledStakerTx, ok := tx.Unsigned.(txs.ScheduledStaker); ok {
 			// Populate [StakerStartTime] and [LastUpdated] using the tx as a
@@ -1587,22 +1538,22 @@
 			startTime := uint64(scheduledStakerTx.StartTime().Unix())
 			metadata.StakerStartTime = startTime
 			metadata.LastUpdated = startTime
->>>>>>> 879e2b61
 		}
 		if err := parseValidatorMetadata(metadataBytes, metadata); err != nil {
 			return err
 		}
 
+		startTime := time.Unix(int64(metadata.StakerStartTime), 0)
 		staker, err := NewCurrentStaker(
 			txID,
 			stakerTx,
-			time.Unix(int64(metadata.StakerStartTime), 0),
+			startTime,
 			metadata.PotentialReward,
 		)
 		if err != nil {
 			return err
 		}
-		ShiftStakerAheadInPlace(staker, time.Unix(metadata.StakerStartTime, 0))
+		ShiftStakerAheadInPlace(staker, startTime)
 		UpdateStakingPeriodInPlace(staker, time.Duration(metadata.StakerStakingPeriod))
 		IncreaseStakerWeightInPlace(staker, metadata.UpdatedWeight)
 
@@ -1637,14 +1588,6 @@
 				return fmt.Errorf("expected tx type txs.Staker but got %T", tx.Unsigned)
 			}
 
-<<<<<<< HEAD
-			metadata := &delegatorMetadata{
-				// use the start values as the fallback
-				// in case they are not stored in the database
-				StakerStartTime: stakerTx.StartTime().Unix(),
-			}
-			err = parseDelegatorMetadata(delegatorIt.Value(), metadata)
-=======
 			metadataBytes := delegatorIt.Value()
 			metadata := &delegatorMetadata{
 				txID: txID,
@@ -1660,22 +1603,18 @@
 				return err
 			}
 
+			startTime := time.Unix(int64(metadata.StakerStartTime), 0)
 			staker, err := NewCurrentStaker(
 				txID,
 				stakerTx,
-				time.Unix(int64(metadata.StakerStartTime), 0),
+				startTime,
 				metadata.PotentialReward,
 			)
->>>>>>> 879e2b61
 			if err != nil {
 				return err
 			}
 
-			staker, err := NewCurrentStaker(txID, stakerTx, metadata.PotentialReward)
-			if err != nil {
-				return err
-			}
-			ShiftStakerAheadInPlace(staker, time.Unix(metadata.StakerStartTime, 0))
+			ShiftStakerAheadInPlace(staker, startTime)
 			UpdateStakingPeriodInPlace(staker, time.Duration(metadata.StakerStakingPeriod))
 			IncreaseStakerWeightInPlace(staker, metadata.UpdatedWeight)
 
@@ -1798,15 +1737,11 @@
 				return err
 			}
 
-			delegatorIterator := NewTreeIterator(validator.delegators)
-			for delegatorIterator.Next() {
-				delegatorStaker := delegatorIterator.Value()
+			for _, delegatorStaker := range validator.delegators {
 				if err := s.validators.AddWeight(subnetID, nodeID, delegatorStaker.Weight); err != nil {
-					delegatorIterator.Release()
 					return err
 				}
 			}
-			delegatorIterator.Release()
 		}
 	}
 
@@ -2115,37 +2050,25 @@
 				//
 				// Invariant: It's impossible for a delegator to have been
 				// rewarded in the same block that the validator was added.
-				startTime := uint64(staker.StartTime.Unix())
+				startTime := uint64(validator.StartTime.Unix())
 				metadata := &validatorMetadata{
 					txID:        validator.TxID,
 					lastUpdated: validator.StartTime,
 
 					UpDuration:               0,
-<<<<<<< HEAD
-					LastUpdated:              uint64(validator.StartTime.Unix()),
-					PotentialReward:          validator.PotentialReward,
-=======
 					LastUpdated:              startTime,
 					StakerStartTime:          startTime,
-					PotentialReward:          staker.PotentialReward,
->>>>>>> 879e2b61
+					PotentialReward:          validator.PotentialReward,
 					PotentialDelegateeReward: 0,
 
 					// a staker update may change its times and weight wrt those
 					// specified in the tx creating the staker. We store these data
 					// to properly reconstruct staker data.
-					StakerStartTime:     validator.StartTime.Unix(),
 					StakerStakingPeriod: int64(validator.EndTime.Sub(validator.StartTime)),
 					UpdatedWeight:       validator.Weight,
 				}
 
-<<<<<<< HEAD
-				// Let's start using V1 as soon as we deploy code. No need to
-				// wait till Continuous staking fork activation to do that.
-				metadataBytes, err := metadataCodec.Marshal(v1, metadata)
-=======
 				metadataBytes, err := MetadataCodec.Marshal(codecVersion, metadata)
->>>>>>> 879e2b61
 				if err != nil {
 					return fmt.Errorf("failed to serialize validator metadata: %w", err)
 				}
@@ -2172,11 +2095,7 @@
 					// diffs.
 					err := s.flatValidatorPublicKeyDiffsDB.Put(
 						marshalDiffKey(constants.PrimaryNetworkID, height, nodeID),
-<<<<<<< HEAD
-						validator.PublicKey.Serialize(),
-=======
-						bls.SerializePublicKey(staker.PublicKey),
->>>>>>> 879e2b61
+						bls.SerializePublicKey(validator.PublicKey),
 					)
 					if err != nil {
 						return err
@@ -2186,13 +2105,8 @@
 					// rollbacks.
 					//
 					// Note: We store the compressed public key here.
-<<<<<<< HEAD
 					pkBytes := bls.PublicKeyToBytes(validator.PublicKey)
-					if err := nestedPKDiffDB.Put(nodeID[:], pkBytes); err != nil {
-=======
-					pkBytes := bls.PublicKeyToBytes(staker.PublicKey)
 					if err := nestedPKDiffDB.Put(nodeID.Bytes(), pkBytes); err != nil {
->>>>>>> 879e2b61
 						return err
 					}
 				}
@@ -2231,12 +2145,12 @@
 				}
 
 				metadata.lastUpdated = validator.StartTime
-				metadata.StakerStartTime = validator.StartTime.Unix()
+				metadata.StakerStartTime = uint64(validator.StartTime.Unix())
 				metadata.StakerStakingPeriod = int64(validator.EndTime.Sub(validator.StartTime))
-				metadata.LastUpdated = uint64(metadata.StakerStartTime)
+				metadata.LastUpdated = metadata.StakerStartTime
 				metadata.UpdatedWeight = validator.Weight
 
-				metadataBytes, err = metadataCodec.Marshal(v1, metadata)
+				metadataBytes, err = MetadataCodec.Marshal(CodecVersion1, metadata)
 				if err != nil {
 					return fmt.Errorf("failed to serialize validator metadata: %w", err)
 				}
@@ -2293,16 +2207,9 @@
 			if weightDiff.Decrease {
 				err = s.validators.RemoveWeight(subnetID, nodeID, weightDiff.Amount)
 			} else {
-<<<<<<< HEAD
 				if validatorDiff.validator.status == added {
 					staker := validatorDiff.validator.staker
-					err = validators.Add(
-						s.cfg.Validators,
-=======
-				if validatorDiff.validatorStatus == added {
-					staker := validatorDiff.validator
 					err = s.validators.AddStaker(
->>>>>>> 879e2b61
 						subnetID,
 						nodeID,
 						staker.PublicKey,
@@ -2354,11 +2261,11 @@
 			// wait till Continuous staking fork activation to do that.
 			metadata := &delegatorMetadata{
 				PotentialReward:     delegator.PotentialReward,
-				StakerStartTime:     delegator.StartTime.Unix(),
+				StakerStartTime:     uint64(delegator.StartTime.Unix()),
 				StakerStakingPeriod: int64(delegator.EndTime.Sub(delegator.StartTime)),
 				UpdatedWeight:       delegator.Weight,
 			}
-			metadataBytes, err := metadataCodec.Marshal(v1, metadata)
+			metadataBytes, err := MetadataCodec.Marshal(CodecVersion1, metadata)
 			if err != nil {
 				return fmt.Errorf("failed marshalling delegators metadata: %w", err)
 			}
@@ -2371,9 +2278,13 @@
 				return fmt.Errorf("failed to decrease node weight diff: %w", err)
 			}
 
-<<<<<<< HEAD
-			if err := currentDelegatorList.Delete(delegator.TxID[:]); err != nil {
-				return fmt.Errorf("failed to delete current staker: %w", err)
+			metadata := &delegatorMetadata{
+				txID:            delegator.TxID,
+				PotentialReward: delegator.PotentialReward,
+				StakerStartTime: uint64(delegator.StartTime.Unix()),
+			}
+			if err := writeDelegatorMetadata(currentDelegatorList, metadata, codecVersion); err != nil {
+				return fmt.Errorf("failed to write current delegator to list: %w", err)
 			}
 		case updated:
 			// load current metadata and duly update them, following staker update
@@ -2381,17 +2292,6 @@
 			if err != nil {
 				return fmt.Errorf("failed to get metadata of updated delegator: %w", err)
 			}
-=======
-		metadata := &delegatorMetadata{
-			txID:            staker.TxID,
-			PotentialReward: staker.PotentialReward,
-			StakerStartTime: uint64(staker.StartTime.Unix()),
-		}
-		if err := writeDelegatorMetadata(currentDelegatorList, metadata, codecVersion); err != nil {
-			return fmt.Errorf("failed to write current delegator to list: %w", err)
-		}
-	}
->>>>>>> 879e2b61
 
 			metadata := &delegatorMetadata{}
 			if err := parseDelegatorMetadata(metadataBytes, metadata); err != nil {
@@ -2411,11 +2311,11 @@
 				// no weight changes, nothing to do
 			}
 
-			metadata.StakerStartTime = delegator.StartTime.Unix()
+			metadata.StakerStartTime = uint64(delegator.StartTime.Unix())
 			metadata.StakerStakingPeriod = int64(delegator.EndTime.Sub(delegator.StartTime))
 			metadata.UpdatedWeight = delegator.Weight
 
-			metadataBytes, err = metadataCodec.Marshal(v1, metadata)
+			metadataBytes, err = MetadataCodec.Marshal(CodecVersion1, metadata)
 			if err != nil {
 				return fmt.Errorf("failed to serialize delegator metadata: %w", err)
 			}
