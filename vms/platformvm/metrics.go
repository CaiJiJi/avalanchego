--- conflicted
+++ resolved
@@ -202,23 +202,13 @@
 		m.numAbortBlocks.Inc()
 	case *stateless.AtomicBlock:
 		m.numAtomicBlocks.Inc()
-<<<<<<< HEAD
-		return m.acceptTx(&b.Tx)
+		return m.acceptTx(b.Tx)
 	case *stateless.CommitBlock:
-=======
-		return m.AcceptTx(b.Tx)
-	case *CommitBlock:
->>>>>>> c7b19fbe
 		m.numCommitBlocks.Inc()
 	case *stateless.ProposalBlock:
 		m.numProposalBlocks.Inc()
-<<<<<<< HEAD
-		return m.acceptTx(&b.Tx)
+		return m.acceptTx(b.Tx)
 	case *stateless.StandardBlock:
-=======
-		return m.AcceptTx(b.Tx)
-	case *StandardBlock:
->>>>>>> c7b19fbe
 		m.numStandardBlocks.Inc()
 		for _, tx := range b.Txs {
 			if err := m.acceptTx(tx); err != nil {
