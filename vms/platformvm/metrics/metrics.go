--- conflicted
+++ resolved
@@ -161,45 +161,33 @@
 	m.numVotesLost.Inc()
 }
 
-<<<<<<< HEAD
-func (m *Metrics) MarkAccepted(b stateless.CommonBlockIntf) error {
-=======
 // TODO: use a visitor here
 func (m *Metrics) MarkAccepted(b stateless.Block) error {
->>>>>>> baacf706
 	switch b := b.(type) {
-	case stateless.AtomicBlockIntf:
+	case *stateless.AtomicBlock:
 		m.numAtomicBlocks.Inc()
-		return m.AcceptTx(b.AtomicTx())
-
-	case stateless.ProposalBlockIntf:
+	case *stateless.ApricotProposalBlock,
+		*stateless.BlueberryProposalBlock:
 		m.numProposalBlocks.Inc()
-		return m.AcceptTx(b.ProposalTx())
-
-	case stateless.StandardBlockIntf:
+	case *stateless.ApricotStandardBlock,
+		*stateless.BlueberryStandardBlock:
 		m.numStandardBlocks.Inc()
-		for _, tx := range b.DecisionTxs() {
-			if err := m.AcceptTx(tx); err != nil {
-				return err
-			}
-		}
-		return nil
-
-	case stateless.OptionBlock:
-		switch b.(type) {
-		case *stateless.AbortBlock:
-			m.numAbortBlocks.Inc()
-			return nil
-		case *stateless.CommitBlock:
-			m.numCommitBlocks.Inc()
-			return nil
-		default:
-			return errUnknownBlockType
-		}
+	case *stateless.AbortBlock:
+		m.numAbortBlocks.Inc()
+	case *stateless.CommitBlock:
+		m.numCommitBlocks.Inc()
 
 	default:
 		return fmt.Errorf("got unexpected block type %T", b)
 	}
+
+	for _, tx := range b.BlockTxs() {
+		if err := m.AcceptTx(tx); err != nil {
+			return err
+		}
+	}
+
+	return nil
 }
 
 func (m *Metrics) AcceptTx(tx *txs.Tx) error {
