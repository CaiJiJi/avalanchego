--- conflicted
+++ resolved
@@ -706,16 +706,10 @@
 // add a single validator at the end of times,
 // to make sure it won't pollute our tests
 func buildVM(t *testing.T) (*VM, ids.ID, error) {
-<<<<<<< HEAD
-	require := require.New(t)
-
 	var (
 		fork     = ts.DurangoFork
 		forkTime = ts.GenesisTime
 	)
-=======
-	forkTime := ts.GenesisTime
->>>>>>> 0add8c6b
 	vm := &VM{
 		Config: *ts.Config(fork, forkTime),
 	}
@@ -765,17 +759,11 @@
 	// chain time ahead
 	testSubnet1, err = vm.txBuilder.NewCreateSubnetTx(
 		1, // threshold
-<<<<<<< HEAD
-		[]ids.ShortID{ts.Keys[0].PublicKey().Address()},
+		[]ids.ShortID{
+			ts.SubnetControlKeys[0].PublicKey().Address(),
+		},
 		[]*secp256k1.PrivateKey{ts.Keys[4]}, // pays tx fee
 		ts.Keys[4].PublicKey().Address(),    // change addr
-=======
-		[]ids.ShortID{
-			ts.SubnetControlKeys[0].PublicKey().Address(),
-		},
-		[]*secp256k1.PrivateKey{ts.Keys[len(ts.Keys)-1]}, // pays tx fee
-		ts.Keys[0].PublicKey().Address(),                 // change addr
->>>>>>> 0add8c6b
 	)
 	if err != nil {
 		return nil, ids.Empty, err
