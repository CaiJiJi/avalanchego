// Copyright (C) 2019-2023, Ava Labs, Inc. All rights reserved.
// See the file LICENSE for licensing terms.

package platformvm

import (
	"context"
	"errors"
	"fmt"
	"reflect"
	"sort"
	"testing"
	"time"

	"github.com/leanovate/gopter"
	"github.com/leanovate/gopter/gen"
	"github.com/leanovate/gopter/prop"

	"golang.org/x/exp/maps"

	"github.com/ava-labs/avalanchego/chains"
	"github.com/ava-labs/avalanchego/chains/atomic"
	"github.com/ava-labs/avalanchego/database/memdb"
	"github.com/ava-labs/avalanchego/database/prefixdb"
	"github.com/ava-labs/avalanchego/ids"
	"github.com/ava-labs/avalanchego/snow"
	"github.com/ava-labs/avalanchego/snow/consensus/snowman"
	"github.com/ava-labs/avalanchego/snow/engine/common"
	"github.com/ava-labs/avalanchego/snow/snowtest"
	"github.com/ava-labs/avalanchego/snow/uptime"
	"github.com/ava-labs/avalanchego/snow/validators"
	"github.com/ava-labs/avalanchego/utils/constants"
	"github.com/ava-labs/avalanchego/utils/crypto/bls"
	"github.com/ava-labs/avalanchego/utils/crypto/secp256k1"
	"github.com/ava-labs/avalanchego/utils/formatting"
	"github.com/ava-labs/avalanchego/utils/formatting/address"
	"github.com/ava-labs/avalanchego/utils/json"
	"github.com/ava-labs/avalanchego/utils/timer/mockable"
	"github.com/ava-labs/avalanchego/utils/units"
	"github.com/ava-labs/avalanchego/vms/components/avax"
	"github.com/ava-labs/avalanchego/vms/platformvm/api"
	"github.com/ava-labs/avalanchego/vms/platformvm/block"
	"github.com/ava-labs/avalanchego/vms/platformvm/config"
	"github.com/ava-labs/avalanchego/vms/platformvm/reward"
	"github.com/ava-labs/avalanchego/vms/platformvm/signer"
	"github.com/ava-labs/avalanchego/vms/platformvm/state"
	"github.com/ava-labs/avalanchego/vms/platformvm/txs"
	"github.com/ava-labs/avalanchego/vms/platformvm/utxo"
	"github.com/ava-labs/avalanchego/vms/secp256k1fx"

	blockexecutor "github.com/ava-labs/avalanchego/vms/platformvm/block/executor"
	ts "github.com/ava-labs/avalanchego/vms/platformvm/testsetup"
	txexecutor "github.com/ava-labs/avalanchego/vms/platformvm/txs/executor"
)

const (
	startPrimaryWithBLS uint8 = iota
	startPrimaryWithoutBLS
	startSubnetValidator
)

var errEmptyEventsList = errors.New("empty events list")

// for a given (permissioned) subnet, the test stakes and restakes multiple
// times a node as a primary and subnet validator. The BLS key of the node is
// changed across staking periods, and it can even be nil. We test that
// GetValidatorSet returns the correct primary and subnet validators data, with
// the right BLS key version at all relevant heights.
func TestGetValidatorsSetProperty(t *testing.T) {
	properties := gopter.NewProperties(nil)

	// to reproduce a given scenario do something like this:
	// parameters := gopter.DefaultTestParametersWithSeed(1685887576153675816)
	// properties := gopter.NewProperties(parameters)

	properties.Property("check GetValidatorSet", prop.ForAll(
		func(events []uint8) string {
			vm, subnetID, err := buildVM(t)
			if err != nil {
				return fmt.Sprintf("failed building vm: %s", err.Error())
			}
			vm.ctx.Lock.Lock()
			defer func() {
				_ = vm.Shutdown(context.Background())
				vm.ctx.Lock.Unlock()
			}()
			nodeID := ids.GenerateTestNodeID()

			currentTime := ts.GenesisTime
			vm.clock.Set(currentTime)
			vm.state.SetTimestamp(currentTime)

			// build a valid sequence of validators start/end times, given the
			// random events sequence received as test input
			validatorsTimes, err := buildTimestampsList(events, currentTime, nodeID)
			if err != nil {
				return fmt.Sprintf("failed building events sequence: %s", err.Error())
			}

			validatorSetByHeightAndSubnet := make(map[uint64]map[ids.ID]map[ids.NodeID]*validators.GetValidatorOutput)
			if err := takeValidatorsSnapshotAtCurrentHeight(vm, validatorSetByHeightAndSubnet); err != nil {
				return fmt.Sprintf("could not take validators snapshot: %s", err.Error())
			}

			// insert validator sequence
			var (
				currentPrimaryValidator = (*state.Staker)(nil)
				currentSubnetValidator  = (*state.Staker)(nil)
			)
			for _, ev := range validatorsTimes {
				// at each step we remove at least a subnet validator
				if currentSubnetValidator != nil {
					err := terminateSubnetValidator(vm, currentSubnetValidator)
					if err != nil {
						return fmt.Sprintf("could not terminate current subnet validator: %s", err.Error())
					}
					currentSubnetValidator = nil

					if err := takeValidatorsSnapshotAtCurrentHeight(vm, validatorSetByHeightAndSubnet); err != nil {
						return fmt.Sprintf("could not take validators snapshot: %s", err.Error())
					}
				}

				switch ev.eventType {
				case startSubnetValidator:
					currentSubnetValidator, err = addSubnetValidator(vm, ev, subnetID)
					if err != nil {
						return fmt.Sprintf("could not add subnet validator: %s", err.Error())
					}
					if err := takeValidatorsSnapshotAtCurrentHeight(vm, validatorSetByHeightAndSubnet); err != nil {
						return fmt.Sprintf("could not take validators snapshot: %s", err.Error())
					}

				case startPrimaryWithoutBLS:
					// when adding a primary validator, also remove the current
					// primary one
					if currentPrimaryValidator != nil {
						err := terminatePrimaryValidator(vm, currentPrimaryValidator)
						if err != nil {
							return fmt.Sprintf("could not terminate current primary validator: %s", err.Error())
						}
						// no need to nil current primary validator, we'll
						// reassign immediately

						if err := takeValidatorsSnapshotAtCurrentHeight(vm, validatorSetByHeightAndSubnet); err != nil {
							return fmt.Sprintf("could not take validators snapshot: %s", err.Error())
						}
					}
					currentPrimaryValidator, err = addPrimaryValidatorWithoutBLSKey(vm, ev)
					if err != nil {
						return fmt.Sprintf("could not add primary validator without BLS key: %s", err.Error())
					}
					if err := takeValidatorsSnapshotAtCurrentHeight(vm, validatorSetByHeightAndSubnet); err != nil {
						return fmt.Sprintf("could not take validators snapshot: %s", err.Error())
					}

				case startPrimaryWithBLS:
					// when adding a primary validator, also remove the current
					// primary one
					if currentPrimaryValidator != nil {
						err := terminatePrimaryValidator(vm, currentPrimaryValidator)
						if err != nil {
							return fmt.Sprintf("could not terminate current primary validator: %s", err.Error())
						}
						// no need to nil current primary validator, we'll
						// reassign immediately

						if err := takeValidatorsSnapshotAtCurrentHeight(vm, validatorSetByHeightAndSubnet); err != nil {
							return fmt.Sprintf("could not take validators snapshot: %s", err.Error())
						}
					}
					currentPrimaryValidator, err = addPrimaryValidatorWithBLSKey(vm, ev)
					if err != nil {
						return fmt.Sprintf("could not add primary validator with BLS key: %s", err.Error())
					}
					if err := takeValidatorsSnapshotAtCurrentHeight(vm, validatorSetByHeightAndSubnet); err != nil {
						return fmt.Sprintf("could not take validators snapshot: %s", err.Error())
					}

				default:
					return fmt.Sprintf("unexpected staker type: %v", ev.eventType)
				}
			}

			// Checks: let's look back at validator sets at previous heights and
			// make sure they match the snapshots already taken
			snapshotHeights := maps.Keys(validatorSetByHeightAndSubnet)
			sort.Slice(snapshotHeights, func(i, j int) bool { return snapshotHeights[i] < snapshotHeights[j] })
			for idx, snapShotHeight := range snapshotHeights {
				lastAcceptedHeight, err := vm.GetCurrentHeight(context.Background())
				if err != nil {
					return err.Error()
				}

				nextSnapShotHeight := lastAcceptedHeight + 1
				if idx != len(snapshotHeights)-1 {
					nextSnapShotHeight = snapshotHeights[idx+1]
				}

				// within [snapShotHeight] and [nextSnapShotHeight], the validator set
				// does not change and must be equal to snapshot at [snapShotHeight]
				for height := snapShotHeight; height < nextSnapShotHeight; height++ {
					for subnetID, validatorsSet := range validatorSetByHeightAndSubnet[snapShotHeight] {
						res, err := vm.GetValidatorSet(context.Background(), height, subnetID)
						if err != nil {
							return fmt.Sprintf("failed GetValidatorSet at height %v: %v", height, err)
						}
						if !reflect.DeepEqual(validatorsSet, res) {
							return "failed validators set comparison"
						}
					}
				}
			}

			return ""
		},
		gen.SliceOfN(
			10,
			gen.OneConstOf(
				startPrimaryWithBLS,
				startPrimaryWithoutBLS,
				startSubnetValidator,
			),
		).SuchThat(func(v interface{}) bool {
			list := v.([]uint8)
			return len(list) > 0 && (list[0] == startPrimaryWithBLS || list[0] == startPrimaryWithoutBLS)
		}),
	))

	properties.TestingRun(t)
}

func takeValidatorsSnapshotAtCurrentHeight(vm *VM, validatorsSetByHeightAndSubnet map[uint64]map[ids.ID]map[ids.NodeID]*validators.GetValidatorOutput) error {
	if validatorsSetByHeightAndSubnet == nil {
		validatorsSetByHeightAndSubnet = make(map[uint64]map[ids.ID]map[ids.NodeID]*validators.GetValidatorOutput)
	}

	lastBlkID := vm.state.GetLastAccepted()
	lastBlk, err := vm.state.GetStatelessBlock(lastBlkID)
	if err != nil {
		return err
	}
	height := lastBlk.Height()
	validatorsSetBySubnet, ok := validatorsSetByHeightAndSubnet[height]
	if !ok {
		validatorsSetByHeightAndSubnet[height] = make(map[ids.ID]map[ids.NodeID]*validators.GetValidatorOutput)
		validatorsSetBySubnet = validatorsSetByHeightAndSubnet[height]
	}

	stakerIt, err := vm.state.GetCurrentStakerIterator()
	if err != nil {
		return err
	}
	defer stakerIt.Release()
	for stakerIt.Next() {
		v := stakerIt.Value()
		validatorsSet, ok := validatorsSetBySubnet[v.SubnetID]
		if !ok {
			validatorsSetBySubnet[v.SubnetID] = make(map[ids.NodeID]*validators.GetValidatorOutput)
			validatorsSet = validatorsSetBySubnet[v.SubnetID]
		}

		blsKey := v.PublicKey
		if v.SubnetID != constants.PrimaryNetworkID {
			// pick bls key from primary validator
			s, err := vm.state.GetCurrentValidator(constants.PlatformChainID, v.NodeID)
			if err != nil {
				return err
			}
			blsKey = s.PublicKey
		}

		validatorsSet[v.NodeID] = &validators.GetValidatorOutput{
			NodeID:    v.NodeID,
			PublicKey: blsKey,
			Weight:    v.Weight,
		}
	}
	return nil
}

func addSubnetValidator(vm *VM, data *validatorInputData, subnetID ids.ID) (*state.Staker, error) {
	addr := ts.Keys[0].PublicKey().Address()
	signedTx, err := vm.txBuilder.NewAddSubnetValidatorTx(
		vm.Config.MinValidatorStake,
		uint64(data.startTime.Unix()),
		uint64(data.endTime.Unix()),
		data.nodeID,
		subnetID,
		[]*secp256k1.PrivateKey{ts.Keys[0], ts.Keys[1]},
		addr,
	)
	if err != nil {
		return nil, fmt.Errorf("could not create AddSubnetValidatorTx: %w", err)
	}
	return internalAddValidator(vm, signedTx)
}

func addPrimaryValidatorWithBLSKey(vm *VM, data *validatorInputData) (*state.Staker, error) {
	addr := ts.Keys[0].PublicKey().Address()
	utxoHandler := utxo.NewHandler(vm.ctx, &vm.clock, vm.fx)
	ins, unstakedOuts, stakedOuts, signers, err := utxoHandler.Spend(
		vm.state,
		ts.Keys,
		vm.MinValidatorStake,
		vm.Config.AddPrimaryNetworkValidatorFee,
		addr, // change Addresss
	)
	if err != nil {
		return nil, fmt.Errorf("could not create inputs/outputs for permissionless validator: %w", err)
	}
	sk, err := bls.NewSecretKey()
	if err != nil {
		return nil, fmt.Errorf("could not create secret key: %w", err)
	}

	uPrimaryTx := &txs.AddPermissionlessValidatorTx{
		BaseTx: txs.BaseTx{BaseTx: avax.BaseTx{
			NetworkID:    vm.ctx.NetworkID,
			BlockchainID: vm.ctx.ChainID,
			Ins:          ins,
			Outs:         unstakedOuts,
		}},
		Validator: txs.Validator{
			NodeID: data.nodeID,
			Start:  uint64(data.startTime.Unix()),
			End:    uint64(data.endTime.Unix()),
			Wght:   vm.MinValidatorStake,
		},
		Subnet:    constants.PrimaryNetworkID,
		Signer:    signer.NewProofOfPossession(sk),
		StakeOuts: stakedOuts,
		ValidatorRewardsOwner: &secp256k1fx.OutputOwners{
			Locktime:  0,
			Threshold: 1,
			Addrs: []ids.ShortID{
				addr,
			},
		},
		DelegatorRewardsOwner: &secp256k1fx.OutputOwners{
			Locktime:  0,
			Threshold: 1,
			Addrs: []ids.ShortID{
				addr,
			},
		},
		DelegationShares: reward.PercentDenominator,
	}
	signedTx, err := txs.NewSigned(uPrimaryTx, txs.Codec, signers)
	if err != nil {
		return nil, fmt.Errorf("could not create AddPermissionlessValidatorTx with BLS key: %w", err)
	}
	if err := signedTx.SyntacticVerify(vm.ctx); err != nil {
		return nil, fmt.Errorf("failed syntax verification of AddPermissionlessValidatorTx: %w", err)
	}
	return internalAddValidator(vm, signedTx)
}

func addPrimaryValidatorWithoutBLSKey(vm *VM, data *validatorInputData) (*state.Staker, error) {
	addr := ts.Keys[0].PublicKey().Address()
	signedTx, err := vm.txBuilder.NewAddValidatorTx(
		vm.Config.MinValidatorStake,
		uint64(data.startTime.Unix()),
		uint64(data.endTime.Unix()),
		data.nodeID,
		addr,
		reward.PercentDenominator,
		[]*secp256k1.PrivateKey{ts.Keys[0], ts.Keys[1]},
		addr,
	)
	if err != nil {
		return nil, fmt.Errorf("could not create AddValidatorTx: %w", err)
	}
	return internalAddValidator(vm, signedTx)
}

func internalAddValidator(vm *VM, signedTx *txs.Tx) (*state.Staker, error) {
	vm.ctx.Lock.Unlock()
	err := vm.issueTx(context.Background(), signedTx)
	vm.ctx.Lock.Lock()

	if err != nil {
		return nil, fmt.Errorf("could not add tx to mempool: %w", err)
	}

	blk, err := vm.Builder.BuildBlock(context.Background())
	if err != nil {
		return nil, fmt.Errorf("failed building block: %w", err)
	}
	if err := blk.Verify(context.Background()); err != nil {
		return nil, fmt.Errorf("failed verifying block: %w", err)
	}
	if err := blk.Accept(context.Background()); err != nil {
		return nil, fmt.Errorf("failed accepting block: %w", err)
	}
	if err := vm.SetPreference(context.Background(), vm.manager.LastAccepted()); err != nil {
		return nil, fmt.Errorf("failed setting preference: %w", err)
	}

	stakerTx := signedTx.Unsigned.(txs.Staker)
	return vm.state.GetCurrentValidator(stakerTx.SubnetID(), stakerTx.NodeID())
}

func terminateSubnetValidator(vm *VM, validator *state.Staker) error {
	currentTime := validator.EndTime
	vm.clock.Set(currentTime)
	vm.state.SetTimestamp(currentTime)

	blk, err := vm.Builder.BuildBlock(context.Background())
	if err != nil {
		return fmt.Errorf("failed building block: %w", err)
	}
	if err := blk.Verify(context.Background()); err != nil {
		return fmt.Errorf("failed verifying block: %w", err)
	}
	if err := blk.Accept(context.Background()); err != nil {
		return fmt.Errorf("failed accepting block: %w", err)
	}
	if err := vm.SetPreference(context.Background(), vm.manager.LastAccepted()); err != nil {
		return fmt.Errorf("failed setting preference: %w", err)
	}

	return nil
}

func terminatePrimaryValidator(vm *VM, validator *state.Staker) error {
	currentTime := validator.EndTime
	vm.clock.Set(currentTime)
	vm.state.SetTimestamp(currentTime)

	blk, err := vm.Builder.BuildBlock(context.Background())
	if err != nil {
		return fmt.Errorf("failed building block: %w", err)
	}
	if err := blk.Verify(context.Background()); err != nil {
		return fmt.Errorf("failed verifying block: %w", err)
	}

	proposalBlk := blk.(snowman.OracleBlock)
	options, err := proposalBlk.Options(context.Background())
	if err != nil {
		return fmt.Errorf("failed retrieving options: %w", err)
	}

	commit := options[0].(*blockexecutor.Block)
	_, ok := commit.Block.(*block.BanffCommitBlock)
	if !ok {
		return fmt.Errorf("failed retrieving commit option: %w", err)
	}
	if err := blk.Accept(context.Background()); err != nil {
		return fmt.Errorf("failed accepting block: %w", err)
	}

	if err := commit.Verify(context.Background()); err != nil {
		return fmt.Errorf("failed verifying commit block: %w", err)
	}
	if err := commit.Accept(context.Background()); err != nil {
		return fmt.Errorf("failed accepting commit block: %w", err)
	}

	if err := vm.SetPreference(context.Background(), vm.manager.LastAccepted()); err != nil {
		return fmt.Errorf("failed setting preference: %w", err)
	}

	return nil
}

type validatorInputData struct {
	eventType uint8
	startTime time.Time
	endTime   time.Time
	nodeID    ids.NodeID
	publicKey *bls.PublicKey
}

// buildTimestampsList creates validators start and end time, given the event list.
// output is returned as a list of validatorInputData
func buildTimestampsList(events []uint8, currentTime time.Time, nodeID ids.NodeID) ([]*validatorInputData, error) {
	res := make([]*validatorInputData, 0, len(events))

	currentTime = currentTime.Add(txexecutor.SyncBound)
	switch endTime := currentTime.Add(ts.MinStakingDuration); events[0] {
	case startPrimaryWithBLS:
		sk, err := bls.NewSecretKey()
		if err != nil {
			return nil, fmt.Errorf("could not make private key: %w", err)
		}

		res = append(res, &validatorInputData{
			eventType: startPrimaryWithBLS,
			startTime: currentTime,
			endTime:   endTime,
			nodeID:    nodeID,
			publicKey: bls.PublicFromSecretKey(sk),
		})
	case startPrimaryWithoutBLS:
		res = append(res, &validatorInputData{
			eventType: startPrimaryWithoutBLS,
			startTime: currentTime,
			endTime:   endTime,
			nodeID:    nodeID,
			publicKey: nil,
		})
	default:
		return nil, fmt.Errorf("unexpected initial event %d", events[0])
	}

	// track current primary validator to make sure its staking period
	// covers all of its subnet validators
	currentPrimaryVal := res[0]
	for i := 1; i < len(events); i++ {
		currentTime = currentTime.Add(txexecutor.SyncBound)

		switch currentEvent := events[i]; currentEvent {
		case startSubnetValidator:
			endTime := currentTime.Add(ts.MinStakingDuration)
			res = append(res, &validatorInputData{
				eventType: startSubnetValidator,
				startTime: currentTime,
				endTime:   endTime,
				nodeID:    nodeID,
				publicKey: nil,
			})

			currentPrimaryVal.endTime = endTime.Add(time.Second)
			currentTime = endTime.Add(time.Second)

		case startPrimaryWithBLS:
			currentTime = currentPrimaryVal.endTime.Add(txexecutor.SyncBound)
			sk, err := bls.NewSecretKey()
			if err != nil {
				return nil, fmt.Errorf("could not make private key: %w", err)
			}

			endTime := currentTime.Add(ts.MinStakingDuration)
			val := &validatorInputData{
				eventType: startPrimaryWithBLS,
				startTime: currentTime,
				endTime:   endTime,
				nodeID:    nodeID,
				publicKey: bls.PublicFromSecretKey(sk),
			}
			res = append(res, val)
			currentPrimaryVal = val

		case startPrimaryWithoutBLS:
			currentTime = currentPrimaryVal.endTime.Add(txexecutor.SyncBound)
			endTime := currentTime.Add(ts.MinStakingDuration)
			val := &validatorInputData{
				eventType: startPrimaryWithoutBLS,
				startTime: currentTime,
				endTime:   endTime,
				nodeID:    nodeID,
				publicKey: nil,
			}
			res = append(res, val)
			currentPrimaryVal = val
		}
	}
	return res, nil
}

func TestTimestampListGenerator(t *testing.T) {
	properties := gopter.NewProperties(nil)

	properties.Property("primary validators are returned in sequence", prop.ForAll(
		func(events []uint8) string {
			currentTime := time.Now()
			nodeID := ids.GenerateTestNodeID()
			validatorsTimes, err := buildTimestampsList(events, currentTime, nodeID)
			if err != nil {
				return fmt.Sprintf("failed building events sequence: %s", err.Error())
			}

			if len(validatorsTimes) == 0 {
				return errEmptyEventsList.Error()
			}

			// nil out non subnet validators
			subnetIndexes := make([]int, 0)
			for idx, ev := range validatorsTimes {
				if ev.eventType == startSubnetValidator {
					subnetIndexes = append(subnetIndexes, idx)
				}
			}
			for _, idx := range subnetIndexes {
				validatorsTimes[idx] = nil
			}

			currentEventTime := currentTime
			for i, ev := range validatorsTimes {
				if ev == nil {
					continue // a subnet validator
				}
				if currentEventTime.After(ev.startTime) {
					return fmt.Sprintf("validator %d start time larger than current event time", i)
				}

				if ev.startTime.After(ev.endTime) {
					return fmt.Sprintf("validator %d start time larger than its end time", i)
				}

				currentEventTime = ev.endTime
			}

			return ""
		},
		gen.SliceOf(gen.OneConstOf(
			startPrimaryWithBLS,
			startPrimaryWithoutBLS,
			startSubnetValidator,
		)).SuchThat(func(v interface{}) bool {
			list := v.([]uint8)
			return len(list) > 0 && (list[0] == startPrimaryWithBLS || list[0] == startPrimaryWithoutBLS)
		}),
	))

	properties.Property("subnet validators are returned in sequence", prop.ForAll(
		func(events []uint8) string {
			currentTime := time.Now()
			nodeID := ids.GenerateTestNodeID()
			validatorsTimes, err := buildTimestampsList(events, currentTime, nodeID)
			if err != nil {
				return fmt.Sprintf("failed building events sequence: %s", err.Error())
			}

			if len(validatorsTimes) == 0 {
				return errEmptyEventsList.Error()
			}

			// nil out non subnet validators
			nonSubnetIndexes := make([]int, 0)
			for idx, ev := range validatorsTimes {
				if ev.eventType != startSubnetValidator {
					nonSubnetIndexes = append(nonSubnetIndexes, idx)
				}
			}
			for _, idx := range nonSubnetIndexes {
				validatorsTimes[idx] = nil
			}

			currentEventTime := currentTime
			for i, ev := range validatorsTimes {
				if ev == nil {
					continue // a non-subnet validator
				}
				if currentEventTime.After(ev.startTime) {
					return fmt.Sprintf("validator %d start time larger than current event time", i)
				}

				if ev.startTime.After(ev.endTime) {
					return fmt.Sprintf("validator %d start time larger than its end time", i)
				}

				currentEventTime = ev.endTime
			}

			return ""
		},
		gen.SliceOf(gen.OneConstOf(
			startPrimaryWithBLS,
			startPrimaryWithoutBLS,
			startSubnetValidator,
		)).SuchThat(func(v interface{}) bool {
			list := v.([]uint8)
			return len(list) > 0 && (list[0] == startPrimaryWithBLS || list[0] == startPrimaryWithoutBLS)
		}),
	))

	properties.Property("subnet validators' times are bound by a primary validator's times", prop.ForAll(
		func(events []uint8) string {
			currentTime := time.Now()
			nodeID := ids.GenerateTestNodeID()
			validatorsTimes, err := buildTimestampsList(events, currentTime, nodeID)
			if err != nil {
				return fmt.Sprintf("failed building events sequence: %s", err.Error())
			}

			if len(validatorsTimes) == 0 {
				return errEmptyEventsList.Error()
			}

			currentPrimaryValidator := validatorsTimes[0]
			for i := 1; i < len(validatorsTimes); i++ {
				if validatorsTimes[i].eventType != startSubnetValidator {
					currentPrimaryValidator = validatorsTimes[i]
					continue
				}

				subnetVal := validatorsTimes[i]
				if currentPrimaryValidator.startTime.After(subnetVal.startTime) ||
					subnetVal.endTime.After(currentPrimaryValidator.endTime) {
					return "subnet validator not bounded by primary network ones"
				}
			}
			return ""
		},
		gen.SliceOf(gen.OneConstOf(
			startPrimaryWithBLS,
			startPrimaryWithoutBLS,
			startSubnetValidator,
		)).SuchThat(func(v interface{}) bool {
			list := v.([]uint8)
			return len(list) > 0 && (list[0] == startPrimaryWithBLS || list[0] == startPrimaryWithoutBLS)
		}),
	))

	properties.TestingRun(t)
}

// add a single validator at the end of times,
// to make sure it won't pollute our tests
func buildVM(t *testing.T) (*VM, ids.ID, error) {
	forkTime := ts.GenesisTime
	vm := &VM{Config: config.Config{
		Chains:                 chains.TestManager,
		UptimeLockedCalculator: uptime.NewLockedCalculator(),
		SybilProtectionEnabled: true,
		Validators:             validators.NewManager(),
		TxFee:                  defaultTxFee,
		CreateSubnetTxFee:      100 * defaultTxFee,
		TransformSubnetTxFee:   100 * defaultTxFee,
		CreateBlockchainTxFee:  100 * defaultTxFee,
		MinValidatorStake:      ts.MinValidatorStake,
		MaxValidatorStake:      ts.MaxValidatorStake,
		MinDelegatorStake:      defaultMinDelegatorStake,
		MinStakeDuration:       ts.MinStakingDuration,
		MaxStakeDuration:       ts.MaxStakingDuration,
		RewardConfig:           defaultRewardConfig,
		ApricotPhase3Time:      forkTime,
		ApricotPhase5Time:      forkTime,
		BanffTime:              forkTime,
		CortinaTime:            forkTime,
	}}
	vm.clock.Set(forkTime.Add(time.Second))

	baseDB := memdb.New()
	chainDB := prefixdb.New([]byte{0}, baseDB)
	atomicDB := prefixdb.New([]byte{1}, baseDB)

	msgChan := make(chan common.Message, 1)
	ctx := snowtest.Context(t, snowtest.PChainID)

	m := atomic.NewMemory(atomicDB)
	ctx.SharedMemory = m.NewSharedMemory(ctx.ChainID)

	ctx.Lock.Lock()
	defer ctx.Lock.Unlock()
	appSender := &common.SenderTest{}
	appSender.CantSendAppGossip = true
	appSender.SendAppGossipF = func(context.Context, []byte) error {
		return nil
	}

	genesisBytes, err := buildCustomGenesis(ctx.AVAXAssetID)
	if err != nil {
		return nil, ids.Empty, err
	}

	err = vm.Initialize(
		context.Background(),
		ctx,
		chainDB,
		genesisBytes,
		nil,
		nil,
		msgChan,
		nil,
		appSender,
	)
	if err != nil {
		return nil, ids.Empty, err
	}

	err = vm.SetState(context.Background(), snow.NormalOp)
	if err != nil {
		return nil, ids.Empty, err
	}

	// Create a subnet and store it in testSubnet1
	// Note: following Banff activation, block acceptance will move
	// chain time ahead
	testSubnet1, err = vm.txBuilder.NewCreateSubnetTx(
		1, // threshold
		[]ids.ShortID{
			ts.SubnetControlKeys[0].PublicKey().Address(),
		},
		[]*secp256k1.PrivateKey{ts.Keys[len(ts.Keys)-1]}, // pays tx fee
		ts.Keys[0].PublicKey().Address(),                 // change addr
	)
	if err != nil {
		return nil, ids.Empty, err
	}
	vm.ctx.Lock.Unlock()
	err = vm.issueTx(context.Background(), testSubnet1)
	vm.ctx.Lock.Lock()
	if err != nil {
		return nil, ids.Empty, err
	}

	blk, err := vm.Builder.BuildBlock(context.Background())
	if err != nil {
		return nil, ids.Empty, err
	}
	if err := blk.Verify(context.Background()); err != nil {
		return nil, ids.Empty, err
	}
	if err := blk.Accept(context.Background()); err != nil {
		return nil, ids.Empty, err
	}
	if err := vm.SetPreference(context.Background(), vm.manager.LastAccepted()); err != nil {
		return nil, ids.Empty, err
	}

	return vm, testSubnet1.ID(), nil
}

<<<<<<< HEAD
func buildCustomGenesis() ([]byte, error) {
	genesisUTXOs := make([]api.UTXO, len(ts.Keys))
	for i, key := range ts.Keys {
=======
func buildCustomGenesis(avaxAssetID ids.ID) ([]byte, error) {
	genesisUTXOs := make([]api.UTXO, len(keys))
	for i, key := range keys {
>>>>>>> ab1cd0b5
		id := key.PublicKey().Address()
		addr, err := address.FormatBech32(constants.UnitTestHRP, id.Bytes())
		if err != nil {
			return nil, err
		}
		genesisUTXOs[i] = api.UTXO{
			Amount:  json.Uint64(ts.Balance),
			Address: addr,
		}
	}

	// we need at least a validator, otherwise BuildBlock would fail, since it
	// won't find next staker to promote/evict from stakers set. Contrary to
	// what happens with production code we push such validator at the end of
	// times, so to avoid interference with our tests
	nodeID := ts.GenesisNodeIDs[len(ts.GenesisNodeIDs)-1]
	addr, err := address.FormatBech32(constants.UnitTestHRP, nodeID.Bytes())
	if err != nil {
		return nil, err
	}

	starTime := mockable.MaxTime.Add(-1 * ts.MinStakingDuration)
	endTime := mockable.MaxTime
	genesisValidator := api.GenesisPermissionlessValidator{
		GenesisValidator: api.GenesisValidator{
			StartTime: json.Uint64(starTime.Unix()),
			EndTime:   json.Uint64(endTime.Unix()),
			NodeID:    nodeID,
		},
		RewardOwner: &api.Owner{
			Threshold: 1,
			Addresses: []string{addr},
		},
		Staked: []api.UTXO{{
			Amount:  json.Uint64(ts.Weight),
			Address: addr,
		}},
		DelegationFee: reward.PercentDenominator,
	}

	buildGenesisArgs := api.BuildGenesisArgs{
		Encoding:      formatting.Hex,
		NetworkID:     json.Uint32(constants.UnitTestID),
		AvaxAssetID:   ts.AvaxAssetID,
		UTXOs:         genesisUTXOs,
		Validators:    []api.GenesisPermissionlessValidator{genesisValidator},
		Chains:        nil,
		Time:          json.Uint64(ts.GenesisTime.Unix()),
		InitialSupply: json.Uint64(360 * units.MegaAvax),
	}

	buildGenesisResponse := api.BuildGenesisReply{}
	platformvmSS := api.StaticService{}
	if err := platformvmSS.BuildGenesis(nil, &buildGenesisArgs, &buildGenesisResponse); err != nil {
		return nil, err
	}

	genesisBytes, err := formatting.Decode(buildGenesisResponse.Encoding, buildGenesisResponse.Bytes)
	if err != nil {
		return nil, err
	}

	return genesisBytes, nil
}<|MERGE_RESOLUTION|>--- conflicted
+++ resolved
@@ -815,15 +815,9 @@
 	return vm, testSubnet1.ID(), nil
 }
 
-<<<<<<< HEAD
-func buildCustomGenesis() ([]byte, error) {
+func buildCustomGenesis(avaxAssetID ids.ID) ([]byte, error) {
 	genesisUTXOs := make([]api.UTXO, len(ts.Keys))
 	for i, key := range ts.Keys {
-=======
-func buildCustomGenesis(avaxAssetID ids.ID) ([]byte, error) {
-	genesisUTXOs := make([]api.UTXO, len(keys))
-	for i, key := range keys {
->>>>>>> ab1cd0b5
 		id := key.PublicKey().Address()
 		addr, err := address.FormatBech32(constants.UnitTestHRP, id.Bytes())
 		if err != nil {
@@ -867,7 +861,7 @@
 	buildGenesisArgs := api.BuildGenesisArgs{
 		Encoding:      formatting.Hex,
 		NetworkID:     json.Uint32(constants.UnitTestID),
-		AvaxAssetID:   ts.AvaxAssetID,
+		AvaxAssetID:   avaxAssetID,
 		UTXOs:         genesisUTXOs,
 		Validators:    []api.GenesisPermissionlessValidator{genesisValidator},
 		Chains:        nil,
