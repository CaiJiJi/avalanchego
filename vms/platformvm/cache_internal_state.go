// (c) 2019-2020, Ava Labs, Inc. All rights reserved.
// See the file LICENSE for licensing terms.

package platformvm

import (
	"errors"
	"fmt"
	"time"

	"github.com/prometheus/client_golang/prometheus"

	"github.com/ava-labs/avalanchego/cache"
	"github.com/ava-labs/avalanchego/cache/metercacher"
	"github.com/ava-labs/avalanchego/database"
	"github.com/ava-labs/avalanchego/database/linkeddb"
	"github.com/ava-labs/avalanchego/database/prefixdb"
	"github.com/ava-labs/avalanchego/database/versiondb"
	"github.com/ava-labs/avalanchego/ids"
	"github.com/ava-labs/avalanchego/snow/choices"
	"github.com/ava-labs/avalanchego/utils/constants"
	"github.com/ava-labs/avalanchego/utils/hashing"
	"github.com/ava-labs/avalanchego/utils/wrappers"
	"github.com/ava-labs/avalanchego/vms/components/avax"
<<<<<<< HEAD
	"github.com/ava-labs/avalanchego/vms/platformvm/platformcodec"
=======
>>>>>>> b3dcbdb8
	"github.com/ava-labs/avalanchego/vms/platformvm/status"
	"github.com/ava-labs/avalanchego/vms/platformvm/transactions"
	"github.com/ava-labs/avalanchego/vms/platformvm/uptime"

	safemath "github.com/ava-labs/avalanchego/utils/math"
)

var (
	validatorsPrefix      = []byte("validators")
	currentPrefix         = []byte("current")
	pendingPrefix         = []byte("pending")
	validatorPrefix       = []byte("validator")
	delegatorPrefix       = []byte("delegator")
	subnetValidatorPrefix = []byte("subnetValidator")
	validatorDiffsPrefix  = []byte("validatorDiffs")
	blockPrefix           = []byte("block")
	txPrefix              = []byte("tx")
	rewardUTXOsPrefix     = []byte("rewardUTXOs")
	utxoPrefix            = []byte("utxo")
	subnetPrefix          = []byte("subnet")
	chainPrefix           = []byte("chain")
	singletonPrefix       = []byte("singleton")

	timestampKey     = []byte("timestamp")
	currentSupplyKey = []byte("current supply")
	lastAcceptedKey  = []byte("last accepted")
	initializedKey   = []byte("initialized")

	errWrongNetworkID = errors.New("tx has wrong network ID")

	_ InternalState = &internalStateImpl{}
)

const (
	// priority values are used as part of the keys in the pending/current
	// validator state to ensure they are sorted in the order that they should
	// be added/removed.
	lowPriority byte = iota
	mediumPriority
	topPriority

	validatorDiffsCacheSize = 2048
	blockCacheSize          = 2048
	txCacheSize             = 2048
	rewardUTXOsCacheSize    = 2048
	chainCacheSize          = 2048
	chainDBCacheSize        = 2048
)

type InternalState interface {
	MutableState
	uptime.State

	SetHeight(height uint64)
	AddCurrentStaker(tx *transactions.SignedTx, potentialReward uint64)
	DeleteCurrentStaker(tx *transactions.SignedTx)
	GetValidatorWeightDiffs(height uint64, subnetID ids.ID) (map[ids.ShortID]*ValidatorWeightDiff, error)

	AddPendingStaker(tx *transactions.SignedTx)
	DeletePendingStaker(tx *transactions.SignedTx)

	SetCurrentStakerChainState(currentStakerChainState)
	SetPendingStakerChainState(pendingStakerChainState)

	GetLastAccepted() ids.ID
	SetLastAccepted(ids.ID)

	GetBlock(blockID ids.ID) (Block, error)
	AddBlock(block Block)

	UTXOIDs(addr []byte, start ids.ID, limit int) ([]ids.ID, error)

	Abort()
	Commit() error
	CommitBatch() (database.Batch, error)
	Close() error
}

/*
 * VMDB
 * |-. validators
 * | |-. current
 * | | |-. validator
 * | | | '-. list
 * | | |   '-- txID -> uptime + potential reward
 * | | |-. delegator
 * | | | '-. list
 * | | |   '-- txID -> potential reward
 * | | '-. subnetValidator
 * | |   '-. list
 * | |     '-- txID -> nil
 * | |-. pending
 * | | |-. validator
 * | | | '-. list
 * | | |   '-- txID -> nil
 * | | |-. delegator
 * | | | '-. list
 * | | |   '-- txID -> nil
 * | | '-. subnetValidator
 * | |   '-. list
 * | |     '-- txID -> nil
 * | '-. diffs
 * |   '-. height+subnet
 * |     '-. list
 * |       '-- nodeID -> weightChange
 * |-. blocks
 * | '-- blockID -> block bytes
 * |-. txs
 * | '-- txID -> tx bytes + tx status
 * |- rewardUTXOs
 * | '-. txID
 * |   '-. list
 * |     '-- utxoID -> utxo bytes
 * |- utxos
 * | '-- utxoDB
 * |-. subnets
 * | '-. list
 * |   '-- txID -> nil
 * |-. chains
 * | '-. subnetID
 * |   '-. list
 * |     '-- txID -> nil
 * '-. singletons
 *   |-- initializedKey -> nil
 *   |-- timestampKey -> timestamp
 *   |-- currentSupplyKey -> currentSupply
 *   '-- lastAcceptedKey -> lastAccepted
 */
type internalStateImpl struct {
	vm *VM

	baseDB *versiondb.Database

	currentStakerChainState currentStakerChainState
	pendingStakerChainState pendingStakerChainState

	currentHeight         uint64
	addedCurrentStakers   []*validatorReward
	deletedCurrentStakers []*transactions.SignedTx
	addedPendingStakers   []*transactions.SignedTx
	deletedPendingStakers []*transactions.SignedTx
	uptimes               map[ids.ShortID]*currentValidatorState // nodeID -> uptimes
	updatedUptimes        map[ids.ShortID]struct{}               // nodeID -> nil

	validatorsDB                 database.Database
	currentValidatorsDB          database.Database
	currentValidatorBaseDB       database.Database
	currentValidatorList         linkeddb.LinkedDB
	currentDelegatorBaseDB       database.Database
	currentDelegatorList         linkeddb.LinkedDB
	currentSubnetValidatorBaseDB database.Database
	currentSubnetValidatorList   linkeddb.LinkedDB
	pendingValidatorsDB          database.Database
	pendingValidatorBaseDB       database.Database
	pendingValidatorList         linkeddb.LinkedDB
	pendingDelegatorBaseDB       database.Database
	pendingDelegatorList         linkeddb.LinkedDB
	pendingSubnetValidatorBaseDB database.Database
	pendingSubnetValidatorList   linkeddb.LinkedDB

	validatorDiffsCache cache.Cacher // cache of heightWithSubnet -> map[ids.ShortID]*ValidatorWeightDiff
	validatorDiffsDB    database.Database

	addedBlocks map[ids.ID]Block // map of blockID -> Block
	blockCache  cache.Cacher     // cache of blockID -> Block, if the entry is nil, it is not in the database
	blockDB     database.Database

	addedTxs map[ids.ID]*txStatusImpl // map of txID -> {*transactions.Tx, Status}
	txCache  cache.Cacher             // cache of txID -> {*transactions.Tx, Status} if the entry is nil, it is not in the database
	txDB     database.Database

	addedRewardUTXOs map[ids.ID][]*avax.UTXO // map of txID -> []*UTXO
	rewardUTXOsCache cache.Cacher            // cache of txID -> []*UTXO
	rewardUTXODB     database.Database

	modifiedUTXOs map[ids.ID]*avax.UTXO // map of modified UTXOID -> *UTXO if the UTXO is nil, it has been removed
	utxoDB        database.Database
	utxoState     avax.UTXOState

	cachedSubnets []*transactions.SignedTx // nil if the subnets haven't been loaded
	addedSubnets  []*transactions.SignedTx
	subnetBaseDB  database.Database
	subnetDB      linkeddb.LinkedDB

	addedChains  map[ids.ID][]*transactions.SignedTx // maps subnetID -> the newly added chains to the subnet
	chainCache   cache.Cacher                        // cache of subnetID -> the chains after all local modifications []*transactions.Tx
	chainDBCache cache.Cacher                        // cache of subnetID -> linkedDB
	chainDB      database.Database

	originalTimestamp, timestamp         time.Time
	originalCurrentSupply, currentSupply uint64
	originalLastAccepted, lastAccepted   ids.ID
	singletonDB                          database.Database
}

type ValidatorWeightDiff struct {
	Decrease bool   `serialize:"true"`
	Amount   uint64 `serialize:"true"`
}

type heightWithSubnet struct {
	Height   uint64 `serialize:"true"`
	SubnetID ids.ID `serialize:"true"`
}

type stateTx struct {
	Tx     []byte        `serialize:"true"`
	Status status.Status `serialize:"true"`
}

type stateBlk struct {
	Blk    []byte         `serialize:"true"`
	Status choices.Status `serialize:"true"`
}

func newInternalStateDatabases(vm *VM, db database.Database) *internalStateImpl {
	baseDB := versiondb.New(db)

	validatorsDB := prefixdb.New(validatorsPrefix, baseDB)

	currentValidatorsDB := prefixdb.New(currentPrefix, validatorsDB)
	currentValidatorBaseDB := prefixdb.New(validatorPrefix, currentValidatorsDB)
	currentDelegatorBaseDB := prefixdb.New(delegatorPrefix, currentValidatorsDB)
	currentSubnetValidatorBaseDB := prefixdb.New(subnetValidatorPrefix, currentValidatorsDB)

	pendingValidatorsDB := prefixdb.New(pendingPrefix, validatorsDB)
	pendingValidatorBaseDB := prefixdb.New(validatorPrefix, pendingValidatorsDB)
	pendingDelegatorBaseDB := prefixdb.New(delegatorPrefix, pendingValidatorsDB)
	pendingSubnetValidatorBaseDB := prefixdb.New(subnetValidatorPrefix, pendingValidatorsDB)

	validatorDiffsDB := prefixdb.New(validatorDiffsPrefix, validatorsDB)

	rewardUTXODB := prefixdb.New(rewardUTXOsPrefix, baseDB)
	utxoDB := prefixdb.New(utxoPrefix, baseDB)
	subnetBaseDB := prefixdb.New(subnetPrefix, baseDB)
	return &internalStateImpl{
		vm: vm,

		baseDB: baseDB,

		uptimes:        make(map[ids.ShortID]*currentValidatorState),
		updatedUptimes: make(map[ids.ShortID]struct{}),

		validatorsDB:                 validatorsDB,
		currentValidatorsDB:          currentValidatorsDB,
		currentValidatorBaseDB:       currentValidatorBaseDB,
		currentValidatorList:         linkeddb.NewDefault(currentValidatorBaseDB),
		currentDelegatorBaseDB:       currentDelegatorBaseDB,
		currentDelegatorList:         linkeddb.NewDefault(currentDelegatorBaseDB),
		currentSubnetValidatorBaseDB: currentSubnetValidatorBaseDB,
		currentSubnetValidatorList:   linkeddb.NewDefault(currentSubnetValidatorBaseDB),
		pendingValidatorsDB:          pendingValidatorsDB,
		pendingValidatorBaseDB:       pendingValidatorBaseDB,
		pendingValidatorList:         linkeddb.NewDefault(pendingValidatorBaseDB),
		pendingDelegatorBaseDB:       pendingDelegatorBaseDB,
		pendingDelegatorList:         linkeddb.NewDefault(pendingDelegatorBaseDB),
		pendingSubnetValidatorBaseDB: pendingSubnetValidatorBaseDB,
		pendingSubnetValidatorList:   linkeddb.NewDefault(pendingSubnetValidatorBaseDB),
		validatorDiffsDB:             validatorDiffsDB,

		addedBlocks: make(map[ids.ID]Block),
		blockDB:     prefixdb.New(blockPrefix, baseDB),

		addedTxs: make(map[ids.ID]*txStatusImpl),
		txDB:     prefixdb.New(txPrefix, baseDB),

		addedRewardUTXOs: make(map[ids.ID][]*avax.UTXO),
		rewardUTXODB:     rewardUTXODB,

		modifiedUTXOs: make(map[ids.ID]*avax.UTXO),
		utxoDB:        utxoDB,

		subnetBaseDB: subnetBaseDB,
		subnetDB:     linkeddb.NewDefault(subnetBaseDB),

		addedChains: make(map[ids.ID][]*transactions.SignedTx),
		chainDB:     prefixdb.New(chainPrefix, baseDB),

		singletonDB: prefixdb.New(singletonPrefix, baseDB),
	}
}

func (st *internalStateImpl) initCaches() {
	st.validatorDiffsCache = &cache.LRU{Size: validatorDiffsCacheSize}
	st.blockCache = &cache.LRU{Size: blockCacheSize}
	st.txCache = &cache.LRU{Size: txCacheSize}
	st.rewardUTXOsCache = &cache.LRU{Size: rewardUTXOsCacheSize}
	st.utxoState = avax.NewUTXOState(st.utxoDB, platformcodec.GenesisCodec)
	st.chainCache = &cache.LRU{Size: chainCacheSize}
	st.chainDBCache = &cache.LRU{Size: chainDBCacheSize}
}

func (st *internalStateImpl) initMeteredCaches(namespace string, metrics prometheus.Registerer) error {
	validatorDiffsCache, err := metercacher.New(
		fmt.Sprintf("%s_validator_diffs_cache", namespace),
		metrics,
		&cache.LRU{Size: validatorDiffsCacheSize},
	)
	if err != nil {
		return err
	}

	blockCache, err := metercacher.New(
		fmt.Sprintf("%s_block_cache", namespace),
		metrics,
		&cache.LRU{Size: blockCacheSize},
	)
	if err != nil {
		return err
	}

	txCache, err := metercacher.New(
		fmt.Sprintf("%s_tx_cache", namespace),
		metrics,
		&cache.LRU{Size: txCacheSize},
	)
	if err != nil {
		return err
	}

	rewardUTXOsCache, err := metercacher.New(
		fmt.Sprintf("%s_reward_utxos_cache", namespace),
		metrics,
		&cache.LRU{Size: rewardUTXOsCacheSize},
	)
	if err != nil {
		return err
	}

	utxoState, err := avax.NewMeteredUTXOState(st.utxoDB, platformcodec.GenesisCodec, namespace, metrics)
	if err != nil {
		return err
	}

	chainCache, err := metercacher.New(
		fmt.Sprintf("%s_chain_cache", namespace),
		metrics,
		&cache.LRU{Size: chainCacheSize},
	)
	if err != nil {
		return err
	}

	chainDBCache, err := metercacher.New(
		fmt.Sprintf("%s_chain_db_cache", namespace),
		metrics,
		&cache.LRU{Size: chainDBCacheSize},
	)
	st.validatorDiffsCache = validatorDiffsCache
	st.blockCache = blockCache
	st.txCache = txCache
	st.rewardUTXOsCache = rewardUTXOsCache
	st.utxoState = utxoState
	st.chainCache = chainCache
	st.chainDBCache = chainDBCache
	return err
}

func (st *internalStateImpl) sync(genesis []byte) error {
	shouldInit, err := st.shouldInit()
	if err != nil {
		return fmt.Errorf(
			"failed to check if the database is initialized: %w",
			err,
		)
	}

	// If the database is empty, create the platform chain anew using the
	// provided genesis state
	if shouldInit {
		if err := st.init(genesis); err != nil {
			return fmt.Errorf(
				"failed to initialize the database: %w",
				err,
			)
		}
	}

	if err := st.load(); err != nil {
		return fmt.Errorf(
			"failed to load the database state: %w",
			err,
		)
	}
	return nil
}

func NewInternalState(vm *VM, db database.Database, genesis []byte) (InternalState, error) {
	is := newInternalStateDatabases(vm, db)
	is.initCaches()

	if err := is.sync(genesis); err != nil {
		// Drop any errors on close to return the first error
		_ = is.Close()

		return nil, err
	}
	return is, nil
}

func NewMeteredInternalState(vm *VM, db database.Database, genesis []byte, namespace string, metrics prometheus.Registerer) (InternalState, error) {
	is := newInternalStateDatabases(vm, db)
	if err := is.initMeteredCaches(namespace, metrics); err != nil {
		// Drop any errors on close to return the first error
		_ = is.Close()

		return nil, err
	}

	if err := is.sync(genesis); err != nil {
		// Drop any errors on close to return the first error
		_ = is.Close()

		return nil, err
	}
	return is, nil
}

func (st *internalStateImpl) GetTimestamp() time.Time          { return st.timestamp }
func (st *internalStateImpl) SetTimestamp(timestamp time.Time) { st.timestamp = timestamp }

func (st *internalStateImpl) GetCurrentSupply() uint64              { return st.currentSupply }
func (st *internalStateImpl) SetCurrentSupply(currentSupply uint64) { st.currentSupply = currentSupply }

func (st *internalStateImpl) GetLastAccepted() ids.ID             { return st.lastAccepted }
func (st *internalStateImpl) SetLastAccepted(lastAccepted ids.ID) { st.lastAccepted = lastAccepted }

func (st *internalStateImpl) GetSubnets() ([]*transactions.SignedTx, error) {
	if st.cachedSubnets != nil {
		return st.cachedSubnets, nil
	}

	subnetDBIt := st.subnetDB.NewIterator()
	defer subnetDBIt.Release()

	txs := []*transactions.SignedTx(nil)
	for subnetDBIt.Next() {
		subnetIDBytes := subnetDBIt.Key()
		subnetID, err := ids.ToID(subnetIDBytes)
		if err != nil {
			return nil, err
		}
		subnetTx, _, err := st.GetTx(subnetID)
		if err != nil {
			return nil, err
		}
		txs = append(txs, subnetTx)
	}
	if err := subnetDBIt.Error(); err != nil {
		return nil, err
	}
	txs = append(txs, st.addedSubnets...)
	st.cachedSubnets = txs
	return txs, nil
}

func (st *internalStateImpl) AddSubnet(createSubnetTx *transactions.SignedTx) {
	st.addedSubnets = append(st.addedSubnets, createSubnetTx)
	if st.cachedSubnets != nil {
		st.cachedSubnets = append(st.cachedSubnets, createSubnetTx)
	}
}

func (st *internalStateImpl) GetChains(subnetID ids.ID) ([]*transactions.SignedTx, error) {
	if chainsIntf, cached := st.chainCache.Get(subnetID); cached {
		return chainsIntf.([]*transactions.SignedTx), nil
	}
	chainDB := st.getChainDB(subnetID)
	chainDBIt := chainDB.NewIterator()
	defer chainDBIt.Release()

	txs := []*transactions.SignedTx(nil)
	for chainDBIt.Next() {
		chainIDBytes := chainDBIt.Key()
		chainID, err := ids.ToID(chainIDBytes)
		if err != nil {
			return nil, err
		}
		chainTx, _, err := st.GetTx(chainID)
		if err != nil {
			return nil, err
		}
		txs = append(txs, chainTx)
	}
	if err := chainDBIt.Error(); err != nil {
		return nil, err
	}
	txs = append(txs, st.addedChains[subnetID]...)
	st.chainCache.Put(subnetID, txs)
	return txs, nil
}

func (st *internalStateImpl) AddChain(createChainTxIntf *transactions.SignedTx) {
	createChainTx := createChainTxIntf.UnsignedTx.(VerifiableUnsignedCreateChainTx)
	subnetID := createChainTx.SubnetID
	st.addedChains[subnetID] = append(st.addedChains[subnetID], createChainTxIntf)
	if chainsIntf, cached := st.chainCache.Get(subnetID); cached {
		chains := chainsIntf.([]*transactions.SignedTx)
		chains = append(chains, createChainTxIntf)
		st.chainCache.Put(subnetID, chains)
	}
}

func (st *internalStateImpl) getChainDB(subnetID ids.ID) linkeddb.LinkedDB {
	if chainDBIntf, cached := st.chainDBCache.Get(subnetID); cached {
		return chainDBIntf.(linkeddb.LinkedDB)
	}
	rawChainDB := prefixdb.New(subnetID[:], st.chainDB)
	chainDB := linkeddb.NewDefault(rawChainDB)
	st.chainDBCache.Put(subnetID, chainDB)
	return chainDB
}

func (st *internalStateImpl) GetTx(txID ids.ID) (*transactions.SignedTx, status.Status, error) {
	if tx, exists := st.addedTxs[txID]; exists {
		return tx.tx, tx.status, nil
	}
	if txIntf, cached := st.txCache.Get(txID); cached {
		if txIntf == nil {
			return nil, status.Unknown, database.ErrNotFound
		}
		tx := txIntf.(*txStatusImpl)
		return tx.tx, tx.status, nil
	}
	txBytes, err := st.txDB.Get(txID[:])
	if err == database.ErrNotFound {
		st.txCache.Put(txID, nil)
		return nil, status.Unknown, database.ErrNotFound
	} else if err != nil {
		return nil, status.Unknown, err
	}

	stx := stateTx{}
<<<<<<< HEAD
	if _, err := platformcodec.GenesisCodec.Unmarshal(txBytes, &stx); err != nil {
=======
	if _, err := GenesisCodec.Unmarshal(txBytes, &stx); err != nil {
>>>>>>> b3dcbdb8
		return nil, status.Unknown, err
	}

	tx := transactions.SignedTx{}
<<<<<<< HEAD
	if _, err := platformcodec.GenesisCodec.Unmarshal(stx.Tx, &tx); err != nil {
		return nil, status.Unknown, err
	}
	if err := tx.Sign(platformcodec.GenesisCodec, nil); err != nil {
=======
	if _, err := GenesisCodec.Unmarshal(stx.Tx, &tx); err != nil {
		return nil, status.Unknown, err
	}
	if err := tx.Sign(GenesisCodec, nil); err != nil {
>>>>>>> b3dcbdb8
		return nil, status.Unknown, err
	}

	ptx := &txStatusImpl{
		tx:     &tx,
		status: stx.Status,
	}

	st.txCache.Put(txID, ptx)
	return ptx.tx, ptx.status, nil
}

func (st *internalStateImpl) AddTx(tx *transactions.SignedTx, status status.Status) {
	st.addedTxs[tx.ID()] = &txStatusImpl{
		tx:     tx,
		status: status,
	}
}

func (st *internalStateImpl) GetRewardUTXOs(txID ids.ID) ([]*avax.UTXO, error) {
	if utxos, exists := st.addedRewardUTXOs[txID]; exists {
		return utxos, nil
	}
	if utxos, exists := st.rewardUTXOsCache.Get(txID); exists {
		return utxos.([]*avax.UTXO), nil
	}

	rawTxDB := prefixdb.New(txID[:], st.rewardUTXODB)
	txDB := linkeddb.NewDefault(rawTxDB)
	it := txDB.NewIterator()
	defer it.Release()

	utxos := []*avax.UTXO(nil)
	for it.Next() {
		utxo := &avax.UTXO{}
		if _, err := platformcodec.GenesisCodec.Unmarshal(it.Value(), utxo); err != nil {
			return nil, err
		}
		utxos = append(utxos, utxo)
	}
	if err := it.Error(); err != nil {
		return nil, err
	}

	st.rewardUTXOsCache.Put(txID, utxos)
	return utxos, nil
}

func (st *internalStateImpl) AddRewardUTXO(txID ids.ID, utxo *avax.UTXO) {
	st.addedRewardUTXOs[txID] = append(st.addedRewardUTXOs[txID], utxo)
}

func (st *internalStateImpl) GetUTXO(utxoID ids.ID) (*avax.UTXO, error) {
	if utxo, exists := st.modifiedUTXOs[utxoID]; exists {
		if utxo == nil {
			return nil, database.ErrNotFound
		}
		return utxo, nil
	}
	return st.utxoState.GetUTXO(utxoID)
}

func (st *internalStateImpl) AddUTXO(utxo *avax.UTXO) {
	st.modifiedUTXOs[utxo.InputID()] = utxo
}

func (st *internalStateImpl) DeleteUTXO(utxoID ids.ID) {
	st.modifiedUTXOs[utxoID] = nil
}

func (st *internalStateImpl) GetBlock(blockID ids.ID) (Block, error) {
	if blk, exists := st.addedBlocks[blockID]; exists {
		return blk, nil
	}
	if blkIntf, cached := st.blockCache.Get(blockID); cached {
		if blkIntf == nil {
			return nil, database.ErrNotFound
		}
		return blkIntf.(Block), nil
	}

	blkBytes, err := st.blockDB.Get(blockID[:])
	if err == database.ErrNotFound {
		st.blockCache.Put(blockID, nil)
		return nil, database.ErrNotFound
	} else if err != nil {
		return nil, err
	}

	blkStatus := stateBlk{}
	if _, err := platformcodec.GenesisCodec.Unmarshal(blkBytes, &blkStatus); err != nil {
		return nil, err
	}

	var blk Block
	if _, err := platformcodec.GenesisCodec.Unmarshal(blkStatus.Blk, &blk); err != nil {
		return nil, err
	}
	if err := blk.initialize(st.vm, blkStatus.Blk, blkStatus.Status, blk); err != nil {
		return nil, err
	}

	st.blockCache.Put(blockID, blk)
	return blk, nil
}

func (st *internalStateImpl) AddBlock(block Block) {
	st.addedBlocks[block.ID()] = block
}

func (st *internalStateImpl) UTXOIDs(addr []byte, start ids.ID, limit int) ([]ids.ID, error) {
	return st.utxoState.UTXOIDs(addr, start, limit)
}

func (st *internalStateImpl) CurrentStakerChainState() currentStakerChainState {
	return st.currentStakerChainState
}

func (st *internalStateImpl) PendingStakerChainState() pendingStakerChainState {
	return st.pendingStakerChainState
}

func (st *internalStateImpl) SetCurrentStakerChainState(cs currentStakerChainState) {
	st.currentStakerChainState = cs
}

func (st *internalStateImpl) SetPendingStakerChainState(ps pendingStakerChainState) {
	st.pendingStakerChainState = ps
}

func (st *internalStateImpl) GetUptime(nodeID ids.ShortID) (upDuration time.Duration, lastUpdated time.Time, err error) {
	uptime, exists := st.uptimes[nodeID]
	if !exists {
		return 0, time.Time{}, database.ErrNotFound
	}
	return uptime.UpDuration, uptime.lastUpdated, nil
}

func (st *internalStateImpl) SetUptime(nodeID ids.ShortID, upDuration time.Duration, lastUpdated time.Time) error {
	uptime, exists := st.uptimes[nodeID]
	if !exists {
		return database.ErrNotFound
	}
	uptime.UpDuration = upDuration
	uptime.lastUpdated = lastUpdated
	st.updatedUptimes[nodeID] = struct{}{}
	return nil
}

func (st *internalStateImpl) SetHeight(height uint64) {
	st.currentHeight = height
}

func (st *internalStateImpl) AddCurrentStaker(tx *transactions.SignedTx, potentialReward uint64) {
	st.addedCurrentStakers = append(st.addedCurrentStakers, &validatorReward{
		addStakerTx:     tx,
		potentialReward: potentialReward,
	})
}

func (st *internalStateImpl) DeleteCurrentStaker(tx *transactions.SignedTx) {
	st.deletedCurrentStakers = append(st.deletedCurrentStakers, tx)
}

func (st *internalStateImpl) AddPendingStaker(tx *transactions.SignedTx) {
	st.addedPendingStakers = append(st.addedPendingStakers, tx)
}

func (st *internalStateImpl) DeletePendingStaker(tx *transactions.SignedTx) {
	st.deletedPendingStakers = append(st.deletedPendingStakers, tx)
}

func (st *internalStateImpl) GetValidatorWeightDiffs(height uint64, subnetID ids.ID) (map[ids.ShortID]*ValidatorWeightDiff, error) {
	prefixStruct := heightWithSubnet{
		Height:   height,
		SubnetID: subnetID,
	}
<<<<<<< HEAD
	prefixBytes, err := platformcodec.Codec.Marshal(platformcodec.Version, prefixStruct)
=======
	prefixBytes, err := Codec.Marshal(CodecVersion, prefixStruct)
>>>>>>> b3dcbdb8
	if err != nil {
		return nil, err
	}
	prefixStr := string(prefixBytes)

	if weightDiffsIntf, ok := st.validatorDiffsCache.Get(prefixStr); ok {
		return weightDiffsIntf.(map[ids.ShortID]*ValidatorWeightDiff), nil
	}

	rawDiffDB := prefixdb.New(prefixBytes, st.validatorDiffsDB)
	diffDB := linkeddb.NewDefault(rawDiffDB)
	diffIter := diffDB.NewIterator()

	weightDiffs := make(map[ids.ShortID]*ValidatorWeightDiff)
	for diffIter.Next() {
		nodeID, err := ids.ToShortID(diffIter.Key())
		if err != nil {
			return nil, err
		}

		weightDiff := ValidatorWeightDiff{}
		_, err = platformcodec.Codec.Unmarshal(diffIter.Value(), &weightDiff)
		if err != nil {
			return nil, err
		}

		weightDiffs[nodeID] = &weightDiff
	}

	st.validatorDiffsCache.Put(prefixStr, weightDiffs)
	return weightDiffs, nil
}

<<<<<<< HEAD
func (st *internalStateImpl) AddPendingStaker(tx *transactions.SignedTx) {
	st.addedPendingStakers = append(st.addedPendingStakers, tx)
}

func (st *internalStateImpl) DeletePendingStaker(tx *transactions.SignedTx) {
	st.deletedPendingStakers = append(st.deletedPendingStakers, tx)
}

=======
>>>>>>> b3dcbdb8
func (st *internalStateImpl) Abort() {
	st.baseDB.Abort()
}

func (st *internalStateImpl) Commit() error {
	defer st.Abort()
	batch, err := st.CommitBatch()
	if err != nil {
		return err
	}
	return batch.Write()
}

func (st *internalStateImpl) CommitBatch() (database.Batch, error) {
	if err := st.writeCurrentStakers(); err != nil {
		return nil, fmt.Errorf("failed to write current stakers with: %w", err)
	}
	if err := st.writePendingStakers(); err != nil {
		return nil, fmt.Errorf("failed to write pending stakers with: %w", err)
	}
	if err := st.writeUptimes(); err != nil {
		return nil, fmt.Errorf("failed to write uptimes with: %w", err)
	}
	if err := st.writeBlocks(); err != nil {
		return nil, fmt.Errorf("failed to write blocks with: %w", err)
	}
	if err := st.writeTXs(); err != nil {
		return nil, fmt.Errorf("failed to write txs with: %w", err)
	}
	if err := st.writeRewardUTXOs(); err != nil {
		return nil, fmt.Errorf("failed to write reward UTXOs with: %w", err)
	}
	if err := st.writeUTXOs(); err != nil {
		return nil, fmt.Errorf("failed to write UTXOs with: %w", err)
	}
	if err := st.writeSubnets(); err != nil {
		return nil, fmt.Errorf("failed to write current subnets with: %w", err)
	}
	if err := st.writeChains(); err != nil {
		return nil, fmt.Errorf("failed to write chains with: %w", err)
	}
	if err := st.writeSingletons(); err != nil {
		return nil, fmt.Errorf("failed to write singletons with: %w", err)
	}
	return st.baseDB.CommitBatch()
}

func (st *internalStateImpl) Close() error {
	errs := wrappers.Errs{}
	errs.Add(
		st.pendingSubnetValidatorBaseDB.Close(),
		st.pendingDelegatorBaseDB.Close(),
		st.pendingValidatorBaseDB.Close(),
		st.pendingValidatorsDB.Close(),
		st.currentSubnetValidatorBaseDB.Close(),
		st.currentDelegatorBaseDB.Close(),
		st.currentValidatorBaseDB.Close(),
		st.currentValidatorsDB.Close(),
		st.validatorsDB.Close(),
		st.blockDB.Close(),
		st.txDB.Close(),
		st.rewardUTXODB.Close(),
		st.utxoDB.Close(),
		st.subnetBaseDB.Close(),
		st.chainDB.Close(),
		st.singletonDB.Close(),
		st.baseDB.Close(),
	)
	return errs.Err
}

type currentValidatorState struct {
	txID        ids.ID
	lastUpdated time.Time

	UpDuration      time.Duration `serialize:"true"`
	LastUpdated     uint64        `serialize:"true"` // Unix time in seconds
	PotentialReward uint64        `serialize:"true"`
}

func (st *internalStateImpl) writeCurrentStakers() error {
	weightDiffs := make(map[ids.ID]map[ids.ShortID]*ValidatorWeightDiff) // subnetID -> nodeID -> weightDiff
	for _, currentStaker := range st.addedCurrentStakers {
		txID := currentStaker.addStakerTx.ID()
		potentialReward := currentStaker.potentialReward

		var (
			subnetID ids.ID
			nodeID   ids.ShortID
			weight   uint64
		)
		switch tx := currentStaker.addStakerTx.UnsignedTx.(type) {
		case VerifiableUnsignedAddValidatorTx:
			startTime := tx.StartTime()
			vdr := &currentValidatorState{
				txID:        txID,
				lastUpdated: startTime,

				UpDuration:      0,
				LastUpdated:     uint64(startTime.Unix()),
				PotentialReward: potentialReward,
			}

<<<<<<< HEAD
			vdrBytes, err := platformcodec.GenesisCodec.Marshal(platformcodec.Version, vdr)
=======
			vdrBytes, err := GenesisCodec.Marshal(CodecVersion, vdr)
>>>>>>> b3dcbdb8
			if err != nil {
				return err
			}

			if err := st.currentValidatorList.Put(txID[:], vdrBytes); err != nil {
				return err
			}
			st.uptimes[tx.Validator.NodeID] = vdr

			subnetID = constants.PrimaryNetworkID
			nodeID = tx.Validator.NodeID
			weight = tx.Validator.Wght
		case VerifiableUnsignedAddDelegatorTx:
			if err := database.PutUInt64(st.currentDelegatorList, txID[:], potentialReward); err != nil {
				return err
			}

			subnetID = constants.PrimaryNetworkID
			nodeID = tx.Validator.NodeID
			weight = tx.Validator.Wght
		case VerifiableUnsignedAddSubnetValidatorTx:
			if err := st.currentSubnetValidatorList.Put(txID[:], nil); err != nil {
				return err
			}

			subnetID = tx.Validator.Subnet
			nodeID = tx.Validator.NodeID
			weight = tx.Validator.Wght
		default:
			return errWrongTxType
		}

		subnetDiffs, ok := weightDiffs[subnetID]
		if !ok {
			subnetDiffs = make(map[ids.ShortID]*ValidatorWeightDiff)
			weightDiffs[subnetID] = subnetDiffs
		}

		nodeDiff, ok := subnetDiffs[nodeID]
		if !ok {
			nodeDiff = &ValidatorWeightDiff{}
			subnetDiffs[nodeID] = nodeDiff
		}

		newWeight, err := safemath.Add64(nodeDiff.Amount, weight)
		if err != nil {
			return err
		}
		nodeDiff.Amount = newWeight
	}
	st.addedCurrentStakers = nil

	for _, tx := range st.deletedCurrentStakers {
		var (
			db       database.KeyValueWriter
			subnetID ids.ID
			nodeID   ids.ShortID
			weight   uint64
		)
		switch tx := tx.UnsignedTx.(type) {
		case VerifiableUnsignedAddValidatorTx:
			db = st.currentValidatorList

			delete(st.uptimes, tx.Validator.NodeID)
			delete(st.updatedUptimes, tx.Validator.NodeID)

			subnetID = constants.PrimaryNetworkID
			nodeID = tx.Validator.NodeID
			weight = tx.Validator.Wght
		case VerifiableUnsignedAddDelegatorTx:
			db = st.currentDelegatorList

			subnetID = constants.PrimaryNetworkID
			nodeID = tx.Validator.NodeID
			weight = tx.Validator.Wght
		case VerifiableUnsignedAddSubnetValidatorTx:
			db = st.currentSubnetValidatorList

			subnetID = tx.Validator.Subnet
			nodeID = tx.Validator.NodeID
			weight = tx.Validator.Wght
		default:
			return errWrongTxType
		}

		txID := tx.ID()
		if err := db.Delete(txID[:]); err != nil {
			return err
		}

		subnetDiffs, ok := weightDiffs[subnetID]
		if !ok {
			subnetDiffs = make(map[ids.ShortID]*ValidatorWeightDiff)
			weightDiffs[subnetID] = subnetDiffs
		}

		nodeDiff, ok := subnetDiffs[nodeID]
		if !ok {
			nodeDiff = &ValidatorWeightDiff{}
			subnetDiffs[nodeID] = nodeDiff
		}

		if nodeDiff.Decrease {
			newWeight, err := safemath.Add64(nodeDiff.Amount, weight)
			if err != nil {
				return err
			}
			nodeDiff.Amount = newWeight
		} else {
			nodeDiff.Decrease = nodeDiff.Amount < weight
			nodeDiff.Amount = safemath.Diff64(nodeDiff.Amount, weight)
		}
	}
	st.deletedCurrentStakers = nil

	for subnetID, nodeUpdates := range weightDiffs {
		prefixStruct := heightWithSubnet{
			Height:   st.currentHeight,
			SubnetID: subnetID,
		}
<<<<<<< HEAD
		prefixBytes, err := platformcodec.Codec.Marshal(platformcodec.Version, prefixStruct)
=======
		prefixBytes, err := Codec.Marshal(CodecVersion, prefixStruct)
>>>>>>> b3dcbdb8
		if err != nil {
			return err
		}
		rawDiffDB := prefixdb.New(prefixBytes, st.validatorDiffsDB)
		diffDB := linkeddb.NewDefault(rawDiffDB)
		for nodeID, nodeDiff := range nodeUpdates {
			if nodeDiff.Amount == 0 {
				delete(nodeUpdates, nodeID)
				continue
			}
<<<<<<< HEAD
			nodeDiffBytes, err := platformcodec.Codec.Marshal(platformcodec.Version, nodeDiff)
=======
			nodeDiffBytes, err := Codec.Marshal(CodecVersion, nodeDiff)
>>>>>>> b3dcbdb8
			if err != nil {
				return err
			}

			// Copy so value passed into [Put] doesn't get overwritten next iteration
			nodeID := nodeID
			if err := diffDB.Put(nodeID[:], nodeDiffBytes); err != nil {
				return err
			}
		}
		st.validatorDiffsCache.Put(string(prefixBytes), nodeUpdates)
	}
	return nil
}

func (st *internalStateImpl) writePendingStakers() error {
	for _, tx := range st.addedPendingStakers {
		var db database.KeyValueWriter
		switch tx.UnsignedTx.(type) {
		case VerifiableUnsignedAddValidatorTx:
			db = st.pendingValidatorList
		case VerifiableUnsignedAddDelegatorTx:
			db = st.pendingDelegatorList
		case VerifiableUnsignedAddSubnetValidatorTx:
			db = st.pendingSubnetValidatorList
		default:
			return errWrongTxType
		}

		txID := tx.ID()
		if err := db.Put(txID[:], nil); err != nil {
			return err
		}
	}
	st.addedPendingStakers = nil

	for _, tx := range st.deletedPendingStakers {
		var db database.KeyValueWriter
		switch tx.UnsignedTx.(type) {
		case VerifiableUnsignedAddValidatorTx:
			db = st.pendingValidatorList
		case VerifiableUnsignedAddDelegatorTx:
			db = st.pendingDelegatorList
		case VerifiableUnsignedAddSubnetValidatorTx:
			db = st.pendingSubnetValidatorList
		default:
			return errWrongTxType
		}

		txID := tx.ID()
		if err := db.Delete(txID[:]); err != nil {
			return err
		}
	}
	st.deletedPendingStakers = nil
	return nil
}

func (st *internalStateImpl) writeUptimes() error {
	for nodeID := range st.updatedUptimes {
		delete(st.updatedUptimes, nodeID)

		uptime := st.uptimes[nodeID]
		uptime.LastUpdated = uint64(uptime.lastUpdated.Unix())

<<<<<<< HEAD
		uptimeBytes, err := platformcodec.GenesisCodec.Marshal(platformcodec.Version, uptime)
=======
		uptimeBytes, err := GenesisCodec.Marshal(CodecVersion, uptime)
>>>>>>> b3dcbdb8
		if err != nil {
			return err
		}

		if err := st.currentValidatorList.Put(uptime.txID[:], uptimeBytes); err != nil {
			return err
		}
	}
	return nil
}

func (st *internalStateImpl) writeBlocks() error {
	for blkID, blk := range st.addedBlocks {
		blkID := blkID

		sblk := stateBlk{
			Blk:    blk.Bytes(),
			Status: blk.Status(),
		}
<<<<<<< HEAD
		btxBytes, err := platformcodec.GenesisCodec.Marshal(platformcodec.Version, &sblk)
=======
		btxBytes, err := GenesisCodec.Marshal(CodecVersion, &sblk)
>>>>>>> b3dcbdb8
		if err != nil {
			return err
		}

		delete(st.addedBlocks, blkID)
		st.blockCache.Put(blkID, blk)
		if err := st.blockDB.Put(blkID[:], btxBytes); err != nil {
			return err
		}
	}
	return nil
}

func (st *internalStateImpl) writeTXs() error {
	for txID, txStatus := range st.addedTxs {
		txID := txID

		stx := stateTx{
			Tx:     txStatus.tx.Bytes(),
			Status: txStatus.status,
		}
<<<<<<< HEAD
		txBytes, err := platformcodec.GenesisCodec.Marshal(platformcodec.Version, &stx)
=======
		txBytes, err := GenesisCodec.Marshal(CodecVersion, &stx)
>>>>>>> b3dcbdb8
		if err != nil {
			return err
		}

		delete(st.addedTxs, txID)
		st.txCache.Put(txID, txStatus)
		if err := st.txDB.Put(txID[:], txBytes); err != nil {
			return err
		}
	}
	return nil
}

func (st *internalStateImpl) writeRewardUTXOs() error {
	for txID, utxos := range st.addedRewardUTXOs {
		delete(st.addedRewardUTXOs, txID)

		st.rewardUTXOsCache.Put(txID, utxos)

		rawTxDB := prefixdb.New(txID[:], st.rewardUTXODB)
		txDB := linkeddb.NewDefault(rawTxDB)

		for _, utxo := range utxos {
<<<<<<< HEAD
			utxoBytes, err := platformcodec.GenesisCodec.Marshal(platformcodec.Version, utxo)
=======
			utxoBytes, err := GenesisCodec.Marshal(CodecVersion, utxo)
>>>>>>> b3dcbdb8
			if err != nil {
				return err
			}
			utxoID := utxo.InputID()
			if err := txDB.Put(utxoID[:], utxoBytes); err != nil {
				return err
			}
		}
	}
	return nil
}

func (st *internalStateImpl) writeUTXOs() error {
	for utxoID, utxo := range st.modifiedUTXOs {
		delete(st.modifiedUTXOs, utxoID)

		if utxo == nil {
			if err := st.utxoState.DeleteUTXO(utxoID); err != nil {
				return err
			}
			continue
		}
		if err := st.utxoState.PutUTXO(utxoID, utxo); err != nil {
			return err
		}
	}
	return nil
}

func (st *internalStateImpl) writeSubnets() error {
	for _, subnet := range st.addedSubnets {
		subnetID := subnet.ID()

		if err := st.subnetDB.Put(subnetID[:], nil); err != nil {
			return err
		}
	}
	st.addedSubnets = nil
	return nil
}

func (st *internalStateImpl) writeChains() error {
	for subnetID, chains := range st.addedChains {
		for _, chain := range chains {
			chainDB := st.getChainDB(subnetID)

			chainID := chain.ID()
			if err := chainDB.Put(chainID[:], nil); err != nil {
				return err
			}
		}
		delete(st.addedChains, subnetID)
	}
	return nil
}

func (st *internalStateImpl) writeSingletons() error {
	if !st.originalTimestamp.Equal(st.timestamp) {
		if err := database.PutTimestamp(st.singletonDB, timestampKey, st.timestamp); err != nil {
			return err
		}
		st.originalTimestamp = st.timestamp
	}
	if st.originalCurrentSupply != st.currentSupply {
		if err := database.PutUInt64(st.singletonDB, currentSupplyKey, st.currentSupply); err != nil {
			return err
		}
		st.originalCurrentSupply = st.currentSupply
	}
	if st.originalLastAccepted != st.lastAccepted {
		if err := database.PutID(st.singletonDB, lastAcceptedKey, st.lastAccepted); err != nil {
			return err
		}
		st.originalLastAccepted = st.lastAccepted
	}
	return nil
}

func (st *internalStateImpl) load() error {
	if err := st.loadSingletons(); err != nil {
		return err
	}
	if err := st.loadCurrentValidators(); err != nil {
		return err
	}
	return st.loadPendingValidators()
}

func (st *internalStateImpl) loadSingletons() error {
	timestamp, err := database.GetTimestamp(st.singletonDB, timestampKey)
	if err != nil {
		return err
	}
	st.originalTimestamp = timestamp
	st.timestamp = timestamp

	currentSupply, err := database.GetUInt64(st.singletonDB, currentSupplyKey)
	if err != nil {
		return err
	}
	st.originalCurrentSupply = currentSupply
	st.currentSupply = currentSupply

	lastAccepted, err := database.GetID(st.singletonDB, lastAcceptedKey)
	if err != nil {
		return err
	}
	st.originalLastAccepted = lastAccepted
	st.lastAccepted = lastAccepted

	return nil
}

func (st *internalStateImpl) loadCurrentValidators() error {
	cs := &currentStakerChainStateImpl{
		validatorsByNodeID: make(map[ids.ShortID]*currentValidatorImpl),
		validatorsByTxID:   make(map[ids.ID]*validatorReward),
	}

	validatorIt := st.currentValidatorList.NewIterator()
	defer validatorIt.Release()
	for validatorIt.Next() {
		txIDBytes := validatorIt.Key()
		txID, err := ids.ToID(txIDBytes)
		if err != nil {
			return err
		}
		tx, _, err := st.GetTx(txID)
		if err != nil {
			return err
		}

		uptimeBytes := validatorIt.Value()
		uptime := &currentValidatorState{
			txID: txID,
		}
		if _, err := platformcodec.GenesisCodec.Unmarshal(uptimeBytes, uptime); err != nil {
			return err
		}
		uptime.lastUpdated = time.Unix(int64(uptime.LastUpdated), 0)

		addValidatorTx, ok := tx.UnsignedTx.(VerifiableUnsignedAddValidatorTx)
		if !ok {
			return errWrongTxType
		}

		cs.validators = append(cs.validators, tx)
		cs.validatorsByNodeID[addValidatorTx.Validator.NodeID] = &currentValidatorImpl{
			validatorImpl: validatorImpl{
				subnets: make(map[ids.ID]VerifiableUnsignedAddSubnetValidatorTx),
			},
			addValidatorTx:  addValidatorTx,
			potentialReward: uptime.PotentialReward,
		}
		cs.validatorsByTxID[txID] = &validatorReward{
			addStakerTx:     tx,
			potentialReward: uptime.PotentialReward,
		}

		st.uptimes[addValidatorTx.Validator.NodeID] = uptime
	}

	if err := validatorIt.Error(); err != nil {
		return err
	}

	delegatorIt := st.currentDelegatorList.NewIterator()
	defer delegatorIt.Release()
	for delegatorIt.Next() {
		txIDBytes := delegatorIt.Key()
		txID, err := ids.ToID(txIDBytes)
		if err != nil {
			return err
		}
		tx, _, err := st.GetTx(txID)
		if err != nil {
			return err
		}

		potentialRewardBytes := delegatorIt.Value()
		potentialReward, err := database.ParseUInt64(potentialRewardBytes)
		if err != nil {
			return err
		}

		addDelegatorTx, ok := tx.UnsignedTx.(VerifiableUnsignedAddDelegatorTx)
		if !ok {
			return errWrongTxType
		}

		cs.validators = append(cs.validators, tx)
		vdr, exists := cs.validatorsByNodeID[addDelegatorTx.Validator.NodeID]
		if !exists {
			return errDelegatorSubset
		}
		vdr.delegatorWeight += addDelegatorTx.Validator.Wght
		vdr.delegators = append(vdr.delegators, addDelegatorTx)
		cs.validatorsByTxID[txID] = &validatorReward{
			addStakerTx:     tx,
			potentialReward: potentialReward,
		}
	}
	if err := delegatorIt.Error(); err != nil {
		return err
	}

	subnetValidatorIt := st.currentSubnetValidatorList.NewIterator()
	defer subnetValidatorIt.Release()
	for subnetValidatorIt.Next() {
		txIDBytes := subnetValidatorIt.Key()
		txID, err := ids.ToID(txIDBytes)
		if err != nil {
			return err
		}
		tx, _, err := st.GetTx(txID)
		if err != nil {
			return err
		}

		addSubnetValidatorTx, ok := tx.UnsignedTx.(VerifiableUnsignedAddSubnetValidatorTx)
		if !ok {
			return errWrongTxType
		}

		cs.validators = append(cs.validators, tx)
		vdr, exists := cs.validatorsByNodeID[addSubnetValidatorTx.Validator.NodeID]
		if !exists {
			return errDSValidatorSubset
		}
		vdr.subnets[addSubnetValidatorTx.Validator.Subnet] = addSubnetValidatorTx
		cs.validatorsByTxID[txID] = &validatorReward{
			addStakerTx: tx,
		}
	}
	if err := subnetValidatorIt.Error(); err != nil {
		return err
	}

	for _, vdr := range cs.validatorsByNodeID {
		sortDelegatorsByRemoval(vdr.delegators)
	}
	sortValidatorsByRemoval(cs.validators)
	cs.setNextStaker()

	st.currentStakerChainState = cs
	return nil
}

func (st *internalStateImpl) loadPendingValidators() error {
	ps := &pendingStakerChainStateImpl{
		validatorsByNodeID:      make(map[ids.ShortID]VerifiableUnsignedAddValidatorTx),
		validatorExtrasByNodeID: make(map[ids.ShortID]*validatorImpl),
	}

	validatorIt := st.pendingValidatorList.NewIterator()
	defer validatorIt.Release()
	for validatorIt.Next() {
		txIDBytes := validatorIt.Key()
		txID, err := ids.ToID(txIDBytes)
		if err != nil {
			return err
		}
		tx, _, err := st.GetTx(txID)
		if err != nil {
			return err
		}

		addValidatorTx, ok := tx.UnsignedTx.(VerifiableUnsignedAddValidatorTx)
		if !ok {
			return errWrongTxType
		}

		ps.validators = append(ps.validators, tx)
		ps.validatorsByNodeID[addValidatorTx.Validator.NodeID] = addValidatorTx
	}
	if err := validatorIt.Error(); err != nil {
		return err
	}

	delegatorIt := st.pendingDelegatorList.NewIterator()
	defer delegatorIt.Release()
	for delegatorIt.Next() {
		txIDBytes := delegatorIt.Key()
		txID, err := ids.ToID(txIDBytes)
		if err != nil {
			return err
		}
		tx, _, err := st.GetTx(txID)
		if err != nil {
			return err
		}

		addDelegatorTx, ok := tx.UnsignedTx.(VerifiableUnsignedAddDelegatorTx)
		if !ok {
			return errWrongTxType
		}

		ps.validators = append(ps.validators, tx)
		if vdr, exists := ps.validatorExtrasByNodeID[addDelegatorTx.Validator.NodeID]; exists {
			vdr.delegators = append(vdr.delegators, addDelegatorTx)
		} else {
			ps.validatorExtrasByNodeID[addDelegatorTx.Validator.NodeID] = &validatorImpl{
				delegators: []VerifiableUnsignedAddDelegatorTx{addDelegatorTx},
				subnets:    make(map[ids.ID]VerifiableUnsignedAddSubnetValidatorTx),
			}
		}
	}
	if err := delegatorIt.Error(); err != nil {
		return err
	}

	subnetValidatorIt := st.pendingSubnetValidatorList.NewIterator()
	defer subnetValidatorIt.Release()
	for subnetValidatorIt.Next() {
		txIDBytes := subnetValidatorIt.Key()
		txID, err := ids.ToID(txIDBytes)
		if err != nil {
			return err
		}
		tx, _, err := st.GetTx(txID)
		if err != nil {
			return err
		}

		addSubnetValidatorTx, ok := tx.UnsignedTx.(VerifiableUnsignedAddSubnetValidatorTx)
		if !ok {
			return errWrongTxType
		}

		ps.validators = append(ps.validators, tx)
		if vdr, exists := ps.validatorExtrasByNodeID[addSubnetValidatorTx.Validator.NodeID]; exists {
			vdr.subnets[addSubnetValidatorTx.Validator.Subnet] = addSubnetValidatorTx
		} else {
			ps.validatorExtrasByNodeID[addSubnetValidatorTx.Validator.NodeID] = &validatorImpl{
				subnets: map[ids.ID]VerifiableUnsignedAddSubnetValidatorTx{
					addSubnetValidatorTx.Validator.Subnet: addSubnetValidatorTx,
				},
			}
		}
	}
	if err := subnetValidatorIt.Error(); err != nil {
		return err
	}

	for _, vdr := range ps.validatorExtrasByNodeID {
		sortDelegatorsByAddition(vdr.delegators)
	}
	sortValidatorsByAddition(ps.validators)

	st.pendingStakerChainState = ps
	return nil
}

func (st *internalStateImpl) shouldInit() (bool, error) {
	has, err := st.singletonDB.Has(initializedKey)
	return !has, err
}

func (st *internalStateImpl) init(genesisBytes []byte) error {
	genesis := &Genesis{}
	if _, err := platformcodec.GenesisCodec.Unmarshal(genesisBytes, genesis); err != nil {
		return err
	}
	if err := genesis.Initialize(); err != nil {
		return err
	}

	// Persist UTXOs that exist at genesis
	for _, utxo := range genesis.UTXOs {
		st.AddUTXO(&utxo.UTXO)
	}

	// Persist the platform chain's timestamp at genesis
	genesisTime := time.Unix(int64(genesis.Timestamp), 0)
	st.SetTimestamp(genesisTime)
	st.SetCurrentSupply(genesis.InitialSupply)

	// Persist primary network validator set at genesis
	for _, vdrTx := range genesis.Validators {
		tx, ok := vdrTx.UnsignedTx.(VerifiableUnsignedAddValidatorTx)
		if !ok {
			return errWrongTxType
		}

		stakeAmount := tx.Validator.Wght
		stakeDuration := tx.Validator.Duration()
		currentSupply := st.GetCurrentSupply()

		r := reward(
			stakeDuration,
			stakeAmount,
			currentSupply,
			st.vm.StakeMintingPeriod,
		)
		newCurrentSupply, err := safemath.Add64(currentSupply, r)
		if err != nil {
			return err
		}

		st.AddCurrentStaker(vdrTx, r)
		st.AddTx(vdrTx, status.Committed)
		st.SetCurrentSupply(newCurrentSupply)
	}

	for _, chain := range genesis.Chains {
		unsignedChain, ok := chain.UnsignedTx.(VerifiableUnsignedCreateChainTx)
		if !ok {
			return errWrongTxType
		}

		// Ensure all chains that the genesis bytes say to create have the right
		// network ID
		if unsignedChain.NetworkID != st.vm.ctx.NetworkID {
			return errWrongNetworkID
		}

		st.AddChain(chain)
		st.AddTx(chain, status.Committed)
	}

	// Create the genesis block and save it as being accepted (We don't just
	// do genesisBlock.Accept() because then it'd look for genesisBlock's
	// non-existent parent)
	genesisID := hashing.ComputeHash256Array(genesisBytes)
	genesisBlock, err := st.vm.newCommitBlock(genesisID, 0)
	if err != nil {
		return err
	}
	genesisBlock.status = choices.Accepted
	st.AddBlock(genesisBlock)
	st.SetLastAccepted(genesisBlock.ID())

	if err := st.singletonDB.Put(initializedKey, nil); err != nil {
		return err
	}

	return st.Commit()
}<|MERGE_RESOLUTION|>--- conflicted
+++ resolved
@@ -22,10 +22,6 @@
 	"github.com/ava-labs/avalanchego/utils/hashing"
 	"github.com/ava-labs/avalanchego/utils/wrappers"
 	"github.com/ava-labs/avalanchego/vms/components/avax"
-<<<<<<< HEAD
-	"github.com/ava-labs/avalanchego/vms/platformvm/platformcodec"
-=======
->>>>>>> b3dcbdb8
 	"github.com/ava-labs/avalanchego/vms/platformvm/status"
 	"github.com/ava-labs/avalanchego/vms/platformvm/transactions"
 	"github.com/ava-labs/avalanchego/vms/platformvm/uptime"
@@ -313,7 +309,7 @@
 	st.blockCache = &cache.LRU{Size: blockCacheSize}
 	st.txCache = &cache.LRU{Size: txCacheSize}
 	st.rewardUTXOsCache = &cache.LRU{Size: rewardUTXOsCacheSize}
-	st.utxoState = avax.NewUTXOState(st.utxoDB, platformcodec.GenesisCodec)
+	st.utxoState = avax.NewUTXOState(st.utxoDB, GenesisCodec)
 	st.chainCache = &cache.LRU{Size: chainCacheSize}
 	st.chainDBCache = &cache.LRU{Size: chainDBCacheSize}
 }
@@ -355,7 +351,7 @@
 		return err
 	}
 
-	utxoState, err := avax.NewMeteredUTXOState(st.utxoDB, platformcodec.GenesisCodec, namespace, metrics)
+	utxoState, err := avax.NewMeteredUTXOState(st.utxoDB, GenesisCodec, namespace, metrics)
 	if err != nil {
 		return err
 	}
@@ -559,26 +555,15 @@
 	}
 
 	stx := stateTx{}
-<<<<<<< HEAD
-	if _, err := platformcodec.GenesisCodec.Unmarshal(txBytes, &stx); err != nil {
-=======
 	if _, err := GenesisCodec.Unmarshal(txBytes, &stx); err != nil {
->>>>>>> b3dcbdb8
 		return nil, status.Unknown, err
 	}
 
 	tx := transactions.SignedTx{}
-<<<<<<< HEAD
-	if _, err := platformcodec.GenesisCodec.Unmarshal(stx.Tx, &tx); err != nil {
-		return nil, status.Unknown, err
-	}
-	if err := tx.Sign(platformcodec.GenesisCodec, nil); err != nil {
-=======
 	if _, err := GenesisCodec.Unmarshal(stx.Tx, &tx); err != nil {
 		return nil, status.Unknown, err
 	}
 	if err := tx.Sign(GenesisCodec, nil); err != nil {
->>>>>>> b3dcbdb8
 		return nil, status.Unknown, err
 	}
 
@@ -614,7 +599,7 @@
 	utxos := []*avax.UTXO(nil)
 	for it.Next() {
 		utxo := &avax.UTXO{}
-		if _, err := platformcodec.GenesisCodec.Unmarshal(it.Value(), utxo); err != nil {
+		if _, err := GenesisCodec.Unmarshal(it.Value(), utxo); err != nil {
 			return nil, err
 		}
 		utxos = append(utxos, utxo)
@@ -669,12 +654,12 @@
 	}
 
 	blkStatus := stateBlk{}
-	if _, err := platformcodec.GenesisCodec.Unmarshal(blkBytes, &blkStatus); err != nil {
+	if _, err := GenesisCodec.Unmarshal(blkBytes, &blkStatus); err != nil {
 		return nil, err
 	}
 
 	var blk Block
-	if _, err := platformcodec.GenesisCodec.Unmarshal(blkStatus.Blk, &blk); err != nil {
+	if _, err := GenesisCodec.Unmarshal(blkStatus.Blk, &blk); err != nil {
 		return nil, err
 	}
 	if err := blk.initialize(st.vm, blkStatus.Blk, blkStatus.Status, blk); err != nil {
@@ -756,11 +741,7 @@
 		Height:   height,
 		SubnetID: subnetID,
 	}
-<<<<<<< HEAD
-	prefixBytes, err := platformcodec.Codec.Marshal(platformcodec.Version, prefixStruct)
-=======
 	prefixBytes, err := Codec.Marshal(CodecVersion, prefixStruct)
->>>>>>> b3dcbdb8
 	if err != nil {
 		return nil, err
 	}
@@ -782,7 +763,7 @@
 		}
 
 		weightDiff := ValidatorWeightDiff{}
-		_, err = platformcodec.Codec.Unmarshal(diffIter.Value(), &weightDiff)
+		_, err = Codec.Unmarshal(diffIter.Value(), &weightDiff)
 		if err != nil {
 			return nil, err
 		}
@@ -794,17 +775,6 @@
 	return weightDiffs, nil
 }
 
-<<<<<<< HEAD
-func (st *internalStateImpl) AddPendingStaker(tx *transactions.SignedTx) {
-	st.addedPendingStakers = append(st.addedPendingStakers, tx)
-}
-
-func (st *internalStateImpl) DeletePendingStaker(tx *transactions.SignedTx) {
-	st.deletedPendingStakers = append(st.deletedPendingStakers, tx)
-}
-
-=======
->>>>>>> b3dcbdb8
 func (st *internalStateImpl) Abort() {
 	st.baseDB.Abort()
 }
@@ -908,11 +878,7 @@
 				PotentialReward: potentialReward,
 			}
 
-<<<<<<< HEAD
-			vdrBytes, err := platformcodec.GenesisCodec.Marshal(platformcodec.Version, vdr)
-=======
 			vdrBytes, err := GenesisCodec.Marshal(CodecVersion, vdr)
->>>>>>> b3dcbdb8
 			if err != nil {
 				return err
 			}
@@ -1033,11 +999,7 @@
 			Height:   st.currentHeight,
 			SubnetID: subnetID,
 		}
-<<<<<<< HEAD
-		prefixBytes, err := platformcodec.Codec.Marshal(platformcodec.Version, prefixStruct)
-=======
 		prefixBytes, err := Codec.Marshal(CodecVersion, prefixStruct)
->>>>>>> b3dcbdb8
 		if err != nil {
 			return err
 		}
@@ -1048,11 +1010,7 @@
 				delete(nodeUpdates, nodeID)
 				continue
 			}
-<<<<<<< HEAD
-			nodeDiffBytes, err := platformcodec.Codec.Marshal(platformcodec.Version, nodeDiff)
-=======
 			nodeDiffBytes, err := Codec.Marshal(CodecVersion, nodeDiff)
->>>>>>> b3dcbdb8
 			if err != nil {
 				return err
 			}
@@ -1118,11 +1076,7 @@
 		uptime := st.uptimes[nodeID]
 		uptime.LastUpdated = uint64(uptime.lastUpdated.Unix())
 
-<<<<<<< HEAD
-		uptimeBytes, err := platformcodec.GenesisCodec.Marshal(platformcodec.Version, uptime)
-=======
 		uptimeBytes, err := GenesisCodec.Marshal(CodecVersion, uptime)
->>>>>>> b3dcbdb8
 		if err != nil {
 			return err
 		}
@@ -1142,11 +1096,7 @@
 			Blk:    blk.Bytes(),
 			Status: blk.Status(),
 		}
-<<<<<<< HEAD
-		btxBytes, err := platformcodec.GenesisCodec.Marshal(platformcodec.Version, &sblk)
-=======
 		btxBytes, err := GenesisCodec.Marshal(CodecVersion, &sblk)
->>>>>>> b3dcbdb8
 		if err != nil {
 			return err
 		}
@@ -1168,11 +1118,7 @@
 			Tx:     txStatus.tx.Bytes(),
 			Status: txStatus.status,
 		}
-<<<<<<< HEAD
-		txBytes, err := platformcodec.GenesisCodec.Marshal(platformcodec.Version, &stx)
-=======
 		txBytes, err := GenesisCodec.Marshal(CodecVersion, &stx)
->>>>>>> b3dcbdb8
 		if err != nil {
 			return err
 		}
@@ -1196,11 +1142,7 @@
 		txDB := linkeddb.NewDefault(rawTxDB)
 
 		for _, utxo := range utxos {
-<<<<<<< HEAD
-			utxoBytes, err := platformcodec.GenesisCodec.Marshal(platformcodec.Version, utxo)
-=======
 			utxoBytes, err := GenesisCodec.Marshal(CodecVersion, utxo)
->>>>>>> b3dcbdb8
 			if err != nil {
 				return err
 			}
@@ -1337,7 +1279,7 @@
 		uptime := &currentValidatorState{
 			txID: txID,
 		}
-		if _, err := platformcodec.GenesisCodec.Unmarshal(uptimeBytes, uptime); err != nil {
+		if _, err := GenesisCodec.Unmarshal(uptimeBytes, uptime); err != nil {
 			return err
 		}
 		uptime.lastUpdated = time.Unix(int64(uptime.LastUpdated), 0)
@@ -1561,7 +1503,7 @@
 
 func (st *internalStateImpl) init(genesisBytes []byte) error {
 	genesis := &Genesis{}
-	if _, err := platformcodec.GenesisCodec.Unmarshal(genesisBytes, genesis); err != nil {
+	if _, err := GenesisCodec.Unmarshal(genesisBytes, genesis); err != nil {
 		return err
 	}
 	if err := genesis.Initialize(); err != nil {
