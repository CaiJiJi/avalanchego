// Copyright (C) 2019-2021, Ava Labs, Inc. All rights reserved.
// See the file LICENSE for licensing terms.

package platformvm

import (
	"errors"
	"fmt"
	"time"

	"github.com/ava-labs/avalanchego/database"
	"github.com/ava-labs/avalanchego/ids"
	"github.com/ava-labs/avalanchego/utils/constants"
	"github.com/ava-labs/avalanchego/utils/math"
	"github.com/ava-labs/avalanchego/vms/components/avax"
	"github.com/ava-labs/avalanchego/vms/platformvm/api"
	"github.com/ava-labs/avalanchego/vms/platformvm/state"
	"github.com/ava-labs/avalanchego/vms/platformvm/transactions/signed"
	"github.com/ava-labs/avalanchego/vms/platformvm/transactions/unsigned"
	"github.com/ava-labs/avalanchego/vms/platformvm/utxos"

	p_validator "github.com/ava-labs/avalanchego/vms/platformvm/validator"
)

var (
	_ StatefulProposalTx = &StatefulAddDelegatorTx{}

	errDelegatorSubset = errors.New("delegator's time range must be a subset of the validator's time range")
	errInvalidState    = errors.New("generated output isn't valid state")
	errOverDelegated   = errors.New("validator would be over delegated")
)

// StatefulAddDelegatorTx is an unsigned addDelegatorTx
type StatefulAddDelegatorTx struct {
	*unsigned.AddDelegatorTx `serialize:"true"`

	txID ids.ID // ID of signed add subnet validator tx
}

// Attempts to verify this transaction with the provided state.
func (tx *StatefulAddDelegatorTx) SemanticVerify(vm *VM, parentState state.Mutable, stx *signed.Tx) error {
	startTime := tx.StartTime()
	maxLocalStartTime := vm.clock.Time().Add(maxFutureStartTime)
	if startTime.After(maxLocalStartTime) {
		return errFutureStakeTime
	}

	_, _, err := tx.Execute(vm, parentState, stx)
	// We ignore [errFutureStakeTime] here because an advanceTimeTx will be
	// issued before this transaction is issued.
	if errors.Is(err, errFutureStakeTime) {
		return nil
	}
	return err
}

// Execute this transaction.
func (tx *StatefulAddDelegatorTx) Execute(
	vm *VM,
	parentState state.Mutable,
	stx *signed.Tx,
) (
	state.Versioned,
	state.Versioned,
	error,
) {
	// Verify the tx is well-formed
	if err := stx.SyntacticVerify(vm.ctx); err != nil {
		return nil, nil, err
	}

	duration := tx.Validator.Duration()
	switch {
	case duration < vm.MinStakeDuration: // Ensure staking length is not too short
		return nil, nil, errStakeTooShort
	case duration > vm.MaxStakeDuration: // Ensure staking length is not too long
		return nil, nil, errStakeTooLong
	case tx.Validator.Wght < vm.MinDelegatorStake:
		// Ensure validator is staking at least the minimum amount
		return nil, nil, errWeightTooSmall
	}

	outs := make([]*avax.TransferableOutput, len(tx.Outs)+len(tx.Stake))
	copy(outs, tx.Outs)
	copy(outs[len(tx.Outs):], tx.Stake)

	currentStakers := parentState.CurrentStakerChainState()
	pendingStakers := parentState.PendingStakerChainState()

	if vm.bootstrapped.GetValue() {
		currentTimestamp := parentState.GetTimestamp()
		// Ensure the proposed validator starts after the current timestamp
		validatorStartTime := tx.StartTime()
		if !currentTimestamp.Before(validatorStartTime) {
			return nil, nil, fmt.Errorf(
				"chain timestamp (%s) not before validator's start time (%s)",
				currentTimestamp,
				validatorStartTime,
			)
		}

		currentValidator, err := currentStakers.GetValidator(tx.Validator.NodeID)
		if err != nil && err != database.ErrNotFound {
			return nil, nil, fmt.Errorf(
				"failed to find whether %s is a validator: %w",
				tx.Validator.NodeID,
				err,
			)
		}

		pendingValidator := pendingStakers.GetValidator(tx.Validator.NodeID)
		pendingDelegators := pendingValidator.Delegators()

		var (
			vdrTx                  *unsigned.AddValidatorTx
			currentDelegatorWeight uint64
			currentDelegators      []signed.DelegatorAndID
		)
		if err == nil {
			// This delegator is attempting to delegate to a currently validing
			// node.
			vdrTx, _ = currentValidator.AddValidatorTx()
			currentDelegatorWeight = currentValidator.DelegatorWeight()
			currentDelegators = currentValidator.Delegators()
		} else {
			// This delegator is attempting to delegate to a node that hasn't
			// started validating yet.
			vdrTx, _, err = pendingStakers.GetValidatorTx(tx.Validator.NodeID)
			if err != nil {
				if err == database.ErrNotFound {
					return nil, nil, errDelegatorSubset
				}
				return nil, nil, fmt.Errorf(
					"failed to find whether %s is a validator: %w",
					tx.Validator.NodeID,
					err,
				)
			}
		}

		// Ensure that the period this delegator delegates is a subset of the
		// time the validator validates.
		if !tx.Validator.BoundedBy(vdrTx.StartTime(), vdrTx.EndTime()) {
			return nil, nil, errDelegatorSubset
		}

		// Ensure that the period this delegator delegates wouldn't become over
		// delegated.
		vdrWeight := vdrTx.Weight()
		currentWeight, err := math.Add64(vdrWeight, currentDelegatorWeight)
		if err != nil {
			return nil, nil, err
		}

		maximumWeight, err := math.Mul64(MaxValidatorWeightFactor, vdrWeight)
		if err != nil {
			return nil, nil, api.ErrStakeOverflow
		}

		if !currentTimestamp.Before(vm.ApricotPhase3Time) {
			maximumWeight = math.Min64(maximumWeight, vm.MaxValidatorStake)
		}

		canDelegate, err := canDelegate(
			currentDelegators,
			pendingDelegators,
			tx.AddDelegatorTx,
			currentWeight,
			maximumWeight,
		)
		if err != nil {
			return nil, nil, err
		}
		if !canDelegate {
			return nil, nil, errOverDelegated
		}

		// Verify the flowcheck
		if err := vm.spendOps.SemanticVerifySpend(
			parentState,
			tx.AddDelegatorTx,
			tx.Ins,
			outs,
			stx.Creds,
			vm.AddStakerTxFee,
			vm.ctx.AVAXAssetID,
		); err != nil {
			return nil, nil, fmt.Errorf("failed SemanticVerifySpend: %w", err)
		}

		// Make sure the tx doesn't start too far in the future. This is done
		// last to allow SemanticVerification to explicitly check for this
		// error.
		maxStartTime := currentTimestamp.Add(maxFutureStartTime)
		if validatorStartTime.After(maxStartTime) {
			return nil, nil, errFutureStakeTime
		}
	}

	// Set up the state if this tx is committed
	newlyPendingStakers := pendingStakers.AddStaker(stx)
	onCommitState := state.NewVersioned(parentState, currentStakers, newlyPendingStakers)

	// Consume the UTXOS
	utxos.ConsumeInputs(onCommitState, tx.Ins)
	// Produce the UTXOS
	utxos.ProduceOutputs(onCommitState, tx.txID, vm.ctx.AVAXAssetID, tx.Outs)

	// Set up the state if this tx is aborted
	onAbortState := state.NewVersioned(parentState, currentStakers, pendingStakers)
	// Consume the UTXOS
	utxos.ConsumeInputs(onAbortState, tx.Ins)
	// Produce the UTXOS
	utxos.ProduceOutputs(onAbortState, tx.txID, vm.ctx.AVAXAssetID, outs)

	return onCommitState, onAbortState, nil
}

// InitiallyPrefersCommit returns true if the proposed validators start time is
// after the current wall clock time,
func (tx *StatefulAddDelegatorTx) InitiallyPrefersCommit(vm *VM) bool {
	return tx.StartTime().After(vm.clock.Time())
}

<<<<<<< HEAD
=======
// Creates a new transaction
func (vm *VM) newAddDelegatorTx(
	stakeAmt, // Amount the delegator stakes
	startTime, // Unix time they start delegating
	endTime uint64, // Unix time they stop delegating
	nodeID ids.NodeID, // ID of the node we are delegating to
	rewardAddress ids.ShortID, // Address to send reward to, if applicable
	keys []*crypto.PrivateKeySECP256K1R, // Keys providing the staked tokens
	changeAddr ids.ShortID, // Address to send change to, if there is any
) (*signed.Tx, error) {
	ins, unlockedOuts, lockedOuts, signers, err := vm.stake(keys, stakeAmt, vm.AddStakerTxFee, changeAddr)
	if err != nil {
		return nil, fmt.Errorf("couldn't generate tx inputs/outputs: %w", err)
	}
	// Create the tx
	utx := &unsigned.AddDelegatorTx{
		BaseTx: unsigned.BaseTx{BaseTx: avax.BaseTx{
			NetworkID:    vm.ctx.NetworkID,
			BlockchainID: vm.ctx.ChainID,
			Ins:          ins,
			Outs:         unlockedOuts,
		}},
		Validator: p_validator.Validator{
			NodeID: nodeID,
			Start:  startTime,
			End:    endTime,
			Wght:   stakeAmt,
		},
		Stake: lockedOuts,
		RewardsOwner: &secp256k1fx.OutputOwners{
			Locktime:  0,
			Threshold: 1,
			Addrs:     []ids.ShortID{rewardAddress},
		},
	}
	tx, err := signed.NewSigned(utx, unsigned.Codec, signers)
	if err != nil {
		return nil, err
	}
	return tx, tx.SyntacticVerify(vm.ctx)
}

>>>>>>> 7d343020
// canDelegate returns if the [new] delegator can be added to a validator who
// has [current] and [pending] delegators. [currentStake] is the current amount
// of stake on the validator, include the [current] delegators. [maximumStake]
// is the maximum amount of stake that can be on the validator at any given
// time. It is assumed that the validator without adding [new] does not violate
// [maximumStake].
func canDelegate(
	current,
	pending []signed.DelegatorAndID, // sorted by next start time first
	new *unsigned.AddDelegatorTx,
	currentStake,
	maximumStake uint64,
) (bool, error) {
	maxStake, err := maxStakeAmount(current, pending, new.StartTime(), new.EndTime(), currentStake)
	if err != nil {
		return false, err
	}
	newMaxStake, err := math.Add64(maxStake, new.Validator.Wght)
	if err != nil {
		return false, err
	}
	return newMaxStake <= maximumStake, nil
}

// Return the maximum amount of stake on a node (including delegations) at any
// given time between [startTime] and [endTime] given that:
// * The amount of stake on the node right now is [currentStake]
// * The delegations currently on this node are [current]
// * [current] is sorted in order of increasing delegation end time.
// * The stake delegated in [current] are already included in [currentStake]
// * [startTime] is in the future, and [endTime] > [startTime]
// * The delegations that will be on this node in the future are [pending]
// * The start time of all delegations in [pending] are in the future
// * [pending] is sorted in order of increasing delegation start time
func maxStakeAmount(
	current,
	pending []signed.DelegatorAndID, // sorted by next start time first
	startTime time.Time,
	endTime time.Time,
	currentStake uint64,
) (uint64, error) {
	// Keep track of which delegators should be removed next so that we can
	// efficiently remove delegators and keep the current stake updated.
	toRemoveHeap := p_validator.EndTimeHeap{}
	for _, currentDelegator := range current {
		toRemoveHeap.Add(&currentDelegator.UnsignedAddDelegatorTx.Validator)
	}

	var (
		err error
		// [maxStake] is the max stake at any point between now [starTime] and [endTime]
		maxStake uint64
	)

	// Calculate what the amount staked will be when each pending delegation
	// starts.
	for _, nextPending := range pending { // Iterates in order of increasing start time
		// Calculate what the amount staked will be when this delegation starts.
		nextPendingStartTime := nextPending.UnsignedAddDelegatorTx.StartTime()

		if nextPendingStartTime.After(endTime) {
			// This delegation starts after [endTime].
			// Since we're calculating the max amount staked in
			// [startTime, endTime], we can stop. (Recall that [pending] is
			// sorted in order of increasing end time.)
			break
		}

		// Subtract from [currentStake] all of the current delegations that will
		// have ended by the time that the delegation [nextPending] starts.
		for toRemoveHeap.Len() > 0 {
			// Get the next current delegation that will end.
			toRemove := toRemoveHeap.Peek()
			toRemoveEndTime := toRemove.EndTime()
			if toRemoveEndTime.After(nextPendingStartTime) {
				break
			}
			// This current delegation [toRemove] ends before [nextPending]
			// starts, so its stake should be subtracted from [currentStake].

			// Changed in AP3:
			// If the new delegator has started, then this current delegator
			// should have an end time that is > [startTime].
			newDelegatorHasStartedBeforeFinish := toRemoveEndTime.After(startTime)
			if newDelegatorHasStartedBeforeFinish && currentStake > maxStake {
				// Only update [maxStake] if it's after [startTime]
				maxStake = currentStake
			}

			currentStake, err = math.Sub64(currentStake, toRemove.Wght)
			if err != nil {
				return 0, err
			}

			// Changed in AP3:
			// Remove the delegator from the heap and update the heap so that
			// the top of the heap is the next delegator to remove.
			toRemoveHeap.Remove()
		}

		// Add to [currentStake] the stake of this pending delegator to
		// calculate what the stake will be when this pending delegation has
		// started.
		currentStake, err = math.Add64(currentStake, nextPending.UnsignedAddDelegatorTx.Validator.Wght)
		if err != nil {
			return 0, err
		}

		// Changed in AP3:
		// If the new delegator has started, then this pending delegator should
		// have a start time that is >= [startTime]. Otherwise, the delegator
		// hasn't started yet and the [currentStake] shouldn't count towards the
		// [maximumStake] during the delegators delegation period.
		newDelegatorHasStarted := !nextPendingStartTime.Before(startTime)
		if newDelegatorHasStarted && currentStake > maxStake {
			// Only update [maxStake] if it's after [startTime]
			maxStake = currentStake
		}

		// This pending delegator is a current delegator relative
		// when considering later pending delegators that start late
		toRemoveHeap.Add(&nextPending.UnsignedAddDelegatorTx.Validator)
	}

	// [currentStake] is now the amount staked before the next pending delegator
	// whose start time is after [endTime].

	// If there aren't any delegators that will be added before the end of our
	// delegation period, we should advance through time until our delegation
	// period starts.
	for toRemoveHeap.Len() > 0 {
		toRemove := toRemoveHeap.Peek()
		toRemoveEndTime := toRemove.EndTime()
		if toRemoveEndTime.After(startTime) {
			break
		}

		currentStake, err = math.Sub64(currentStake, toRemove.Wght)
		if err != nil {
			return 0, err
		}

		// Changed in AP3:
		// Remove the delegator from the heap and update the heap so that the
		// top of the heap is the next delegator to remove.
		toRemoveHeap.Remove()
	}

	// We have advanced time to be inside the delegation window.
	// Make sure that the max stake is updated accordingly.
	if currentStake > maxStake {
		maxStake = currentStake
	}
	return maxStake, nil
}

func (vm *VM) maxStakeAmount(
	subnetID ids.ID,
	nodeID ids.NodeID,
	startTime time.Time,
	endTime time.Time,
) (uint64, error) {
	if startTime.After(endTime) {
		return 0, errStartAfterEndTime
	}
	if timestamp := vm.internalState.GetTimestamp(); startTime.Before(timestamp) {
		return 0, errStartTimeTooEarly
	}
	if subnetID == constants.PrimaryNetworkID {
		return vm.maxPrimarySubnetStakeAmount(nodeID, startTime, endTime)
	}
	return vm.maxSubnetStakeAmount(subnetID, nodeID, startTime, endTime)
}

func (vm *VM) maxSubnetStakeAmount(
	subnetID ids.ID,
	nodeID ids.NodeID,
	startTime time.Time,
	endTime time.Time,
) (uint64, error) {
	var (
		vdrTxAndID signed.SubnetValidatorAndID
		exists     bool
	)
	pendingStakers := vm.internalState.PendingStakerChainState()
	pendingValidator := pendingStakers.GetValidator(nodeID)

	currentStakers := vm.internalState.CurrentStakerChainState()
	currentValidator, err := currentStakers.GetValidator(nodeID)
	switch err {
	case nil:
		vdrTxAndID, exists = currentValidator.SubnetValidators()[subnetID]
		if !exists {
			vdrTxAndID = pendingValidator.SubnetValidators()[subnetID]
		}
	case database.ErrNotFound:
		vdrTxAndID = pendingValidator.SubnetValidators()[subnetID]
	default:
		return 0, err
	}

	vdrTx := vdrTxAndID.UnsignedAddSubnetValidator
	if vdrTx == nil {
		return 0, nil
	}
	if vdrTx.StartTime().After(endTime) {
		return 0, nil
	}
	if vdrTx.EndTime().Before(startTime) {
		return 0, nil
	}
	return vdrTx.Weight(), nil
}

func (vm *VM) maxPrimarySubnetStakeAmount(
	nodeID ids.NodeID,
	startTime time.Time,
	endTime time.Time,
) (uint64, error) {
	currentStakers := vm.internalState.CurrentStakerChainState()
	pendingStakers := vm.internalState.PendingStakerChainState()

	pendingValidator := pendingStakers.GetValidator(nodeID)
	currentValidator, err := currentStakers.GetValidator(nodeID)

	switch err {
	case nil:
		vdrTx, _ := currentValidator.AddValidatorTx()
		if vdrTx.StartTime().After(endTime) {
			return 0, nil
		}
		if vdrTx.EndTime().Before(startTime) {
			return 0, nil
		}

		currentWeight := vdrTx.Weight()
		currentWeight, err = math.Add64(currentWeight, currentValidator.DelegatorWeight())
		if err != nil {
			return 0, err
		}
		return maxStakeAmount(
			currentValidator.Delegators(),
			pendingValidator.Delegators(),
			startTime,
			endTime,
			currentWeight,
		)
	case database.ErrNotFound:
		futureValidator, _, err := pendingStakers.GetValidatorTx(nodeID)
		if err == database.ErrNotFound {
			return 0, nil
		}
		if err != nil {
			return 0, err
		}
		if futureValidator.StartTime().After(endTime) {
			return 0, nil
		}
		if futureValidator.EndTime().Before(startTime) {
			return 0, nil
		}

		return maxStakeAmount(
			nil,
			pendingValidator.Delegators(),
			startTime,
			endTime,
			futureValidator.Weight(),
		)
	default:
		return 0, err
	}
}<|MERGE_RESOLUTION|>--- conflicted
+++ resolved
@@ -222,51 +222,6 @@
 	return tx.StartTime().After(vm.clock.Time())
 }
 
-<<<<<<< HEAD
-=======
-// Creates a new transaction
-func (vm *VM) newAddDelegatorTx(
-	stakeAmt, // Amount the delegator stakes
-	startTime, // Unix time they start delegating
-	endTime uint64, // Unix time they stop delegating
-	nodeID ids.NodeID, // ID of the node we are delegating to
-	rewardAddress ids.ShortID, // Address to send reward to, if applicable
-	keys []*crypto.PrivateKeySECP256K1R, // Keys providing the staked tokens
-	changeAddr ids.ShortID, // Address to send change to, if there is any
-) (*signed.Tx, error) {
-	ins, unlockedOuts, lockedOuts, signers, err := vm.stake(keys, stakeAmt, vm.AddStakerTxFee, changeAddr)
-	if err != nil {
-		return nil, fmt.Errorf("couldn't generate tx inputs/outputs: %w", err)
-	}
-	// Create the tx
-	utx := &unsigned.AddDelegatorTx{
-		BaseTx: unsigned.BaseTx{BaseTx: avax.BaseTx{
-			NetworkID:    vm.ctx.NetworkID,
-			BlockchainID: vm.ctx.ChainID,
-			Ins:          ins,
-			Outs:         unlockedOuts,
-		}},
-		Validator: p_validator.Validator{
-			NodeID: nodeID,
-			Start:  startTime,
-			End:    endTime,
-			Wght:   stakeAmt,
-		},
-		Stake: lockedOuts,
-		RewardsOwner: &secp256k1fx.OutputOwners{
-			Locktime:  0,
-			Threshold: 1,
-			Addrs:     []ids.ShortID{rewardAddress},
-		},
-	}
-	tx, err := signed.NewSigned(utx, unsigned.Codec, signers)
-	if err != nil {
-		return nil, err
-	}
-	return tx, tx.SyntacticVerify(vm.ctx)
-}
-
->>>>>>> 7d343020
 // canDelegate returns if the [new] delegator can be added to a validator who
 // has [current] and [pending] delegators. [currentStake] is the current amount
 // of stake on the validator, include the [current] delegators. [maximumStake]
