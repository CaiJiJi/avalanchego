// Copyright (C) 2019-2024, Ava Labs, Inc. All rights reserved.
// See the file LICENSE for licensing terms.

package builder

import (
	"context"
	"testing"

	"github.com/stretchr/testify/require"

	"github.com/ava-labs/avalanchego/chains/atomic"
	"github.com/ava-labs/avalanchego/database/prefixdb"
	"github.com/ava-labs/avalanchego/ids"
	"github.com/ava-labs/avalanchego/utils/crypto/secp256k1"
	"github.com/ava-labs/avalanchego/vms/components/avax"
	"github.com/ava-labs/avalanchego/vms/platformvm/status"
	"github.com/ava-labs/avalanchego/vms/platformvm/txs"
	"github.com/ava-labs/avalanchego/vms/secp256k1fx"

	commonfees "github.com/ava-labs/avalanchego/vms/components/fees"
)

func TestAtomicTxImports(t *testing.T) {
	require := require.New(t)

	env := newEnvironment(t, latestFork)
	env.ctx.Lock.Lock()
	defer env.ctx.Lock.Unlock()

	utxoID := avax.UTXOID{
		TxID:        ids.Empty.Prefix(1),
		OutputIndex: 1,
	}
	amount := uint64(70000)
	recipientKey := preFundedKeys[1]

	m := atomic.NewMemory(prefixdb.New([]byte{5}, env.baseDB))

	env.msm.SharedMemory = m.NewSharedMemory(env.ctx.ChainID)
	peerSharedMemory := m.NewSharedMemory(env.ctx.XChainID)
	utxo := &avax.UTXO{
		UTXOID: utxoID,
		Asset:  avax.Asset{ID: env.ctx.AVAXAssetID},
		Out: &secp256k1fx.TransferOutput{
			Amt: amount,
			OutputOwners: secp256k1fx.OutputOwners{
				Threshold: 1,
				Addrs:     []ids.ShortID{recipientKey.PublicKey().Address()},
			},
		},
	}
	utxoBytes, err := txs.Codec.Marshal(txs.CodecVersion, utxo)
	require.NoError(err)

	inputID := utxo.InputID()
	require.NoError(peerSharedMemory.Apply(map[ids.ID]*atomic.Requests{
		env.ctx.ChainID: {PutRequests: []*atomic.Element{{
			Key:   inputID[:],
			Value: utxoBytes,
			Traits: [][]byte{
				recipientKey.PublicKey().Address().Bytes(),
			},
		}}},
	}))

	tx, err := env.txBuilder.NewImportTx(
		env.ctx.XChainID,
		&secp256k1fx.OutputOwners{
			Threshold: 1,
			Addrs:     []ids.ShortID{recipientKey.PublicKey().Address()},
		},
		[]*secp256k1.PrivateKey{recipientKey},
<<<<<<< HEAD
		ids.ShortEmpty, // change addr
		commonfees.NoTip,
		nil,
=======
>>>>>>> 453dcac4
	)
	require.NoError(err)

	require.NoError(env.Builder.Add(tx, commonfees.NoTip))
	b, err := env.Builder.BuildBlock(context.Background())
	require.NoError(err)
	// Test multiple verify calls work
	require.NoError(b.Verify(context.Background()))
	require.NoError(b.Accept(context.Background()))
	_, txStatus, err := env.state.GetTx(tx.ID())
	require.NoError(err)
	// Ensure transaction is in the committed state
	require.Equal(status.Committed, txStatus)
}<|MERGE_RESOLUTION|>--- conflicted
+++ resolved
@@ -71,12 +71,7 @@
 			Addrs:     []ids.ShortID{recipientKey.PublicKey().Address()},
 		},
 		[]*secp256k1.PrivateKey{recipientKey},
-<<<<<<< HEAD
-		ids.ShortEmpty, // change addr
 		commonfees.NoTip,
-		nil,
-=======
->>>>>>> 453dcac4
 	)
 	require.NoError(err)
 
