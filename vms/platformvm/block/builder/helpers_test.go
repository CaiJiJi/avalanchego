// Copyright (C) 2019-2023, Ava Labs, Inc. All rights reserved.
// See the file LICENSE for licensing terms.

package builder

import (
	"context"
	"testing"

	"github.com/prometheus/client_golang/prometheus"

	"github.com/stretchr/testify/require"

	"github.com/ava-labs/avalanchego/codec"
	"github.com/ava-labs/avalanchego/codec/linearcodec"
	"github.com/ava-labs/avalanchego/database"
	"github.com/ava-labs/avalanchego/database/memdb"
	"github.com/ava-labs/avalanchego/database/versiondb"
	"github.com/ava-labs/avalanchego/ids"
	"github.com/ava-labs/avalanchego/snow"
	"github.com/ava-labs/avalanchego/snow/engine/common"
	"github.com/ava-labs/avalanchego/snow/uptime"
	"github.com/ava-labs/avalanchego/utils"
	"github.com/ava-labs/avalanchego/utils/constants"
	"github.com/ava-labs/avalanchego/utils/crypto/secp256k1"
	"github.com/ava-labs/avalanchego/utils/logging"
	"github.com/ava-labs/avalanchego/utils/timer/mockable"
	"github.com/ava-labs/avalanchego/vms/components/avax"
	"github.com/ava-labs/avalanchego/vms/platformvm/config"
	"github.com/ava-labs/avalanchego/vms/platformvm/config/configtest"
	"github.com/ava-labs/avalanchego/vms/platformvm/fx"
	"github.com/ava-labs/avalanchego/vms/platformvm/genesis/genesistest"
	"github.com/ava-labs/avalanchego/vms/platformvm/metrics"
	"github.com/ava-labs/avalanchego/vms/platformvm/network"
	"github.com/ava-labs/avalanchego/vms/platformvm/reward"
	"github.com/ava-labs/avalanchego/vms/platformvm/state"
	"github.com/ava-labs/avalanchego/vms/platformvm/status"
	"github.com/ava-labs/avalanchego/vms/platformvm/txs"
	"github.com/ava-labs/avalanchego/vms/platformvm/txs/mempool"
	"github.com/ava-labs/avalanchego/vms/platformvm/utxo"
	"github.com/ava-labs/avalanchego/vms/secp256k1fx"

	blockexecutor "github.com/ava-labs/avalanchego/vms/platformvm/block/executor"
	txbuilder "github.com/ava-labs/avalanchego/vms/platformvm/txs/builder"
	txexecutor "github.com/ava-labs/avalanchego/vms/platformvm/txs/executor"
	pvalidators "github.com/ava-labs/avalanchego/vms/platformvm/validators"
)

var testSubnet1 *txs.Tx

type environment struct {
	Builder
	blkManager blockexecutor.Manager
	mempool    mempool.Mempool
	network    network.Network
	sender     *common.SenderTest

	isBootstrapped *utils.Atomic[bool]
	config         *config.Config
	clk            *mockable.Clock
	baseDB         *versiondb.Database
	ctx            *snow.Context
	msm            *configtest.MutableSharedMemory
	fx             fx.Fx
	state          state.State
	atomicUTXOs    avax.AtomicUTXOManager
	uptimes        uptime.Manager
	utxosHandler   utxo.Handler
	txBuilder      txbuilder.Builder
	backend        txexecutor.Backend
}

func newEnvironment(t *testing.T) *environment {
	r := require.New(t)

	var (
<<<<<<< HEAD
		// Note unlike other packages we pick the latest fork here
		fork     = ts.LatestFork
		forkTime = ts.ValidateStartTime
=======
		fork     = configtest.DurangoFork
		forkTime = genesistest.ValidateStartTime.Add(-2 * time.Second)
>>>>>>> 3bf94245
	)

	res := &environment{
		isBootstrapped: &utils.Atomic[bool]{},
<<<<<<< HEAD
		config:         ts.Config(fork, forkTime),
		clk:            ts.Clock(forkTime),
=======
		config:         configtest.Config(fork, forkTime),
		clk:            defaultClock(),
>>>>>>> 3bf94245
	}
	res.isBootstrapped.Set(true)

	res.baseDB = versiondb.New(memdb.New())
	res.ctx, res.msm = configtest.Context(t, res.baseDB)

	res.ctx.Lock.Lock()
	defer res.ctx.Lock.Unlock()

	res.fx = defaultFx(t, res.clk, res.ctx.Log, res.isBootstrapped.Get())

	rewardsCalc := reward.NewCalculator(res.config.RewardConfig)
	res.state = defaultState(t, res.config, res.ctx, res.baseDB, rewardsCalc)

	res.atomicUTXOs = avax.NewAtomicUTXOManager(res.ctx.SharedMemory, txs.Codec)
	res.uptimes = uptime.NewManager(res.state, res.clk)
	res.utxosHandler = utxo.NewHandler(res.ctx, res.clk, res.fx)

	res.txBuilder = txbuilder.New(
		res.ctx,
		res.config,
		res.clk,
		res.fx,
		res.state,
		res.atomicUTXOs,
		res.utxosHandler,
	)

	genesisID := res.state.GetLastAccepted()
	res.backend = txexecutor.Backend{
		Config:       res.config,
		Ctx:          res.ctx,
		Clk:          res.clk,
		Bootstrapped: res.isBootstrapped,
		Fx:           res.fx,
		FlowChecker:  res.utxosHandler,
		Uptimes:      res.uptimes,
		Rewards:      rewardsCalc,
	}

	registerer := prometheus.NewRegistry()
	res.sender = &common.SenderTest{T: t}
	res.sender.SendAppGossipF = func(context.Context, []byte) error {
		return nil
	}

	metrics, err := metrics.New("", registerer)
	r.NoError(err)

	res.mempool, err = mempool.New("mempool", registerer, nil)
	r.NoError(err)

	res.blkManager = blockexecutor.NewManager(
		res.mempool,
		metrics,
		res.state,
		&res.backend,
		pvalidators.TestManager,
	)

	txVerifier := network.NewLockedTxVerifier(&res.ctx.Lock, res.blkManager)
	res.network, err = network.New(
		res.backend.Ctx.Log,
		res.backend.Ctx.NodeID,
		res.backend.Ctx.SubnetID,
		res.backend.Ctx.ValidatorState,
		txVerifier,
		res.mempool,
		res.backend.Config.PartialSyncPrimaryNetwork,
		res.sender,
		registerer,
		network.DefaultConfig,
	)
	r.NoError(err)

	res.Builder = New(
		res.mempool,
		res.txBuilder,
		&res.backend,
		res.blkManager,
	)
	res.Builder.StartBlockTimer()

	res.blkManager.SetPreference(genesisID)
	addSubnet(t, res)

	return res
}

func addSubnet(t *testing.T, env *environment) {
	require := require.New(t)

	// Create a subnet
	var err error
	testSubnet1, err = env.txBuilder.NewCreateSubnetTx(
		2, // threshold; 2 sigs from keys[0], keys[1], keys[2] needed to add validator to this subnet
		[]ids.ShortID{ // control keys
			genesistest.SubnetControlKeys[0].PublicKey().Address(),
			genesistest.SubnetControlKeys[1].PublicKey().Address(),
			genesistest.SubnetControlKeys[2].PublicKey().Address(),
		},
		[]*secp256k1.PrivateKey{genesistest.Keys[4]},
		genesistest.Keys[0].PublicKey().Address(),
	)
	require.NoError(err)

	// store it
	genesisID := env.state.GetLastAccepted()
	stateDiff, err := state.NewDiff(genesisID, env.blkManager)
	require.NoError(err)

	executor := txexecutor.StandardTxExecutor{
		Backend: &env.backend,
		State:   stateDiff,
		Tx:      testSubnet1,
	}
	require.NoError(testSubnet1.Unsigned.Visit(&executor))

	stateDiff.AddTx(testSubnet1, status.Committed)
	require.NoError(stateDiff.Apply(env.state))
	require.NoError(env.state.Commit())
}

func defaultState(
	t *testing.T,
	cfg *config.Config,
	ctx *snow.Context,
	db database.Database,
	rewards reward.Calculator,
) state.State {
	require := require.New(t)

	execCfg, _ := config.GetExecutionConfig([]byte(`{}`))
	_, genesisBytes := genesistest.Genesis(t, ctx)
	state, err := state.New(
		db,
		genesisBytes,
		prometheus.NewRegistry(),
		cfg,
		execCfg,
		ctx,
		metrics.Noop,
		rewards,
	)
	require.NoError(err)

	// persist and reload to init a bunch of in-memory stuff
	state.SetHeight(0)
	require.NoError(state.Commit())
	return state
}

<<<<<<< HEAD
=======
func defaultClock() *mockable.Clock {
	// set time after Banff fork (and before default nextStakerTime)
	clk := &mockable.Clock{}
	clk.Set(genesistest.GenesisTime)
	return clk
}

>>>>>>> 3bf94245
type fxVMInt struct {
	registry codec.Registry
	clk      *mockable.Clock
	log      logging.Logger
}

func (fvi *fxVMInt) CodecRegistry() codec.Registry {
	return fvi.registry
}

func (fvi *fxVMInt) Clock() *mockable.Clock {
	return fvi.clk
}

func (fvi *fxVMInt) Logger() logging.Logger {
	return fvi.log
}

func defaultFx(t *testing.T, clk *mockable.Clock, log logging.Logger, isBootstrapped bool) fx.Fx {
	require := require.New(t)

	fxVMInt := &fxVMInt{
		registry: linearcodec.NewDefault(),
		clk:      clk,
		log:      log,
	}
	res := &secp256k1fx.Fx{}
	require.NoError(res.Initialize(fxVMInt))
	if isBootstrapped {
		require.NoError(res.Bootstrapped())
	}
	return res
}

func shutdownEnvironment(env *environment) error {
	env.Builder.ShutdownBlockTimer()

	if env.isBootstrapped.Get() {
		validatorIDs := env.config.Validators.GetValidatorIDs(constants.PrimaryNetworkID)

		if err := env.uptimes.StopTracking(validatorIDs, constants.PrimaryNetworkID); err != nil {
			return err
		}
		if err := env.state.Commit(); err != nil {
			return err
		}
	}

	return utils.Err(
		env.state.Close(),
		env.baseDB.Close(),
	)
}<|MERGE_RESOLUTION|>--- conflicted
+++ resolved
@@ -74,25 +74,15 @@
 	r := require.New(t)
 
 	var (
-<<<<<<< HEAD
 		// Note unlike other packages we pick the latest fork here
-		fork     = ts.LatestFork
-		forkTime = ts.ValidateStartTime
-=======
-		fork     = configtest.DurangoFork
-		forkTime = genesistest.ValidateStartTime.Add(-2 * time.Second)
->>>>>>> 3bf94245
+		fork     = configtest.LatestFork
+		forkTime = genesistest.ValidateStartTime
 	)
 
 	res := &environment{
 		isBootstrapped: &utils.Atomic[bool]{},
-<<<<<<< HEAD
-		config:         ts.Config(fork, forkTime),
-		clk:            ts.Clock(forkTime),
-=======
 		config:         configtest.Config(fork, forkTime),
-		clk:            defaultClock(),
->>>>>>> 3bf94245
+		clk:            configtest.Clock(forkTime),
 	}
 	res.isBootstrapped.Set(true)
 
@@ -245,16 +235,6 @@
 	return state
 }
 
-<<<<<<< HEAD
-=======
-func defaultClock() *mockable.Clock {
-	// set time after Banff fork (and before default nextStakerTime)
-	clk := &mockable.Clock{}
-	clk.Set(genesistest.GenesisTime)
-	return clk
-}
-
->>>>>>> 3bf94245
 type fxVMInt struct {
 	registry codec.Registry
 	clk      *mockable.Clock
