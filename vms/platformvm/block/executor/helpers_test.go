--- conflicted
+++ resolved
@@ -300,30 +300,16 @@
 	if err != nil {
 		panic(err)
 	}
-
-<<<<<<< HEAD
-	chainTime := env.state.GetTimestamp()
-	upgrades := env.config.UpgradeConfig
-	feeManager, err := state.UpdatedFeeManager(stateDiff, upgrades, chainTime)
-	if err != nil {
-		panic(err)
-	}
-
-	feeCfg := fee.GetDynamicConfig(upgrades.IsEActivated(chainTime))
-	executor := executor.StandardTxExecutor{
-		Backend:            env.backend,
-		BlkFeeManager:      feeManager,
-		BlockMaxComplexity: feeCfg.BlockMaxComplexity,
-		State:              stateDiff,
-		Tx:                 testSubnet1,
-=======
-	feeCalculator := config.PickFeeCalculator(env.backend.Config, stateDiff.GetTimestamp())
+	feeCalculator, err := state.PickFeeCalculator(env.backend.Config, stateDiff, stateDiff.GetTimestamp())
+	if err != nil {
+		panic(err)
+	}
+
 	executor := executor.StandardTxExecutor{
 		Backend:       env.backend,
 		State:         stateDiff,
 		FeeCalculator: feeCalculator,
 		Tx:            testSubnet1,
->>>>>>> 2cd621ac
 	}
 	err = testSubnet1.Unsigned.Visit(&executor)
 	if err != nil {
