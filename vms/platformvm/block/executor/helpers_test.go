--- conflicted
+++ resolved
@@ -22,7 +22,6 @@
 	"github.com/ava-labs/avalanchego/snow"
 	"github.com/ava-labs/avalanchego/snow/engine/common"
 	"github.com/ava-labs/avalanchego/snow/uptime"
-	"github.com/ava-labs/avalanchego/snow/validators"
 	"github.com/ava-labs/avalanchego/utils"
 	"github.com/ava-labs/avalanchego/utils/constants"
 	"github.com/ava-labs/avalanchego/utils/crypto/secp256k1"
@@ -100,7 +99,7 @@
 
 	res := &environment{
 		isBootstrapped: &utils.Atomic[bool]{},
-		config:         ts.Config(true /*postBanff*/, true /*postCortina*/),
+		config:         ts.Config(true /*postBanff*/, true /*postCortina*/, true /*postDurango*/),
 		clk:            defaultClock(),
 	}
 	res.isBootstrapped.Set(true)
@@ -231,11 +230,7 @@
 }
 
 func defaultState(
-<<<<<<< HEAD
-	vals validators.Manager,
-=======
 	cfg *config.Config,
->>>>>>> dcf8926e
 	ctx *snow.Context,
 	db database.Database,
 	rewards reward.Calculator,
@@ -250,11 +245,7 @@
 		db,
 		genesis,
 		prometheus.NewRegistry(),
-<<<<<<< HEAD
-		vals,
-=======
 		cfg,
->>>>>>> dcf8926e
 		execCfg,
 		ctx,
 		metrics.Noop,
