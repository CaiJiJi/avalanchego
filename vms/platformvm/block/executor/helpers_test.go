--- conflicted
+++ resolved
@@ -57,23 +57,6 @@
 )
 
 var (
-<<<<<<< HEAD
-	_ mempool.BlockTimer = (*environment)(nil)
-=======
-	defaultMinStakingDuration = 24 * time.Hour
-	defaultMaxStakingDuration = 365 * 24 * time.Hour
-	defaultGenesisTime        = time.Date(1997, 1, 1, 0, 0, 0, 0, time.UTC)
-	defaultValidateStartTime  = defaultGenesisTime
-	defaultValidateEndTime    = defaultValidateStartTime.Add(10 * defaultMinStakingDuration)
-	defaultMinValidatorStake  = 5 * units.MilliAvax
-	defaultBalance            = 100 * defaultMinValidatorStake
-	preFundedKeys             = secp256k1.TestKeys()
-	avaxAssetID               = ids.ID{'y', 'e', 'e', 't'}
-	defaultTxFee              = uint64(100)
-	xChainID                  = ids.Empty.Prefix(0)
-	cChainID                  = ids.Empty.Prefix(1)
->>>>>>> 1a72930d
-
 	genesisBlkID ids.ID
 	testSubnet1  *txs.Tx
 
