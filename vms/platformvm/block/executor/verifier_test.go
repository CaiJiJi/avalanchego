--- conflicted
+++ resolved
@@ -552,15 +552,9 @@
 			require.NoError(err)
 
 			// setup parent state
-<<<<<<< HEAD
 			parentTime := ts.GenesisTime
-			s.EXPECT().GetLastAccepted().Return(parentID).Times(2)
-			s.EXPECT().GetTimestamp().Return(parentTime).Times(2)
-=======
-			parentTime := defaultGenesisTime
 			s.EXPECT().GetLastAccepted().Return(parentID).Times(3)
 			s.EXPECT().GetTimestamp().Return(parentTime).Times(3)
->>>>>>> 5db63ac2
 
 			onDecisionState, err := state.NewDiff(parentID, backend)
 			require.NoError(err)
@@ -654,15 +648,9 @@
 			require.NoError(err)
 
 			// setup parent state
-<<<<<<< HEAD
 			parentTime := ts.GenesisTime
-			s.EXPECT().GetLastAccepted().Return(parentID).Times(2)
-			s.EXPECT().GetTimestamp().Return(parentTime).Times(2)
-=======
-			parentTime := defaultGenesisTime
 			s.EXPECT().GetLastAccepted().Return(parentID).Times(3)
 			s.EXPECT().GetTimestamp().Return(parentTime).Times(3)
->>>>>>> 5db63ac2
 
 			onDecisionState, err := state.NewDiff(parentID, backend)
 			require.NoError(err)
