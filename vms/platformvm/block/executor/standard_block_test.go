--- conflicted
+++ resolved
@@ -85,12 +85,6 @@
 	env := newEnvironment(t, ctrl, banff)
 	now := env.clk.Time()
 	env.clk.Set(now)
-<<<<<<< HEAD
-	env.config.BanffTime = time.Time{} // activate Banff
-	env.config.DurangoTime = time.Time{}
-	env.config.EUpgradeTime = time.Time{}
-=======
->>>>>>> 56343d3f
 
 	// setup and store parent block
 	// it's a standard block for simplicity
