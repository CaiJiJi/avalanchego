// Copyright (C) 2019-2024, Ava Labs, Inc. All rights reserved.
// See the file LICENSE for licensing terms.

package executor

import (
	"context"
	"fmt"
	"testing"
	"time"

	"github.com/stretchr/testify/require"
	"go.uber.org/mock/gomock"

	"github.com/ava-labs/avalanchego/database"
	"github.com/ava-labs/avalanchego/ids"
	"github.com/ava-labs/avalanchego/utils/constants"
	"github.com/ava-labs/avalanchego/utils/crypto/secp256k1"
	"github.com/ava-labs/avalanchego/vms/components/avax"
	"github.com/ava-labs/avalanchego/vms/platformvm/block"
	"github.com/ava-labs/avalanchego/vms/platformvm/state"
	"github.com/ava-labs/avalanchego/vms/platformvm/status"
	"github.com/ava-labs/avalanchego/vms/platformvm/txs"
	"github.com/ava-labs/avalanchego/vms/platformvm/txs/executor"
	"github.com/ava-labs/avalanchego/vms/secp256k1fx"

<<<<<<< HEAD
	commonfees "github.com/ava-labs/avalanchego/vms/components/fees"
=======
	walletsigner "github.com/ava-labs/avalanchego/wallet/chain/p/signer"
>>>>>>> 7d82af2c
)

func TestApricotStandardBlockTimeVerification(t *testing.T) {
	require := require.New(t)
	ctrl := gomock.NewController(t)

	env := newEnvironment(t, ctrl, apricotPhase5)

	// setup and store parent block
	// it's a standard block for simplicity
	parentHeight := uint64(2022)

	apricotParentBlk, err := block.NewApricotStandardBlock(
		ids.Empty, // does not matter
		parentHeight,
		nil, // txs do not matter in this test
	)
	require.NoError(err)
	parentID := apricotParentBlk.ID()

	// store parent block, with relevant quantities
	onParentAccept := state.NewMockDiff(ctrl)
	env.blkManager.(*manager).blkIDToState[parentID] = &blockState{
		statelessBlock: apricotParentBlk,
		onAcceptState:  onParentAccept,
	}
	env.blkManager.(*manager).lastAccepted = parentID

	chainTime := env.clk.Time().Truncate(time.Second)
	env.mockedState.EXPECT().GetLastAccepted().Return(parentID).AnyTimes()
	env.mockedState.EXPECT().GetTimestamp().Return(chainTime).AnyTimes()
	onParentAccept.EXPECT().GetTimestamp().Return(chainTime).AnyTimes()
	onParentAccept.EXPECT().GetExcessComplexity().Return(commonfees.Empty, nil).AnyTimes()

	// wrong height
	apricotChildBlk, err := block.NewApricotStandardBlock(
		apricotParentBlk.ID(),
		apricotParentBlk.Height(),
		nil, // txs nulled to simplify test
	)
	require.NoError(err)
	blk := env.blkManager.NewBlock(apricotChildBlk)
	err = blk.Verify(context.Background())
	require.ErrorIs(err, errIncorrectBlockHeight)

	// valid height
	apricotChildBlk, err = block.NewApricotStandardBlock(
		apricotParentBlk.ID(),
		apricotParentBlk.Height()+1,
		nil, // txs nulled to simplify test
	)
	require.NoError(err)
	blk = env.blkManager.NewBlock(apricotChildBlk)
	require.NoError(blk.Verify(context.Background()))
}

func TestBanffStandardBlockTimeVerification(t *testing.T) {
	require := require.New(t)
	ctrl := gomock.NewController(t)

	env := newEnvironment(t, ctrl, banff)
	now := env.clk.Time()
	env.clk.Set(now)

	// setup and store parent block
	// it's a standard block for simplicity
	parentTime := now
	parentHeight := uint64(2022)

	banffParentBlk, err := block.NewBanffStandardBlock(
		parentTime,
		ids.Empty, // does not matter
		parentHeight,
		nil, // txs do not matter in this test
	)
	require.NoError(err)
	parentID := banffParentBlk.ID()

	// store parent block, with relevant quantities
	onParentAccept := state.NewMockDiff(ctrl)
	chainTime := env.clk.Time().Truncate(time.Second)
	env.blkManager.(*manager).blkIDToState[parentID] = &blockState{
		statelessBlock: banffParentBlk,
		onAcceptState:  onParentAccept,
		timestamp:      chainTime,
	}
	env.blkManager.(*manager).lastAccepted = parentID
	env.mockedState.EXPECT().GetLastAccepted().Return(parentID).AnyTimes()
	env.mockedState.EXPECT().GetTimestamp().Return(chainTime).AnyTimes()

	nextStakerTime := chainTime.Add(executor.SyncBound).Add(-1 * time.Second)

	// store just once current staker to mark next staker time.
	currentStakerIt := state.NewMockStakerIterator(ctrl)
	currentStakerIt.EXPECT().Next().Return(true).AnyTimes()
	currentStakerIt.EXPECT().Value().Return(
		&state.Staker{
			NextTime: nextStakerTime,
			Priority: txs.PrimaryNetworkValidatorCurrentPriority,
		},
	).AnyTimes()
	currentStakerIt.EXPECT().Release().Return().AnyTimes()
	onParentAccept.EXPECT().GetCurrentStakerIterator().Return(currentStakerIt, nil).AnyTimes()

	// no pending stakers
	pendingIt := state.NewMockStakerIterator(ctrl)
	pendingIt.EXPECT().Next().Return(false).AnyTimes()
	pendingIt.EXPECT().Release().Return().AnyTimes()
	onParentAccept.EXPECT().GetPendingStakerIterator().Return(pendingIt, nil).AnyTimes()

	onParentAccept.EXPECT().GetTimestamp().Return(chainTime).AnyTimes()

	txID := ids.GenerateTestID()
	utxo := &avax.UTXO{
		UTXOID: avax.UTXOID{
			TxID: txID,
		},
		Asset: avax.Asset{
			ID: avaxAssetID,
		},
		Out: &secp256k1fx.TransferOutput{
			Amt: env.config.StaticFeeConfig.CreateSubnetTxFee,
		},
	}
	utxoID := utxo.InputID()
	onParentAccept.EXPECT().GetUTXO(utxoID).Return(utxo, nil).AnyTimes()
	onParentAccept.EXPECT().GetExcessComplexity().Return(commonfees.Empty, nil).AnyTimes()

	// Create the tx
	utx := &txs.CreateSubnetTx{
		BaseTx: txs.BaseTx{BaseTx: avax.BaseTx{
			NetworkID:    env.ctx.NetworkID,
			BlockchainID: env.ctx.ChainID,
			Ins: []*avax.TransferableInput{{
				UTXOID: utxo.UTXOID,
				Asset:  utxo.Asset,
				In: &secp256k1fx.TransferInput{
					Amt: env.config.StaticFeeConfig.CreateSubnetTxFee,
				},
			}},
		}},
		Owner: &secp256k1fx.OutputOwners{},
	}
	tx := &txs.Tx{Unsigned: utx}
	require.NoError(tx.Sign(txs.Codec, [][]*secp256k1.PrivateKey{{}}))

	{
		// wrong version
		banffChildBlk, err := block.NewApricotStandardBlock(
			banffParentBlk.ID(),
			banffParentBlk.Height()+1,
			[]*txs.Tx{tx},
		)
		require.NoError(err)
		block := env.blkManager.NewBlock(banffChildBlk)
		err = block.Verify(context.Background())
		require.ErrorIs(err, errApricotBlockIssuedAfterFork)
	}

	{
		// wrong height
		childTimestamp := parentTime.Add(time.Second)
		banffChildBlk, err := block.NewBanffStandardBlock(
			childTimestamp,
			banffParentBlk.ID(),
			banffParentBlk.Height(),
			[]*txs.Tx{tx},
		)
		require.NoError(err)
		block := env.blkManager.NewBlock(banffChildBlk)
		err = block.Verify(context.Background())
		require.ErrorIs(err, errIncorrectBlockHeight)
	}

	{
		// wrong timestamp, earlier than parent
		childTimestamp := parentTime.Add(-1 * time.Second)
		banffChildBlk, err := block.NewBanffStandardBlock(
			childTimestamp,
			banffParentBlk.ID(),
			banffParentBlk.Height()+1,
			[]*txs.Tx{tx},
		)
		require.NoError(err)
		block := env.blkManager.NewBlock(banffChildBlk)
		err = block.Verify(context.Background())
		require.ErrorIs(err, errChildBlockEarlierThanParent)
	}

	{
		// wrong timestamp, violated synchrony bound
		initClkTime := env.clk.Time()
		env.clk.Set(parentTime.Add(-executor.SyncBound))
		banffChildBlk, err := block.NewBanffStandardBlock(
			parentTime.Add(time.Second),
			banffParentBlk.ID(),
			banffParentBlk.Height()+1,
			[]*txs.Tx{tx},
		)
		require.NoError(err)
		block := env.blkManager.NewBlock(banffChildBlk)
		err = block.Verify(context.Background())
		require.ErrorIs(err, executor.ErrChildBlockBeyondSyncBound)
		env.clk.Set(initClkTime)
	}

	{
		// wrong timestamp, skipped staker set change event
		childTimestamp := nextStakerTime.Add(time.Second)
		banffChildBlk, err := block.NewBanffStandardBlock(
			childTimestamp,
			banffParentBlk.ID(),
			banffParentBlk.Height()+1,
			[]*txs.Tx{tx},
		)
		require.NoError(err)
		block := env.blkManager.NewBlock(banffChildBlk)
		err = block.Verify(context.Background())
		require.ErrorIs(err, executor.ErrChildBlockAfterStakerChangeTime)
	}

	{
		// no state changes
		childTimestamp := parentTime
		banffChildBlk, err := block.NewBanffStandardBlock(
			childTimestamp,
			banffParentBlk.ID(),
			banffParentBlk.Height()+1,
			nil,
		)
		require.NoError(err)
		block := env.blkManager.NewBlock(banffChildBlk)
		err = block.Verify(context.Background())
		require.ErrorIs(err, errBanffStandardBlockWithoutChanges)
	}

	{
		// valid block, same timestamp as parent block
		childTimestamp := parentTime
		banffChildBlk, err := block.NewBanffStandardBlock(
			childTimestamp,
			banffParentBlk.ID(),
			banffParentBlk.Height()+1,
			[]*txs.Tx{tx},
		)
		require.NoError(err)
		block := env.blkManager.NewBlock(banffChildBlk)
		require.NoError(block.Verify(context.Background()))
	}

	{
		// valid
		childTimestamp := nextStakerTime
		banffChildBlk, err := block.NewBanffStandardBlock(
			childTimestamp,
			banffParentBlk.ID(),
			banffParentBlk.Height()+1,
			[]*txs.Tx{tx},
		)
		require.NoError(err)
		block := env.blkManager.NewBlock(banffChildBlk)
		require.NoError(block.Verify(context.Background()))
	}
}

func TestBanffStandardBlockUpdatePrimaryNetworkStakers(t *testing.T) {
	require := require.New(t)

	env := newEnvironment(t, nil, banff)

	// Case: Timestamp is after next validator start time
	// Add a pending validator
	pendingValidatorStartTime := defaultGenesisTime.Add(1 * time.Second)
	pendingValidatorEndTime := pendingValidatorStartTime.Add(defaultMinStakingDuration)
	nodeID := ids.GenerateTestNodeID()
	rewardAddress := ids.GenerateTestShortID()
	addPendingValidatorTx, err := addPendingValidator(
		env,
		pendingValidatorStartTime,
		pendingValidatorEndTime,
		nodeID,
		rewardAddress,
		[]*secp256k1.PrivateKey{preFundedKeys[0]},
	)
	require.NoError(err)

	// build standard block moving ahead chain time
	preferredID := env.state.GetLastAccepted()
	parentBlk, err := env.state.GetStatelessBlock(preferredID)
	require.NoError(err)
	statelessStandardBlock, err := block.NewBanffStandardBlock(
		pendingValidatorStartTime,
		parentBlk.ID(),
		parentBlk.Height()+1,
		nil, // txs nulled to simplify test
	)
	require.NoError(err)
	block := env.blkManager.NewBlock(statelessStandardBlock)

	// update staker set
	require.NoError(block.Verify(context.Background()))

	// tests
	blkStateMap := env.blkManager.(*manager).blkIDToState
	updatedState := blkStateMap[block.ID()].onAcceptState
	currentValidator, err := updatedState.GetCurrentValidator(constants.PrimaryNetworkID, nodeID)
	require.NoError(err)
	require.Equal(addPendingValidatorTx.ID(), currentValidator.TxID)
	require.Equal(uint64(1370), currentValidator.PotentialReward) // See rewards tests to explain why 1370

	_, err = updatedState.GetPendingValidator(constants.PrimaryNetworkID, nodeID)
	require.ErrorIs(err, database.ErrNotFound)

	// Test VM validators
	require.NoError(block.Accept(context.Background()))
	_, ok := env.config.Validators.GetValidator(constants.PrimaryNetworkID, nodeID)
	require.True(ok)
}

// Ensure semantic verification updates the current and pending staker sets correctly.
// Namely, it should add pending stakers whose start time is at or before the timestamp.
// It will not remove primary network stakers; that happens in rewardTxs.
func TestBanffStandardBlockUpdateStakers(t *testing.T) {
	// Chronological order (not in scale):
	// Staker1:    |----------------------------------------------------------|
	// Staker2:        |------------------------|
	// Staker3:            |------------------------|
	// Staker3sub:             |----------------|
	// Staker4:            |------------------------|
	// Staker5:                                 |--------------------|

	// In this test multiple stakers may join and leave the staker set at the same time.
	// The order in which they do it is asserted; the order may depend on the staker.TxID,
	// which in turns depend on every feature of the transaction creating the staker.
	// So in this test we avoid ids.GenerateTestNodeID, in favour of ids.BuildTestNodeID
	// so that TxID does not depend on the order we run tests.
	staker1 := staker{
		nodeID:        ids.BuildTestNodeID([]byte{0xf1}),
		rewardAddress: ids.ShortID{0xf1},
		startTime:     defaultGenesisTime.Add(1 * time.Minute),
		endTime:       defaultGenesisTime.Add(10 * defaultMinStakingDuration).Add(1 * time.Minute),
	}
	staker2 := staker{
		nodeID:        ids.BuildTestNodeID([]byte{0xf2}),
		rewardAddress: ids.ShortID{0xf2},
		startTime:     staker1.startTime.Add(1 * time.Minute),
		endTime:       staker1.startTime.Add(1 * time.Minute).Add(defaultMinStakingDuration),
	}
	staker3 := staker{
		nodeID:        ids.BuildTestNodeID([]byte{0xf3}),
		rewardAddress: ids.ShortID{0xf3},
		startTime:     staker2.startTime.Add(1 * time.Minute),
		endTime:       staker2.endTime.Add(1 * time.Minute),
	}
	staker3Sub := staker{
		nodeID:        ids.BuildTestNodeID([]byte{0xf3}),
		rewardAddress: ids.ShortID{0xff},
		startTime:     staker3.startTime.Add(1 * time.Minute),
		endTime:       staker3.endTime.Add(-1 * time.Minute),
	}
	staker4 := staker{
		nodeID:        ids.BuildTestNodeID([]byte{0xf4}),
		rewardAddress: ids.ShortID{0xf4},
		startTime:     staker3.startTime,
		endTime:       staker3.endTime,
	}
	staker5 := staker{
		nodeID:        ids.BuildTestNodeID([]byte{0xf5}),
		rewardAddress: ids.ShortID{0xf5},
		startTime:     staker2.endTime,
		endTime:       staker2.endTime.Add(defaultMinStakingDuration),
	}

	tests := []test{
		{
			description:   "advance time to staker 1 start with subnet",
			stakers:       []staker{staker1, staker2, staker3, staker4, staker5},
			subnetStakers: []staker{staker1},
			advanceTimeTo: []time.Time{staker1.startTime},
			expectedStakers: map[ids.NodeID]stakerStatus{
				staker1.nodeID: current,
				staker2.nodeID: pending,
				staker3.nodeID: pending,
				staker4.nodeID: pending,
				staker5.nodeID: pending,
			},
			expectedSubnetStakers: map[ids.NodeID]stakerStatus{
				staker1.nodeID: current,
				staker2.nodeID: pending,
				staker3.nodeID: pending,
				staker4.nodeID: pending,
				staker5.nodeID: pending,
			},
		},
		{
			description:   "advance time to the staker2 start",
			stakers:       []staker{staker1, staker2, staker3, staker4, staker5},
			advanceTimeTo: []time.Time{staker1.startTime, staker2.startTime},
			expectedStakers: map[ids.NodeID]stakerStatus{
				staker1.nodeID: current,
				staker2.nodeID: current,
				staker3.nodeID: pending,
				staker4.nodeID: pending,
				staker5.nodeID: pending,
			},
		},
		{
			description:   "staker3 should validate only primary network",
			stakers:       []staker{staker1, staker2, staker3, staker4, staker5},
			subnetStakers: []staker{staker1, staker2, staker3Sub, staker4, staker5},
			advanceTimeTo: []time.Time{staker1.startTime, staker2.startTime, staker3.startTime},
			expectedStakers: map[ids.NodeID]stakerStatus{
				staker1.nodeID: current,
				staker2.nodeID: current,
				staker3.nodeID: current,
				staker4.nodeID: current,
				staker5.nodeID: pending,
			},
			expectedSubnetStakers: map[ids.NodeID]stakerStatus{
				staker1.nodeID:    current,
				staker2.nodeID:    current,
				staker3Sub.nodeID: pending,
				staker4.nodeID:    current,
				staker5.nodeID:    pending,
			},
		},
		{
			description:   "advance time to staker3 start with subnet",
			stakers:       []staker{staker1, staker2, staker3, staker4, staker5},
			subnetStakers: []staker{staker1, staker2, staker3Sub, staker4, staker5},
			advanceTimeTo: []time.Time{staker1.startTime, staker2.startTime, staker3.startTime, staker3Sub.startTime},
			expectedStakers: map[ids.NodeID]stakerStatus{
				staker1.nodeID: current,
				staker2.nodeID: current,
				staker3.nodeID: current,
				staker4.nodeID: current,
				staker5.nodeID: pending,
			},
			expectedSubnetStakers: map[ids.NodeID]stakerStatus{
				staker1.nodeID: current,
				staker2.nodeID: current,
				staker3.nodeID: current,
				staker4.nodeID: current,
				staker5.nodeID: pending,
			},
		},
		{
			description:   "advance time to staker5 start",
			stakers:       []staker{staker1, staker2, staker3, staker4, staker5},
			advanceTimeTo: []time.Time{staker1.startTime, staker2.startTime, staker3.startTime, staker5.startTime},
			expectedStakers: map[ids.NodeID]stakerStatus{
				staker1.nodeID: current,

				// Staker2's end time matches staker5's start time, so typically
				// the block builder would produce a ProposalBlock to remove
				// staker2 when advancing the time. However, it is valid to only
				// advance the time with a StandardBlock and not remove staker2,
				// which is what this test does.
				staker2.nodeID: current,
				staker3.nodeID: current,
				staker4.nodeID: current,
				staker5.nodeID: current,
			},
		},
	}

	for _, test := range tests {
		t.Run(test.description, func(t *testing.T) {
			require := require.New(t)
			env := newEnvironment(t, nil, banff)

			subnetID := testSubnet1.ID()
			env.config.TrackedSubnets.Add(subnetID)

			for _, staker := range test.stakers {
				_, err := addPendingValidator(
					env,
					staker.startTime,
					staker.endTime,
					staker.nodeID,
					staker.rewardAddress,
					[]*secp256k1.PrivateKey{preFundedKeys[0]},
				)
				require.NoError(err)
			}

			for _, staker := range test.subnetStakers {
				builder, signer, feeCalc := env.factory.NewWallet(preFundedKeys[0], preFundedKeys[1])
				utx, err := builder.NewAddSubnetValidatorTx(
					&txs.SubnetValidator{
						Validator: txs.Validator{
							NodeID: staker.nodeID,
							Start:  uint64(staker.startTime.Unix()),
							End:    uint64(staker.endTime.Unix()),
							Wght:   10,
						},
						Subnet: subnetID,
					},
					feeCalc,
				)
				require.NoError(err)
				tx, err := walletsigner.SignUnsigned(context.Background(), signer, utx)
				require.NoError(err)

				staker, err := state.NewPendingStaker(
					tx.ID(),
					tx.Unsigned.(*txs.AddSubnetValidatorTx),
				)
				require.NoError(err)

				env.state.PutPendingValidator(staker)
				env.state.AddTx(tx, status.Committed)
			}
			env.state.SetHeight( /*dummyHeight*/ 1)
			require.NoError(env.state.Commit())

			for _, newTime := range test.advanceTimeTo {
				env.clk.Set(newTime)

				// build standard block moving ahead chain time
				preferredID := env.state.GetLastAccepted()
				parentBlk, err := env.state.GetStatelessBlock(preferredID)
				require.NoError(err)
				statelessStandardBlock, err := block.NewBanffStandardBlock(
					newTime,
					parentBlk.ID(),
					parentBlk.Height()+1,
					nil, // txs nulled to simplify test
				)
				block := env.blkManager.NewBlock(statelessStandardBlock)

				require.NoError(err)

				// update staker set
				require.NoError(block.Verify(context.Background()))
				require.NoError(block.Accept(context.Background()))
			}

			for stakerNodeID, status := range test.expectedStakers {
				switch status {
				case pending:
					_, err := env.state.GetPendingValidator(constants.PrimaryNetworkID, stakerNodeID)
					require.NoError(err)
					_, ok := env.config.Validators.GetValidator(constants.PrimaryNetworkID, stakerNodeID)
					require.False(ok)
				case current:
					_, err := env.state.GetCurrentValidator(constants.PrimaryNetworkID, stakerNodeID)
					require.NoError(err)
					_, ok := env.config.Validators.GetValidator(constants.PrimaryNetworkID, stakerNodeID)
					require.True(ok)
				}
			}

			for stakerNodeID, status := range test.expectedSubnetStakers {
				switch status {
				case pending:
					_, ok := env.config.Validators.GetValidator(subnetID, stakerNodeID)
					require.False(ok)
				case current:
					_, ok := env.config.Validators.GetValidator(subnetID, stakerNodeID)
					require.True(ok)
				}
			}
		})
	}
}

// Regression test for https://github.com/ava-labs/avalanchego/pull/584
// that ensures it fixes a bug where subnet validators are not removed
// when timestamp is advanced and there is a pending staker whose start time
// is after the new timestamp
func TestBanffStandardBlockRemoveSubnetValidator(t *testing.T) {
	require := require.New(t)
	env := newEnvironment(t, nil, banff)

	subnetID := testSubnet1.ID()
	env.config.TrackedSubnets.Add(subnetID)

	// Add a subnet validator to the staker set
	subnetValidatorNodeID := genesisNodeIDs[0]
	subnetVdr1StartTime := defaultValidateStartTime
	subnetVdr1EndTime := defaultValidateStartTime.Add(defaultMinStakingDuration)
	builder, signer, feeCalc := env.factory.NewWallet(preFundedKeys[0], preFundedKeys[1])
	utx, err := builder.NewAddSubnetValidatorTx(
		&txs.SubnetValidator{
			Validator: txs.Validator{
				NodeID: subnetValidatorNodeID,
				Start:  uint64(subnetVdr1StartTime.Unix()),
				End:    uint64(subnetVdr1EndTime.Unix()),
				Wght:   1,
			},
			Subnet: subnetID,
		},
		feeCalc,
	)
	require.NoError(err)
	tx, err := walletsigner.SignUnsigned(context.Background(), signer, utx)
	require.NoError(err)

	addSubnetValTx := tx.Unsigned.(*txs.AddSubnetValidatorTx)
	staker, err := state.NewCurrentStaker(
		tx.ID(),
		addSubnetValTx,
		addSubnetValTx.StartTime(),
		0,
	)
	require.NoError(err)

	env.state.PutCurrentValidator(staker)
	env.state.AddTx(tx, status.Committed)
	require.NoError(env.state.Commit())

	// The above validator is now part of the staking set

	// Queue a staker that joins the staker set after the above validator leaves
	subnetVdr2NodeID := genesisNodeIDs[1]
	utx, err = builder.NewAddSubnetValidatorTx(
		&txs.SubnetValidator{
			Validator: txs.Validator{
				NodeID: subnetVdr2NodeID,
				Start:  uint64(subnetVdr1EndTime.Add(time.Second).Unix()),
				End:    uint64(subnetVdr1EndTime.Add(time.Second).Add(defaultMinStakingDuration).Unix()),
				Wght:   1,
			},
			Subnet: subnetID,
		},
		feeCalc,
	)
	require.NoError(err)
	tx, err = walletsigner.SignUnsigned(context.Background(), signer, utx)
	require.NoError(err)

	staker, err = state.NewPendingStaker(
		tx.ID(),
		tx.Unsigned.(*txs.AddSubnetValidatorTx),
	)
	require.NoError(err)

	env.state.PutPendingValidator(staker)
	env.state.AddTx(tx, status.Committed)
	require.NoError(env.state.Commit())

	// The above validator is now in the pending staker set

	// Advance time to the first staker's end time.
	env.clk.Set(subnetVdr1EndTime)
	// build standard block moving ahead chain time
	preferredID := env.state.GetLastAccepted()
	parentBlk, err := env.state.GetStatelessBlock(preferredID)
	require.NoError(err)
	statelessStandardBlock, err := block.NewBanffStandardBlock(
		subnetVdr1EndTime,
		parentBlk.ID(),
		parentBlk.Height()+1,
		nil, // txs nulled to simplify test
	)
	require.NoError(err)
	block := env.blkManager.NewBlock(statelessStandardBlock)

	// update staker set
	require.NoError(block.Verify(context.Background()))

	blkStateMap := env.blkManager.(*manager).blkIDToState
	updatedState := blkStateMap[block.ID()].onAcceptState
	_, err = updatedState.GetCurrentValidator(subnetID, subnetValidatorNodeID)
	require.ErrorIs(err, database.ErrNotFound)

	// Check VM Validators are removed successfully
	require.NoError(block.Accept(context.Background()))
	_, ok := env.config.Validators.GetValidator(subnetID, subnetVdr2NodeID)
	require.False(ok)
	_, ok = env.config.Validators.GetValidator(subnetID, subnetValidatorNodeID)
	require.False(ok)
}

func TestBanffStandardBlockTrackedSubnet(t *testing.T) {
	for _, tracked := range []bool{true, false} {
		t.Run(fmt.Sprintf("tracked %t", tracked), func(t *testing.T) {
			require := require.New(t)
			env := newEnvironment(t, nil, banff)

			subnetID := testSubnet1.ID()
			if tracked {
				env.config.TrackedSubnets.Add(subnetID)
			}

			// Add a subnet validator to the staker set
			subnetValidatorNodeID := genesisNodeIDs[0]
			subnetVdr1StartTime := defaultGenesisTime.Add(1 * time.Minute)
			subnetVdr1EndTime := defaultGenesisTime.Add(10 * defaultMinStakingDuration).Add(1 * time.Minute)
			builder, signer, feeCalc := env.factory.NewWallet(preFundedKeys[0], preFundedKeys[1])
			utx, err := builder.NewAddSubnetValidatorTx(
				&txs.SubnetValidator{
					Validator: txs.Validator{
						NodeID: subnetValidatorNodeID,
						Start:  uint64(subnetVdr1StartTime.Unix()),
						End:    uint64(subnetVdr1EndTime.Unix()),
						Wght:   1,
					},
					Subnet: subnetID,
				},
				feeCalc,
			)
			require.NoError(err)
			tx, err := walletsigner.SignUnsigned(context.Background(), signer, utx)
			require.NoError(err)

			staker, err := state.NewPendingStaker(
				tx.ID(),
				tx.Unsigned.(*txs.AddSubnetValidatorTx),
			)
			require.NoError(err)

			env.state.PutPendingValidator(staker)
			env.state.AddTx(tx, status.Committed)
			require.NoError(env.state.Commit())

			// Advance time to the staker's start time.
			env.clk.Set(subnetVdr1StartTime)

			// build standard block moving ahead chain time
			preferredID := env.state.GetLastAccepted()
			parentBlk, err := env.state.GetStatelessBlock(preferredID)
			require.NoError(err)
			statelessStandardBlock, err := block.NewBanffStandardBlock(
				subnetVdr1StartTime,
				parentBlk.ID(),
				parentBlk.Height()+1,
				nil, // txs nulled to simplify test
			)
			require.NoError(err)
			block := env.blkManager.NewBlock(statelessStandardBlock)

			// update staker set
			require.NoError(block.Verify(context.Background()))
			require.NoError(block.Accept(context.Background()))
			_, ok := env.config.Validators.GetValidator(subnetID, subnetValidatorNodeID)
			require.True(ok)
		})
	}
}

func TestBanffStandardBlockDelegatorStakerWeight(t *testing.T) {
	require := require.New(t)
	env := newEnvironment(t, nil, banff)

	// Case: Timestamp is after next validator start time
	// Add a pending validator
	pendingValidatorStartTime := defaultGenesisTime.Add(1 * time.Second)
	pendingValidatorEndTime := pendingValidatorStartTime.Add(defaultMaxStakingDuration)
	nodeID := ids.GenerateTestNodeID()
	rewardAddress := ids.GenerateTestShortID()
	_, err := addPendingValidator(
		env,
		pendingValidatorStartTime,
		pendingValidatorEndTime,
		nodeID,
		rewardAddress,
		[]*secp256k1.PrivateKey{preFundedKeys[0]},
	)
	require.NoError(err)

	// build standard block moving ahead chain time
	preferredID := env.state.GetLastAccepted()
	parentBlk, err := env.state.GetStatelessBlock(preferredID)
	require.NoError(err)
	statelessStandardBlock, err := block.NewBanffStandardBlock(
		pendingValidatorStartTime,
		parentBlk.ID(),
		parentBlk.Height()+1,
		nil, // txs nulled to simplify test
	)
	require.NoError(err)
	blk := env.blkManager.NewBlock(statelessStandardBlock)
	require.NoError(blk.Verify(context.Background()))
	require.NoError(blk.Accept(context.Background()))
	require.NoError(env.state.Commit())

	// Test validator weight before delegation
	vdrWeight := env.config.Validators.GetWeight(constants.PrimaryNetworkID, nodeID)
	require.Equal(env.config.MinValidatorStake, vdrWeight)

	// Add delegator
	pendingDelegatorStartTime := pendingValidatorStartTime.Add(1 * time.Second)
	pendingDelegatorEndTime := pendingDelegatorStartTime.Add(1 * time.Second)

	builder, signer, feeCalc := env.factory.NewWallet(preFundedKeys[0], preFundedKeys[1], preFundedKeys[4])
	utx, err := builder.NewAddDelegatorTx(
		&txs.Validator{
			NodeID: nodeID,
			Start:  uint64(pendingDelegatorStartTime.Unix()),
			End:    uint64(pendingDelegatorEndTime.Unix()),
			Wght:   env.config.MinDelegatorStake,
		},
		&secp256k1fx.OutputOwners{
			Threshold: 1,
			Addrs:     []ids.ShortID{preFundedKeys[0].PublicKey().Address()},
		},
		feeCalc,
	)
	require.NoError(err)
	addDelegatorTx, err := walletsigner.SignUnsigned(context.Background(), signer, utx)
	require.NoError(err)

	staker, err := state.NewPendingStaker(
		addDelegatorTx.ID(),
		addDelegatorTx.Unsigned.(*txs.AddDelegatorTx),
	)
	require.NoError(err)

	env.state.PutPendingDelegator(staker)
	env.state.AddTx(addDelegatorTx, status.Committed)
	env.state.SetHeight( /*dummyHeight*/ uint64(1))
	require.NoError(env.state.Commit())

	// Advance Time
	preferredID = env.state.GetLastAccepted()
	parentBlk, err = env.state.GetStatelessBlock(preferredID)
	require.NoError(err)
	statelessStandardBlock, err = block.NewBanffStandardBlock(
		pendingDelegatorStartTime,
		parentBlk.ID(),
		parentBlk.Height()+1,
		nil, // txs nulled to simplify test
	)
	require.NoError(err)
	blk = env.blkManager.NewBlock(statelessStandardBlock)
	require.NoError(blk.Verify(context.Background()))
	require.NoError(blk.Accept(context.Background()))
	require.NoError(env.state.Commit())

	// Test validator weight after delegation
	vdrWeight = env.config.Validators.GetWeight(constants.PrimaryNetworkID, nodeID)
	require.Equal(env.config.MinDelegatorStake+env.config.MinValidatorStake, vdrWeight)
}<|MERGE_RESOLUTION|>--- conflicted
+++ resolved
@@ -24,11 +24,8 @@
 	"github.com/ava-labs/avalanchego/vms/platformvm/txs/executor"
 	"github.com/ava-labs/avalanchego/vms/secp256k1fx"
 
-<<<<<<< HEAD
 	commonfees "github.com/ava-labs/avalanchego/vms/components/fees"
-=======
 	walletsigner "github.com/ava-labs/avalanchego/wallet/chain/p/signer"
->>>>>>> 7d82af2c
 )
 
 func TestApricotStandardBlockTimeVerification(t *testing.T) {
@@ -516,7 +513,8 @@
 			}
 
 			for _, staker := range test.subnetStakers {
-				builder, signer, feeCalc := env.factory.NewWallet(preFundedKeys[0], preFundedKeys[1])
+				builder, signer, feeCalc, err := env.factory.NewWallet(preFundedKeys[0], preFundedKeys[1])
+				require.NoError(err)
 				utx, err := builder.NewAddSubnetValidatorTx(
 					&txs.SubnetValidator{
 						Validator: txs.Validator{
@@ -611,7 +609,8 @@
 	subnetValidatorNodeID := genesisNodeIDs[0]
 	subnetVdr1StartTime := defaultValidateStartTime
 	subnetVdr1EndTime := defaultValidateStartTime.Add(defaultMinStakingDuration)
-	builder, signer, feeCalc := env.factory.NewWallet(preFundedKeys[0], preFundedKeys[1])
+	builder, signer, feeCalc, err := env.factory.NewWallet(preFundedKeys[0], preFundedKeys[1])
+	require.NoError(err)
 	utx, err := builder.NewAddSubnetValidatorTx(
 		&txs.SubnetValidator{
 			Validator: txs.Validator{
@@ -719,7 +718,8 @@
 			subnetValidatorNodeID := genesisNodeIDs[0]
 			subnetVdr1StartTime := defaultGenesisTime.Add(1 * time.Minute)
 			subnetVdr1EndTime := defaultGenesisTime.Add(10 * defaultMinStakingDuration).Add(1 * time.Minute)
-			builder, signer, feeCalc := env.factory.NewWallet(preFundedKeys[0], preFundedKeys[1])
+			builder, signer, feeCalc, err := env.factory.NewWallet(preFundedKeys[0], preFundedKeys[1])
+			require.NoError(err)
 			utx, err := builder.NewAddSubnetValidatorTx(
 				&txs.SubnetValidator{
 					Validator: txs.Validator{
@@ -815,7 +815,8 @@
 	pendingDelegatorStartTime := pendingValidatorStartTime.Add(1 * time.Second)
 	pendingDelegatorEndTime := pendingDelegatorStartTime.Add(1 * time.Second)
 
-	builder, signer, feeCalc := env.factory.NewWallet(preFundedKeys[0], preFundedKeys[1], preFundedKeys[4])
+	builder, signer, feeCalc, err := env.factory.NewWallet(preFundedKeys[0], preFundedKeys[1], preFundedKeys[4])
+	require.NoError(err)
 	utx, err := builder.NewAddDelegatorTx(
 		&txs.Validator{
 			NodeID: nodeID,
