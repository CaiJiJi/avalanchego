// Copyright (C) 2019-2024, Ava Labs, Inc. All rights reserved.
// See the file LICENSE for licensing terms.

package executor

import (
	"errors"

	"github.com/ava-labs/avalanchego/ids"
	"github.com/ava-labs/avalanchego/snow/consensus/snowman"
	"github.com/ava-labs/avalanchego/utils/set"
	"github.com/ava-labs/avalanchego/vms/components/fees"
	"github.com/ava-labs/avalanchego/vms/platformvm/block"
	"github.com/ava-labs/avalanchego/vms/platformvm/config"
	"github.com/ava-labs/avalanchego/vms/platformvm/metrics"
	"github.com/ava-labs/avalanchego/vms/platformvm/state"
	"github.com/ava-labs/avalanchego/vms/platformvm/txs"
	"github.com/ava-labs/avalanchego/vms/platformvm/txs/executor"
	"github.com/ava-labs/avalanchego/vms/platformvm/txs/fee"
	"github.com/ava-labs/avalanchego/vms/platformvm/txs/mempool"
	"github.com/ava-labs/avalanchego/vms/platformvm/validators"
)

var (
	_ Manager = (*manager)(nil)

	ErrChainNotSynced = errors.New("chain not synced")
)

type Manager interface {
	state.Versions

	// Returns the ID of the most recently accepted block.
	LastAccepted() ids.ID

	SetPreference(blkID ids.ID) (updated bool)
	Preferred() ids.ID

	GetBlock(blkID ids.ID) (snowman.Block, error)
	GetStatelessBlock(blkID ids.ID) (block.Block, error)
	NewBlock(block.Block) snowman.Block

	// VerifyTx verifies that the transaction can be issued based on the currently
	// preferred state. This should *not* be used to verify transactions in a block.
	VerifyTx(tx *txs.Tx) error

	// VerifyUniqueInputs verifies that the inputs are not duplicated in the
	// provided blk or any of its ancestors pinned in memory.
	VerifyUniqueInputs(blkID ids.ID, inputs set.Set[ids.ID]) error
}

func NewManager(
	mempool mempool.Mempool,
	metrics metrics.Metrics,
	s state.State,
	txExecutorBackend *executor.Backend,
	validatorManager validators.Manager,
) Manager {
	lastAccepted := s.GetLastAccepted()
	backend := &backend{
		Mempool:      mempool,
		lastAccepted: lastAccepted,
		state:        s,
		ctx:          txExecutorBackend.Ctx,
		blkIDToState: map[ids.ID]*blockState{},
	}

	return &manager{
		backend: backend,
		verifier: &verifier{
			backend:           backend,
			txExecutorBackend: txExecutorBackend,
		},
		acceptor: &acceptor{
			backend:      backend,
			metrics:      metrics,
			validators:   validatorManager,
			bootstrapped: txExecutorBackend.Bootstrapped,
		},
		rejector: &rejector{
			backend:         backend,
			addTxsToMempool: !txExecutorBackend.Config.PartialSyncPrimaryNetwork,
		},
		preferred:         lastAccepted,
		txExecutorBackend: txExecutorBackend,
	}
}

type manager struct {
	*backend
	verifier block.Visitor
	acceptor block.Visitor
	rejector block.Visitor

	preferred         ids.ID
	txExecutorBackend *executor.Backend
}

func (m *manager) GetBlock(blkID ids.ID) (snowman.Block, error) {
	blk, err := m.backend.GetBlock(blkID)
	if err != nil {
		return nil, err
	}
	return m.NewBlock(blk), nil
}

func (m *manager) GetStatelessBlock(blkID ids.ID) (block.Block, error) {
	return m.backend.GetBlock(blkID)
}

func (m *manager) NewBlock(blk block.Block) snowman.Block {
	return &Block{
		manager: m,
		Block:   blk,
	}
}

func (m *manager) SetPreference(blkID ids.ID) bool {
	updated := m.preferred != blkID
	m.preferred = blkID
	return updated
}

func (m *manager) Preferred() ids.ID {
	return m.preferred
}

func (m *manager) VerifyTx(tx *txs.Tx) error {
	if !m.txExecutorBackend.Bootstrapped.Get() {
		return ErrChainNotSynced
	}

	stateDiff, err := state.NewDiff(m.preferred, m)
	if err != nil {
		return err
	}

	nextBlkTime, _, err := executor.NextBlockTime(stateDiff, m.txExecutorBackend.Clk)
	if err != nil {
		return err
	}

	_, err = executor.AdvanceTimeTo(m.txExecutorBackend, stateDiff, nextBlkTime)
	if err != nil {
		return err
	}

<<<<<<< HEAD
	isEActive := m.txExecutorBackend.Config.UpgradeConfig.IsEActivated(stateDiff.GetTimestamp())
	feesCfg := fee.GetDynamicConfig(isEActive)
	return tx.Unsigned.Visit(&executor.StandardTxExecutor{
		Backend:            m.txExecutorBackend,
		BlkFeeManager:      fees.NewManager(feesCfg.FeeRate),
		BlockMaxComplexity: feesCfg.BlockMaxComplexity,
		State:              stateDiff,
		Tx:                 tx,
=======
	feeCalculator := config.PickFeeCalculator(m.txExecutorBackend.Config, nextBlkTime)
	return tx.Unsigned.Visit(&executor.StandardTxExecutor{
		Backend:       m.txExecutorBackend,
		State:         stateDiff,
		FeeCalculator: feeCalculator,
		Tx:            tx,
>>>>>>> 65f00e90
	})
}

func (m *manager) VerifyUniqueInputs(blkID ids.ID, inputs set.Set[ids.ID]) error {
	return m.backend.verifyUniqueInputs(blkID, inputs)
}<|MERGE_RESOLUTION|>--- conflicted
+++ resolved
@@ -9,14 +9,12 @@
 	"github.com/ava-labs/avalanchego/ids"
 	"github.com/ava-labs/avalanchego/snow/consensus/snowman"
 	"github.com/ava-labs/avalanchego/utils/set"
-	"github.com/ava-labs/avalanchego/vms/components/fees"
 	"github.com/ava-labs/avalanchego/vms/platformvm/block"
 	"github.com/ava-labs/avalanchego/vms/platformvm/config"
 	"github.com/ava-labs/avalanchego/vms/platformvm/metrics"
 	"github.com/ava-labs/avalanchego/vms/platformvm/state"
 	"github.com/ava-labs/avalanchego/vms/platformvm/txs"
 	"github.com/ava-labs/avalanchego/vms/platformvm/txs/executor"
-	"github.com/ava-labs/avalanchego/vms/platformvm/txs/fee"
 	"github.com/ava-labs/avalanchego/vms/platformvm/txs/mempool"
 	"github.com/ava-labs/avalanchego/vms/platformvm/validators"
 )
@@ -145,23 +143,12 @@
 		return err
 	}
 
-<<<<<<< HEAD
-	isEActive := m.txExecutorBackend.Config.UpgradeConfig.IsEActivated(stateDiff.GetTimestamp())
-	feesCfg := fee.GetDynamicConfig(isEActive)
-	return tx.Unsigned.Visit(&executor.StandardTxExecutor{
-		Backend:            m.txExecutorBackend,
-		BlkFeeManager:      fees.NewManager(feesCfg.FeeRate),
-		BlockMaxComplexity: feesCfg.BlockMaxComplexity,
-		State:              stateDiff,
-		Tx:                 tx,
-=======
 	feeCalculator := config.PickFeeCalculator(m.txExecutorBackend.Config, nextBlkTime)
 	return tx.Unsigned.Visit(&executor.StandardTxExecutor{
 		Backend:       m.txExecutorBackend,
 		State:         stateDiff,
 		FeeCalculator: feeCalculator,
 		Tx:            tx,
->>>>>>> 65f00e90
 	})
 }
 
