// Copyright (C) 2019-2024, Ava Labs, Inc. All rights reserved.
// See the file LICENSE for licensing terms.

package executor

import (
	"errors"
	"fmt"

	"github.com/ava-labs/avalanchego/ids"
	"github.com/ava-labs/avalanchego/snow/consensus/snowman"
	"github.com/ava-labs/avalanchego/utils/set"
	"github.com/ava-labs/avalanchego/vms/platformvm/block"
	"github.com/ava-labs/avalanchego/vms/platformvm/metrics"
	"github.com/ava-labs/avalanchego/vms/platformvm/state"
	"github.com/ava-labs/avalanchego/vms/platformvm/txs"
	"github.com/ava-labs/avalanchego/vms/platformvm/txs/executor"
	"github.com/ava-labs/avalanchego/vms/platformvm/txs/fee"
	"github.com/ava-labs/avalanchego/vms/platformvm/txs/mempool"
	"github.com/ava-labs/avalanchego/vms/platformvm/validators"

	commonfees "github.com/ava-labs/avalanchego/vms/components/fees"
)

var (
	_ Manager = (*manager)(nil)

	ErrChainNotSynced = errors.New("chain not synced")
)

type Manager interface {
	state.Versions

	// Returns the ID of the most recently accepted block.
	LastAccepted() ids.ID

	SetPreference(blkID ids.ID) (updated bool)
	Preferred() ids.ID

	GetBlock(blkID ids.ID) (snowman.Block, error)
	GetStatelessBlock(blkID ids.ID) (block.Block, error)
	NewBlock(block.Block) snowman.Block

	// VerifyTx verifies that the transaction can be issued based on the currently
	// preferred state. This should *not* be used to verify transactions in a block.
	VerifyTx(tx *txs.Tx) error

	// VerifyUniqueInputs verifies that the inputs are not duplicated in the
	// provided blk or any of its ancestors pinned in memory.
	VerifyUniqueInputs(blkID ids.ID, inputs set.Set[ids.ID]) error
}

func NewManager(
	mempool mempool.Mempool,
	metrics metrics.Metrics,
	s state.State,
	txExecutorBackend *executor.Backend,
	validatorManager validators.Manager,
) Manager {
	lastAccepted := s.GetLastAccepted()
	backend := &backend{
		Mempool:      mempool,
		lastAccepted: lastAccepted,
		state:        s,
		ctx:          txExecutorBackend.Ctx,
		blkIDToState: map[ids.ID]*blockState{},
	}

	return &manager{
		backend: backend,
		verifier: &verifier{
			backend:           backend,
			txExecutorBackend: txExecutorBackend,
		},
		acceptor: &acceptor{
			backend:      backend,
			metrics:      metrics,
			validators:   validatorManager,
			bootstrapped: txExecutorBackend.Bootstrapped,
		},
		rejector: &rejector{
			backend:         backend,
			addTxsToMempool: !txExecutorBackend.Config.PartialSyncPrimaryNetwork,
		},
		preferred:         lastAccepted,
		txExecutorBackend: txExecutorBackend,
	}
}

type manager struct {
	*backend
	verifier block.Visitor
	acceptor block.Visitor
	rejector block.Visitor

	preferred         ids.ID
	txExecutorBackend *executor.Backend
}

func (m *manager) GetBlock(blkID ids.ID) (snowman.Block, error) {
	blk, err := m.backend.GetBlock(blkID)
	if err != nil {
		return nil, err
	}
	return m.NewBlock(blk), nil
}

func (m *manager) GetStatelessBlock(blkID ids.ID) (block.Block, error) {
	return m.backend.GetBlock(blkID)
}

func (m *manager) NewBlock(blk block.Block) snowman.Block {
	return &Block{
		manager: m,
		Block:   blk,
	}
}

func (m *manager) SetPreference(blkID ids.ID) bool {
	updated := m.preferred != blkID
	m.preferred = blkID
	return updated
}

func (m *manager) Preferred() ids.ID {
	return m.preferred
}

func (m *manager) VerifyTx(tx *txs.Tx) error {
	if !m.txExecutorBackend.Bootstrapped.Get() {
		return ErrChainNotSynced
	}

	stateDiff, err := state.NewDiff(m.preferred, m)
	if err != nil {
		return err
	}

	// retrieve parent block time before moving time forward
	parentBlkTime := stateDiff.GetTimestamp()

	nextBlkTime, _, err := state.NextBlockTime(stateDiff, m.txExecutorBackend.Clk)
	if err != nil {
		return err
	}

	_, err = executor.AdvanceTimeTo(m.txExecutorBackend, stateDiff, nextBlkTime)
	if err != nil {
		return err
	}

<<<<<<< HEAD
	feeRates, err := stateDiff.GetFeeRates()
	if err != nil {
		return err
	}

	var (
		isEActive = m.txExecutorBackend.Config.IsEActivated(nextBlkTime)
		feesCfg   = fee.GetDynamicConfig(isEActive)
	)

	feeManager := commonfees.NewManager(feeRates)
	if isEActive {
		feeRates, err := stateDiff.GetFeeRates()
		if err != nil {
			return fmt.Errorf("failed retrieving fee rates: %w", err)
		}
		parentBlkComplexity, err := stateDiff.GetLastBlockComplexity()
		if err != nil {
			return fmt.Errorf("failed retrieving last block complexity: %w", err)
		}
		feeManager, err = fee.UpdatedFeeManager(feeRates, parentBlkComplexity, m.txExecutorBackend.Config.Config, parentBlkTime, nextBlkTime)
		if err != nil {
			return err
		}
	}

=======
	isEActive := m.txExecutorBackend.Config.UpgradeConfig.IsEActivated(stateDiff.GetTimestamp())
	feesCfg := config.GetDynamicFeesConfig(isEActive)
>>>>>>> 4aa7c3d8
	return tx.Unsigned.Visit(&executor.StandardTxExecutor{
		Backend:            m.txExecutorBackend,
		BlkFeeManager:      feeManager,
		BlockMaxComplexity: feesCfg.BlockMaxComplexity,
		State:              stateDiff,
		Tx:                 tx,
	})
}

func (m *manager) VerifyUniqueInputs(blkID ids.ID, inputs set.Set[ids.ID]) error {
	return m.backend.verifyUniqueInputs(blkID, inputs)
}<|MERGE_RESOLUTION|>--- conflicted
+++ resolved
@@ -149,14 +149,14 @@
 		return err
 	}
 
-<<<<<<< HEAD
 	feeRates, err := stateDiff.GetFeeRates()
 	if err != nil {
 		return err
 	}
 
 	var (
-		isEActive = m.txExecutorBackend.Config.IsEActivated(nextBlkTime)
+		upgrades  = m.txExecutorBackend.Config.UpgradeConfig
+		isEActive = upgrades.IsEActivated(nextBlkTime)
 		feesCfg   = fee.GetDynamicConfig(isEActive)
 	)
 
@@ -170,16 +170,12 @@
 		if err != nil {
 			return fmt.Errorf("failed retrieving last block complexity: %w", err)
 		}
-		feeManager, err = fee.UpdatedFeeManager(feeRates, parentBlkComplexity, m.txExecutorBackend.Config.Config, parentBlkTime, nextBlkTime)
+		feeManager, err = fee.UpdatedFeeManager(feeRates, parentBlkComplexity, upgrades, parentBlkTime, nextBlkTime)
 		if err != nil {
 			return err
 		}
 	}
 
-=======
-	isEActive := m.txExecutorBackend.Config.UpgradeConfig.IsEActivated(stateDiff.GetTimestamp())
-	feesCfg := config.GetDynamicFeesConfig(isEActive)
->>>>>>> 4aa7c3d8
 	return tx.Unsigned.Visit(&executor.StandardTxExecutor{
 		Backend:            m.txExecutorBackend,
 		BlkFeeManager:      feeManager,
