--- conflicted
+++ resolved
@@ -145,23 +145,25 @@
 		return err
 	}
 
-<<<<<<< HEAD
-	isEActive := m.txExecutorBackend.Config.UpgradeConfig.IsEActivated(stateDiff.GetTimestamp())
-	feesCfg := config.GetDynamicFeesConfig(isEActive)
-	return tx.Unsigned.Visit(&executor.StandardTxExecutor{
-		Backend:            m.txExecutorBackend,
-		BlkFeeManager:      fees.NewManager(feesCfg.FeeRate),
-		BlockMaxComplexity: feesCfg.BlockMaxComplexity,
-		State:              stateDiff,
-		Tx:                 tx,
-=======
-	feeCalculator := fee.NewStaticCalculator(m.txExecutorBackend.Config.StaticFeeConfig, m.txExecutorBackend.Config.UpgradeConfig, nextBlkTime)
+	var (
+		isEActive     = m.txExecutorBackend.Config.UpgradeConfig.IsEActivated(nextBlkTime)
+		staticFeeCfg  = m.txExecutorBackend.Config.StaticFeeConfig
+		feeCalculator *fee.Calculator
+	)
+
+	if !isEActive {
+		feeCalculator = fee.NewStaticCalculator(staticFeeCfg, m.txExecutorBackend.Config.UpgradeConfig, nextBlkTime)
+	} else {
+		feesCfg := config.GetDynamicFeesConfig(isEActive)
+		feesMan := fees.NewManager(feesCfg.FeeRate)
+		feeCalculator = fee.NewDynamicCalculator(staticFeeCfg, feesMan, feesCfg.BlockMaxComplexity)
+	}
+
 	return tx.Unsigned.Visit(&executor.StandardTxExecutor{
 		Backend:       m.txExecutorBackend,
 		State:         stateDiff,
 		FeeCalculator: feeCalculator,
 		Tx:            tx,
->>>>>>> 32e26d52
 	})
 }
 
