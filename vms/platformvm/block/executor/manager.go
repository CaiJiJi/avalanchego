// Copyright (C) 2019-2024, Ava Labs, Inc. All rights reserved.
// See the file LICENSE for licensing terms.

package executor

import (
	"errors"

	"github.com/ava-labs/avalanchego/ids"
	"github.com/ava-labs/avalanchego/snow/consensus/snowman"
	"github.com/ava-labs/avalanchego/utils/set"
	"github.com/ava-labs/avalanchego/vms/components/fees"
	"github.com/ava-labs/avalanchego/vms/platformvm/block"
	"github.com/ava-labs/avalanchego/vms/platformvm/metrics"
	"github.com/ava-labs/avalanchego/vms/platformvm/state"
	"github.com/ava-labs/avalanchego/vms/platformvm/txs"
	"github.com/ava-labs/avalanchego/vms/platformvm/txs/executor"
	"github.com/ava-labs/avalanchego/vms/platformvm/txs/mempool"
	"github.com/ava-labs/avalanchego/vms/platformvm/validators"
)

var (
	_ Manager = (*manager)(nil)

	ErrChainNotSynced = errors.New("chain not synced")
)

type Manager interface {
	state.Versions

	// Returns the ID of the most recently accepted block.
	LastAccepted() ids.ID

	SetPreference(blkID ids.ID) (updated bool)
	Preferred() ids.ID

	GetBlock(blkID ids.ID) (snowman.Block, error)
	GetStatelessBlock(blkID ids.ID) (block.Block, error)
	NewBlock(block.Block) snowman.Block

	// VerifyTx verifies that the transaction can be issued based on the currently
	// preferred state. This should *not* be used to verify transactions in a block.
	VerifyTx(tx *txs.Tx) error

	// VerifyUniqueInputs verifies that the inputs are not duplicated in the
	// provided blk or any of its ancestors pinned in memory.
	VerifyUniqueInputs(blkID ids.ID, inputs set.Set[ids.ID]) error
}

func NewManager(
	mempool mempool.Mempool,
	metrics metrics.Metrics,
	s state.State,
	txExecutorBackend *executor.Backend,
	validatorManager validators.Manager,
) Manager {
	lastAccepted := s.GetLastAccepted()
	backend := &backend{
		Mempool:      mempool,
		lastAccepted: lastAccepted,
		state:        s,
		ctx:          txExecutorBackend.Ctx,
		blkIDToState: map[ids.ID]*blockState{},
	}

	return &manager{
		backend: backend,
		verifier: &verifier{
			backend:           backend,
			txExecutorBackend: txExecutorBackend,
		},
		acceptor: &acceptor{
			backend:      backend,
			metrics:      metrics,
			validators:   validatorManager,
			bootstrapped: txExecutorBackend.Bootstrapped,
		},
		rejector: &rejector{
			backend:         backend,
			addTxsToMempool: !txExecutorBackend.Config.PartialSyncPrimaryNetwork,
		},
		preferred:         lastAccepted,
		txExecutorBackend: txExecutorBackend,
	}
}

type manager struct {
	*backend
	verifier block.Visitor
	acceptor block.Visitor
	rejector block.Visitor

	preferred         ids.ID
	txExecutorBackend *executor.Backend
}

func (m *manager) GetBlock(blkID ids.ID) (snowman.Block, error) {
	blk, err := m.backend.GetBlock(blkID)
	if err != nil {
		return nil, err
	}
	return m.NewBlock(blk), nil
}

func (m *manager) GetStatelessBlock(blkID ids.ID) (block.Block, error) {
	return m.backend.GetBlock(blkID)
}

func (m *manager) NewBlock(blk block.Block) snowman.Block {
	return &Block{
		manager: m,
		Block:   blk,
	}
}

func (m *manager) SetPreference(blkID ids.ID) bool {
	updated := m.preferred != blkID
	m.preferred = blkID
	return updated
}

func (m *manager) Preferred() ids.ID {
	return m.preferred
}

func (m *manager) VerifyTx(tx *txs.Tx) error {
	if !m.txExecutorBackend.Bootstrapped.Get() {
		return ErrChainNotSynced
	}

	stateDiff, err := state.NewDiff(m.preferred, m)
	if err != nil {
		return err
	}

	nextBlkTime, _, err := executor.NextBlockTime(stateDiff, m.txExecutorBackend.Clk)
	if err != nil {
		return err
	}

	_, err = executor.AdvanceTimeTo(m.txExecutorBackend, stateDiff, nextBlkTime)
	if err != nil {
		return err
	}

<<<<<<< HEAD
	var (
		feesCfg     = config.EUpgradeDynamicFeesConfig
		unitFees    = stateDiff.GetUnitFees()
		unitWindows = stateDiff.GetFeeWindows()
	)

	parentFeeManager := fees.NewManager(unitFees, unitWindows)
	feeManager := parentFeeManager.ComputeNext(
		stateDiff.GetTimestamp().Unix(),
		nextBlkTime.Unix(),
		feesCfg.BlockUnitsTarget,
		feesCfg.FeesChangeDenominator,
		feesCfg.MinUnitFees,
	)

=======
	feesCfg := m.txExecutorBackend.Config.GetDynamicFeesConfig(stateDiff.GetTimestamp())
>>>>>>> 1861ce42
	err = tx.Unsigned.Visit(&executor.StandardTxExecutor{
		Backend:       m.txExecutorBackend,
		BlkFeeManager: feeManager,
		UnitCaps:      feesCfg.BlockUnitsCap,
		State:         stateDiff,
		Tx:            tx,
	})
	// We ignore [errFutureStakeTime] here because the time will be advanced
	// when this transaction is issued.
	//
	// TODO: Remove this check post-Durango.
	if errors.Is(err, executor.ErrFutureStakeTime) {
		return nil
	}
	return err
}

func (m *manager) VerifyUniqueInputs(blkID ids.ID, inputs set.Set[ids.ID]) error {
	return m.backend.verifyUniqueInputs(blkID, inputs)
}<|MERGE_RESOLUTION|>--- conflicted
+++ resolved
@@ -143,9 +143,8 @@
 		return err
 	}
 
-<<<<<<< HEAD
 	var (
-		feesCfg     = config.EUpgradeDynamicFeesConfig
+		feesCfg     = m.txExecutorBackend.Config.GetDynamicFeesConfig(stateDiff.GetTimestamp())
 		unitFees    = stateDiff.GetUnitFees()
 		unitWindows = stateDiff.GetFeeWindows()
 	)
@@ -159,9 +158,6 @@
 		feesCfg.MinUnitFees,
 	)
 
-=======
-	feesCfg := m.txExecutorBackend.Config.GetDynamicFeesConfig(stateDiff.GetTimestamp())
->>>>>>> 1861ce42
 	err = tx.Unsigned.Visit(&executor.StandardTxExecutor{
 		Backend:       m.txExecutorBackend,
 		BlkFeeManager: feeManager,
