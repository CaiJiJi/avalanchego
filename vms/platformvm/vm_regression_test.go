--- conflicted
+++ resolved
@@ -220,12 +220,8 @@
 			require.NoError(err)
 
 			id := key.PublicKey().Address()
-<<<<<<< HEAD
+			nodeID := ids.GenerateTestNodeID()
 			changeAddr := ts.Keys[0].PublicKey().Address()
-=======
-			nodeID := ids.GenerateTestNodeID()
-			changeAddr := keys[0].PublicKey().Address()
->>>>>>> b61fa889
 
 			// create valid tx
 			addValidatorTx, err := vm.txBuilder.NewAddValidatorTx(
@@ -255,15 +251,9 @@
 				delegator1Stake,
 				uint64(delegator1StartTime.Unix()),
 				uint64(delegator1EndTime.Unix()),
-<<<<<<< HEAD
-				ids.NodeID(id),
+				nodeID,
 				ts.Keys[0].PublicKey().Address(),
 				[]*secp256k1.PrivateKey{ts.Keys[0], ts.Keys[1]},
-=======
-				nodeID,
-				keys[0].PublicKey().Address(),
-				[]*secp256k1.PrivateKey{keys[0], keys[1]},
->>>>>>> b61fa889
 				changeAddr,
 			)
 			require.NoError(err)
@@ -283,15 +273,9 @@
 				delegator2Stake,
 				uint64(delegator2StartTime.Unix()),
 				uint64(delegator2EndTime.Unix()),
-<<<<<<< HEAD
-				ids.NodeID(id),
+				nodeID,
 				ts.Keys[0].PublicKey().Address(),
 				[]*secp256k1.PrivateKey{ts.Keys[0], ts.Keys[1]},
-=======
-				nodeID,
-				keys[0].PublicKey().Address(),
-				[]*secp256k1.PrivateKey{keys[0], keys[1]},
->>>>>>> b61fa889
 				changeAddr,
 			)
 			require.NoError(err)
@@ -311,15 +295,9 @@
 				delegator3Stake,
 				uint64(delegator3StartTime.Unix()),
 				uint64(delegator3EndTime.Unix()),
-<<<<<<< HEAD
-				ids.NodeID(id),
+				nodeID,
 				ts.Keys[0].PublicKey().Address(),
 				[]*secp256k1.PrivateKey{ts.Keys[0], ts.Keys[1]},
-=======
-				nodeID,
-				keys[0].PublicKey().Address(),
-				[]*secp256k1.PrivateKey{keys[0], keys[1]},
->>>>>>> b61fa889
 				changeAddr,
 			)
 			require.NoError(err)
@@ -339,15 +317,9 @@
 				delegator4Stake,
 				uint64(delegator4StartTime.Unix()),
 				uint64(delegator4EndTime.Unix()),
-<<<<<<< HEAD
-				ids.NodeID(id),
+				nodeID,
 				ts.Keys[0].PublicKey().Address(),
 				[]*secp256k1.PrivateKey{ts.Keys[0], ts.Keys[1]},
-=======
-				nodeID,
-				keys[0].PublicKey().Address(),
-				[]*secp256k1.PrivateKey{keys[0], keys[1]},
->>>>>>> b61fa889
 				changeAddr,
 			)
 			require.NoError(err)
@@ -1025,33 +997,16 @@
 		vm.ctx.Lock.Unlock()
 	}()
 
-<<<<<<< HEAD
-	nodeID0 := ids.NodeID(ts.Keys[0].PublicKey().Address())
-	nodeID1 := ids.NodeID(ts.Keys[1].PublicKey().Address())
-	nodeID2 := ids.NodeID(ts.Keys[2].PublicKey().Address())
-	nodeID3 := ids.NodeID(ts.Keys[3].PublicKey().Address())
-	nodeID4 := ids.NodeID(ts.Keys[4].PublicKey().Address())
-
-=======
->>>>>>> b61fa889
 	currentHeight, err := vm.GetCurrentHeight(context.Background())
 	require.NoError(err)
 	require.Equal(uint64(1), currentHeight)
 
 	expectedValidators1 := map[ids.NodeID]uint64{
-<<<<<<< HEAD
-		nodeID0: ts.Weight,
-		nodeID1: ts.Weight,
-		nodeID2: ts.Weight,
-		nodeID3: ts.Weight,
-		nodeID4: ts.Weight,
-=======
-		genesisNodeIDs[0]: defaultWeight,
-		genesisNodeIDs[1]: defaultWeight,
-		genesisNodeIDs[2]: defaultWeight,
-		genesisNodeIDs[3]: defaultWeight,
-		genesisNodeIDs[4]: defaultWeight,
->>>>>>> b61fa889
+		ts.GenesisNodeIDs[0]: ts.Weight,
+		ts.GenesisNodeIDs[1]: ts.Weight,
+		ts.GenesisNodeIDs[2]: ts.Weight,
+		ts.GenesisNodeIDs[3]: ts.Weight,
+		ts.GenesisNodeIDs[4]: ts.Weight,
 	}
 	validators, err := vm.GetValidatorSet(context.Background(), 1, constants.PrimaryNetworkID)
 	require.NoError(err)
@@ -1145,21 +1100,12 @@
 	}
 
 	expectedValidators2 := map[ids.NodeID]uint64{
-<<<<<<< HEAD
-		nodeID0: ts.Weight,
-		nodeID1: ts.Weight,
-		nodeID2: ts.Weight,
-		nodeID3: ts.Weight,
-		nodeID4: ts.Weight,
-		nodeID5: vm.MaxValidatorStake,
-=======
-		genesisNodeIDs[0]: defaultWeight,
-		genesisNodeIDs[1]: defaultWeight,
-		genesisNodeIDs[2]: defaultWeight,
-		genesisNodeIDs[3]: defaultWeight,
-		genesisNodeIDs[4]: defaultWeight,
-		extraNodeID:       vm.MaxValidatorStake,
->>>>>>> b61fa889
+		ts.GenesisNodeIDs[0]: ts.Weight,
+		ts.GenesisNodeIDs[1]: ts.Weight,
+		ts.GenesisNodeIDs[2]: ts.Weight,
+		ts.GenesisNodeIDs[3]: ts.Weight,
+		ts.GenesisNodeIDs[4]: ts.Weight,
+		extraNodeID:          vm.MaxValidatorStake,
 	}
 	validators, err = vm.GetValidatorSet(context.Background(), 3, constants.PrimaryNetworkID)
 	require.NoError(err)
@@ -1195,14 +1141,9 @@
 	key, err := secp256k1.NewPrivateKey()
 	require.NoError(err)
 
-<<<<<<< HEAD
-	id := key.PublicKey().Address()
-	changeAddr := ts.Keys[0].PublicKey().Address()
-=======
 	id := key.Address()
 	nodeID := ids.GenerateTestNodeID()
-	changeAddr := keys[0].PublicKey().Address()
->>>>>>> b61fa889
+	changeAddr := ts.Keys[0].PublicKey().Address()
 
 	// create valid tx
 	addValidatorTx, err := vm.txBuilder.NewAddValidatorTx(
@@ -1232,15 +1173,9 @@
 		delegator1Stake,
 		uint64(delegator1StartTime.Unix()),
 		uint64(delegator1EndTime.Unix()),
-<<<<<<< HEAD
-		ids.NodeID(id),
+		nodeID,
 		ts.Keys[0].PublicKey().Address(),
 		[]*secp256k1.PrivateKey{ts.Keys[0], ts.Keys[1]},
-=======
-		nodeID,
-		keys[0].PublicKey().Address(),
-		[]*secp256k1.PrivateKey{keys[0], keys[1]},
->>>>>>> b61fa889
 		changeAddr,
 	)
 	require.NoError(err)
@@ -1260,15 +1195,9 @@
 		delegator2Stake,
 		uint64(delegator2StartTime.Unix()),
 		uint64(delegator2EndTime.Unix()),
-<<<<<<< HEAD
-		ids.NodeID(id),
+		nodeID,
 		ts.Keys[0].PublicKey().Address(),
 		[]*secp256k1.PrivateKey{ts.Keys[0], ts.Keys[1]},
-=======
-		nodeID,
-		keys[0].PublicKey().Address(),
-		[]*secp256k1.PrivateKey{keys[0], keys[1]},
->>>>>>> b61fa889
 		changeAddr,
 	)
 	require.NoError(err)
@@ -1297,14 +1226,9 @@
 	key, err := secp256k1.NewPrivateKey()
 	require.NoError(err)
 
-<<<<<<< HEAD
-	id := key.PublicKey().Address()
-	changeAddr := ts.Keys[0].PublicKey().Address()
-=======
 	id := key.Address()
 	nodeID := ids.GenerateTestNodeID()
-	changeAddr := keys[0].PublicKey().Address()
->>>>>>> b61fa889
+	changeAddr := ts.Keys[0].PublicKey().Address()
 
 	addValidatorTx, err := vm.txBuilder.NewAddValidatorTx(
 		ts.MaxValidatorStake,
@@ -1421,12 +1345,8 @@
 	require.NoError(err)
 
 	id := key.PublicKey().Address()
-<<<<<<< HEAD
+	nodeID := ids.GenerateTestNodeID()
 	changeAddr := ts.Keys[0].PublicKey().Address()
-=======
-	nodeID := ids.GenerateTestNodeID()
-	changeAddr := keys[0].PublicKey().Address()
->>>>>>> b61fa889
 
 	addValidatorTx, err := vm.txBuilder.NewAddValidatorTx(
 		ts.MaxValidatorStake,
