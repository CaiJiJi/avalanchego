--- conflicted
+++ resolved
@@ -1229,7 +1229,6 @@
 	assert.NoError(err)
 
 	// verify the preferences
-<<<<<<< HEAD
 	commit, ok := options[0].(*blockexecutor.Block)
 	assert.True(ok)
 	_, ok = options[0].(*blockexecutor.Block).Block.(*blocks.ApricotCommitBlock)
@@ -1238,14 +1237,6 @@
 	abort, ok := options[1].(*blockexecutor.Block)
 	assert.True(ok)
 	_, ok = options[1].(*blockexecutor.Block).Block.(*blocks.ApricotAbortBlock)
-=======
-	commit := options[0].(*blockexecutor.Block)
-	_, ok := commit.Block.(*blocks.CommitBlock)
-	assert.True(ok, "expected commit block to be preferred")
-
-	abort := options[1].(*blockexecutor.Block)
-	_, ok = abort.Block.(*blocks.AbortBlock)
->>>>>>> 455c0d9d
 	assert.True(ok, "expected abort block to be issued")
 
 	// Verify the options
