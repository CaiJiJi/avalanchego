// (c) 2019-2020, Ava Labs, Inc. All rights reserved.
// See the file LICENSE for licensing terms.

package platformvm

import (
	"errors"
	"fmt"
	"time"

	"github.com/gorilla/rpc/v2"

	"github.com/ava-labs/avalanchego/cache"
	"github.com/ava-labs/avalanchego/chains"
	"github.com/ava-labs/avalanchego/codec"
	"github.com/ava-labs/avalanchego/codec/linearcodec"
	"github.com/ava-labs/avalanchego/database/manager"
	"github.com/ava-labs/avalanchego/ids"
	"github.com/ava-labs/avalanchego/snow"
	"github.com/ava-labs/avalanchego/snow/choices"
	"github.com/ava-labs/avalanchego/snow/consensus/snowman"
	"github.com/ava-labs/avalanchego/snow/engine/common"
	"github.com/ava-labs/avalanchego/snow/engine/snowman/block"
	"github.com/ava-labs/avalanchego/snow/validators"
	"github.com/ava-labs/avalanchego/utils/constants"
	"github.com/ava-labs/avalanchego/utils/crypto"
	"github.com/ava-labs/avalanchego/utils/json"
	"github.com/ava-labs/avalanchego/utils/logging"
	"github.com/ava-labs/avalanchego/utils/timer"
	"github.com/ava-labs/avalanchego/utils/units"
	"github.com/ava-labs/avalanchego/utils/wrappers"
	"github.com/ava-labs/avalanchego/vms/components/avax"
	"github.com/ava-labs/avalanchego/vms/platformvm/uptime"
	"github.com/ava-labs/avalanchego/vms/secp256k1fx"

	safemath "github.com/ava-labs/avalanchego/utils/math"
)

const (
	// TODO: remove skipped values on the next DB migration
	// For putting/getting values from state
	validatorsTypeID uint64 = iota
	chainsTypeID
	_
	subnetsTypeID
	utxoTypeID
	_
	txTypeID
	statusTypeID
	currentSupplyTypeID

	// PercentDenominator is the denominator used to calculate percentages
	PercentDenominator = 1000000

	droppedTxCacheSize = 50

	maxUTXOsToFetch = 1024

	// TODO: Turn these constants into governable parameters

	// MaxSubMinConsumptionRate is the % consumption that incentivizes staking
	// longer
	MaxSubMinConsumptionRate = 20000 // 2%
	// MinConsumptionRate is the minimum % consumption of the remaining tokens
	// to be minted
	MinConsumptionRate = 100000 // 10%

	// SupplyCap is the maximum amount of AVAX that should ever exist
	SupplyCap = 720 * units.MegaAvax

	// Maximum future start time for staking/delegating
	maxFutureStartTime = 24 * 7 * 2 * time.Hour
)

var (
	timestampKey     = ids.ID{'t', 'i', 'm', 'e'}
	chainsKey        = ids.ID{'c', 'h', 'a', 'i', 'n', 's'}
	subnetsKey       = ids.ID{'s', 'u', 'b', 'n', 'e', 't', 's'}
	currentSupplyKey = ids.ID{'c', 'u', 'r', 'r', 'e', 't', ' ', 's', 'u', 'p', 'p', 'l', 'y'}
	migratedKey      = []byte("migrated")
	noMigration      = []byte("no migration")

	errRegisteringType          = errors.New("error registering type with database")
	errInvalidLastAcceptedBlock = errors.New("last accepted block must be a decision block")
	errInvalidID                = errors.New("invalid ID")
	errDSCantValidate           = errors.New("new blockchain can't be validated by primary network")
	errStartTimeTooLate         = errors.New("start time is too far in the future")
	errStartTimeTooEarly        = errors.New("start time is before the current chain time")
	errStartAfterEndTime        = errors.New("start time is after the end time")

	_ block.ChainVM        = &VM{}
	_ validators.Connector = &VM{}
	_ common.StaticVM      = &VM{}
)

// VM implements the snowman.ChainVM interface
type VM struct {
	Factory
	metrics
	avax.AddressManager
	avax.AtomicUTXOManager
	uptime.Manager

	// Used to get time. Useful for faking time during tests.
	clock timer.Clock

	// Used to create and use keys.
	factory crypto.FactorySECP256K1R

	mempool Mempool

	// The context of this vm
	ctx       *snow.Context
	dbManager manager.Manager

	// channel to send messages to the consensus engine
	toEngine chan<- common.Message

	internalState internalState

	// ID of the preferred block
	preferred ids.ID

	// ID of the last accepted block
	lastAcceptedID ids.ID

	fx            Fx
	codec         codec.Manager
	codecRegistry codec.Registry

	// Bootstrapped remembers if this chain has finished bootstrapping or not
	bootstrapped bool

	// Contains the IDs of transactions recently dropped because they failed verification.
	// These txs may be re-issued and put into accepted blocks, so check the database
	// to see if it was later committed/aborted before reporting that it's dropped.
	// Key: Tx ID
	// Value: String repr. of the verification error
	droppedTxCache cache.LRU

	// Key: block ID
	// Value: the block
	currentBlocks map[ids.ID]Block
}

// Initialize this blockchain.
// [vm.ChainManager] and [vm.vdrMgr] must be set before this function is called.
func (vm *VM) Initialize(
	ctx *snow.Context,
	dbManager manager.Manager,
	genesisBytes []byte,
	upgradebytes []byte,
	configBytes []byte,
	msgs chan<- common.Message,
	_ []*common.Fx,
) error {
	ctx.Log.Verbo("initializing platform chain")

	// Initialize metrics as soon as possible
	if err := vm.metrics.Initialize(ctx.Namespace, ctx.Metrics); err != nil {
		return err
	}

	// Initialize the utility to parse addresses
	vm.AddressManager = avax.NewAddressManager(ctx)

	// Initialize the utility to fetch atomic UTXOs
	vm.AtomicUTXOManager = avax.NewAtomicUTXOManager(ctx, Codec)

	vm.fx = &secp256k1fx.Fx{}

	vm.ctx = ctx
	vm.dbManager = dbManager

	vm.codec = Codec
	vm.codecRegistry = linearcodec.NewDefault()

	if err := vm.fx.Initialize(vm); err != nil {
		return err
	}

	vm.droppedTxCache = cache.LRU{Size: droppedTxCacheSize}
	vm.currentBlocks = make(map[ids.ID]Block)

	vm.mempool.Initialize(vm)

	is, err := newInternalState(vm, vm.dbManager.Current().Database, genesisBytes)
	if err != nil {
		return err
	}
	vm.internalState = is

	// Initialize the utility to track validator uptimes
	vm.Manager = uptime.NewManager(is)

	if err := vm.updateValidators(true); err != nil {
		return fmt.Errorf(
			"failed to initialize validator sets: %w",
			err,
		)
	}

	// Create all of the chains that the database says exist
	if err := vm.initBlockchains(); err != nil {
		return fmt.Errorf(
			"failed to initialize blockchains: %w",
			err,
		)
	}

	lastAcceptedID, err := vm.LastAccepted()
	if err != nil {
		return err
	}

	ctx.Log.Info("initializing last accepted block as %s", lastAcceptedID)

	// Build off the most recently accepted block
	return vm.SetPreference(lastAcceptedID)
}

// Create all chains that exist that this node validates.
func (vm *VM) initBlockchains() error {
	for subnetID := range vm.WhitelistedSubnets {
		chains, err := vm.internalState.GetChains(subnetID)
		if err != nil {
			return err
		}
		for _, chain := range chains {
			if err := vm.createChain(chain); err != nil {
				return err
			}
		}
	}
	return nil
}

// Create the blockchain described in [tx], but only if this node is a member of
// the subnet that validates the chain
func (vm *VM) createChain(tx *Tx) error {
	unsignedTx, ok := tx.UnsignedTx.(*UnsignedCreateChainTx)
	if !ok {
		return errWrongTxType
	}

	if vm.StakingEnabled && // Staking is enabled, so nodes might not validate all chains
		constants.PrimaryNetworkID != unsignedTx.SubnetID && // All nodes must validate the primary network
		!vm.WhitelistedSubnets.Contains(unsignedTx.SubnetID) { // This node doesn't validate this blockchain
		return nil
	}

	chainParams := chains.ChainParameters{
		ID:          tx.ID(),
		SubnetID:    unsignedTx.SubnetID,
		GenesisData: unsignedTx.GenesisData,
		VMAlias:     unsignedTx.VMID.String(),
	}
	for _, fxID := range unsignedTx.FxIDs {
		chainParams.FxAliases = append(chainParams.FxAliases, fxID.String())
	}
	vm.Chains.CreateChain(chainParams)
	return nil
}

// Bootstrapping marks this VM as bootstrapping
func (vm *VM) Bootstrapping() error {
	vm.bootstrapped = false
	return vm.fx.Bootstrapping()
}

// Bootstrapped marks this VM as bootstrapped
func (vm *VM) Bootstrapped() error {
	if vm.bootstrapped {
		return nil
	}
	vm.bootstrapped = true

	errs := wrappers.Errs{}
	errs.Add(
		vm.updateValidators(false),
		vm.fx.Bootstrapped(),
	)
	if errs.Errored() {
		return errs.Err
	}

	primaryValidatorSet, exist := vm.Validators.GetValidators(constants.PrimaryNetworkID)
	if !exist {
		return errNoPrimaryValidators
	}
	primaryValidators := primaryValidatorSet.List()

	validatorIDs := make([]ids.ShortID, len(primaryValidators))
	for i, vdr := range primaryValidators {
		validatorIDs[i] = vdr.ID()
	}

	if err := vm.StartTracking(validatorIDs); err != nil {
		return err
	}
	return vm.internalState.Commit()
}

// Shutdown this blockchain
func (vm *VM) Shutdown() error {
	if vm.dbManager == nil {
		return nil
	}

	vm.mempool.Shutdown()

	if vm.bootstrapped {
		primaryValidatorSet, exist := vm.Validators.GetValidators(constants.PrimaryNetworkID)
		if !exist {
			return errNoPrimaryValidators
		}
		primaryValidators := primaryValidatorSet.List()

		validatorIDs := make([]ids.ShortID, len(primaryValidators))
		for i, vdr := range primaryValidators {
			validatorIDs[i] = vdr.ID()
		}

		if err := vm.Manager.Shutdown(validatorIDs); err != nil {
			return err
		}
		if err := vm.internalState.Commit(); err != nil {
			return err
		}
	}

	errs := wrappers.Errs{}
	errs.Add(
		vm.internalState.Close(),
		vm.dbManager.Close(),
	)
	return errs.Err
}

// BuildBlock builds a block to be added to consensus
func (vm *VM) BuildBlock() (snowman.Block, error) { return vm.mempool.BuildBlock() }

// ParseBlock implements the snowman.ChainVM interface
func (vm *VM) ParseBlock(bytes []byte) (snowman.Block, error) {
	var blk Block
	if _, err := GenesisCodec.Unmarshal(bytes, &blk); err != nil {
		return nil, err
	}
	if err := blk.initialize(vm, bytes, choices.Processing, blk); err != nil {
		return nil, err
	}

	if block, err := vm.GetBlock(blk.ID()); err == nil {
		// If we have seen this block before, return it with the most up-to-date
		// info
		return block, nil
	}

	vm.internalState.AddBlock(blk)
	return blk, vm.internalState.Commit()
}

// GetBlock implements the snowman.ChainVM interface
func (vm *VM) GetBlock(blkID ids.ID) (snowman.Block, error) { return vm.getBlock(blkID) }

func (vm *VM) getBlock(blkID ids.ID) (Block, error) {
	// If block is in memory, return it.
	if blk, exists := vm.currentBlocks[blkID]; exists {
		return blk, nil
	}
	return vm.internalState.GetBlock(blkID)
}

// LastAccepted returns the block most recently accepted
func (vm *VM) LastAccepted() (ids.ID, error) {
	return vm.internalState.GetLastAccepted(), nil
}

// SetPreference sets the preferred block to be the one with ID [blkID]
func (vm *VM) SetPreference(blkID ids.ID) error {
	if blkID == vm.preferred {
		// If the preference didn't change, then this is a noop
		return nil
	}
	vm.preferred = blkID
	vm.mempool.ResetTimer()
	return nil
}

func (vm *VM) Preferred() (Block, error) {
	return vm.getBlock(vm.preferred)
}

func (vm *VM) PreferredHeight() (uint64, error) {
	blk, err := vm.getBlock(vm.preferred)
	if err != nil {
		return 0, err
	}
	return blk.Height(), nil
}

// NotifyBlockReady tells the consensus engine that a new block is ready to be
// created
func (vm *VM) NotifyBlockReady() {
	select {
	case vm.toEngine <- common.PendingTxs:
	default:
		vm.ctx.Log.Debug("dropping message to consensus engine")
	}
}

// CreateHandlers returns a map where:
// * keys are API endpoint extensions
// * values are API handlers
// See API documentation for more information
func (vm *VM) CreateHandlers() (map[string]*common.HTTPHandler, error) {
	server := rpc.NewServer()
	server.RegisterCodec(json.NewCodec(), "application/json")
	server.RegisterCodec(json.NewCodec(), "application/json;charset=UTF-8")
	if err := server.RegisterService(&Service{vm: vm}, "platform"); err != nil {
		return nil, err
	}

	return map[string]*common.HTTPHandler{
		"": {
			Handler: server,
		},
	}, nil
}

// CreateStaticHandlers implements the snowman.ChainVM interface
func (vm *VM) CreateStaticHandlers() (map[string]*common.HTTPHandler, error) {
	server := rpc.NewServer()
	server.RegisterCodec(json.NewCodec(), "application/json")
	server.RegisterCodec(json.NewCodec(), "application/json;charset=UTF-8")
	if err := server.RegisterService(&StaticService{}, "platform"); err != nil {
		return nil, err
	}

	return map[string]*common.HTTPHandler{
		"": {
			LockOptions: common.NoLock,
			Handler:     server,
		},
	}, nil
}

// Connected implements validators.Connector
func (vm *VM) Connected(vdrID ids.ShortID) error {
	return vm.Connect(vdrID)
}

// Disconnected implements validators.Connector
func (vm *VM) Disconnected(vdrID ids.ShortID) error {
	if err := vm.Disconnect(vdrID); err != nil {
		return err
	}
	return vm.internalState.Commit()
}

func (vm *VM) updateValidators(force bool) error {
	if !force && !vm.bootstrapped {
		return nil
	}

	currentValidators := vm.internalState.CurrentStakerChainState()
	primaryValidators, err := currentValidators.ValidatorSet(constants.PrimaryNetworkID)
	if err != nil {
		return err
	}
	vm.Validators.Set(constants.PrimaryNetworkID, primaryValidators)

	for subnetID := range vm.WhitelistedSubnets {
		subnetValidators, err := currentValidators.ValidatorSet(subnetID)
		if err != nil {
			return err
		}
		vm.Validators.Set(subnetID, subnetValidators)
	}
	return nil
}

// Returns the time when the next staker of any subnet starts/stops staking
// after the current timestamp
func (vm *VM) nextStakerChangeTime(vs mutableState) (time.Time, error) {
	currentStakers := vs.CurrentStakerChainState()
	pendingStakers := vs.PendingStakerChainState()

	earliest := timer.MaxTime
	if currentStakers := currentStakers.Stakers(); len(currentStakers) > 0 {
		nextStakerToRemove := currentStakers[0]
		staker, ok := nextStakerToRemove.UnsignedTx.(TimedTx)
		if !ok {
			return time.Time{}, errWrongTxType
		}
		endTime := staker.EndTime()
		if endTime.Before(earliest) {
			earliest = endTime
		}
	}
	if pendingStakers := pendingStakers.Stakers(); len(pendingStakers) > 0 {
		nextStakerToAdd := pendingStakers[0]
		staker, ok := nextStakerToAdd.UnsignedTx.(TimedTx)
		if !ok {
			return time.Time{}, errWrongTxType
		}
		startTime := staker.StartTime()
		if startTime.Before(earliest) {
			earliest = startTime
		}
	}
	return earliest, nil
}

// Returns the time when the next staker of the primary subnet will be removed
func (vm *VM) nextStakerRemovalTime(vs mutableState) (time.Time, error) {
	currentStakers := vs.CurrentStakerChainState()
	pendingStakers := vs.PendingStakerChainState()

	earliest := timer.MaxTime

currentStakerLoop:
	for _, staker := range currentStakers.Stakers() {
		switch tx := staker.UnsignedTx.(type) {
		case *UnsignedAddValidatorTx:
			earliest = tx.EndTime()
			break currentStakerLoop
		case *UnsignedAddDelegatorTx:
			earliest = tx.EndTime()
			break currentStakerLoop
		}
	}
	for _, staker := range pendingStakers.Stakers() {
		var (
			startTime time.Time
		)
		switch tx := staker.UnsignedTx.(type) {
		case *UnsignedAddValidatorTx:
			startTime = tx.StartTime()
			if endTime := tx.EndTime(); endTime.Before(earliest) {
				earliest = endTime
			}
		case *UnsignedAddDelegatorTx:
			startTime = tx.StartTime()
			if endTime := tx.EndTime(); endTime.Before(earliest) {
				earliest = endTime
			}
		case *UnsignedAddSubnetValidatorTx:
			startTime = tx.StartTime()
		default:
			return time.Time{}, errWrongTxType
		}

		if startTime.After(earliest) {
			break
		}
	}
	return earliest, nil
}

// Codec ...
func (vm *VM) Codec() codec.Manager { return vm.codec }

// CodecRegistry ...
func (vm *VM) CodecRegistry() codec.Registry { return vm.codecRegistry }

// Clock ...
func (vm *VM) Clock() *timer.Clock { return &vm.clock }

// Logger ...
func (vm *VM) Logger() logging.Logger { return vm.ctx.Log }

// Returns the percentage of the total stake on the Primary Network of nodes
// connected to this node.
func (vm *VM) getPercentConnected() (float64, error) {
	vdrSet, exists := vm.Validators.GetValidators(constants.PrimaryNetworkID)
	if !exists {
		return 0, errNoPrimaryValidators
	}

	vdrs := vdrSet.List()

<<<<<<< HEAD
	var (
		connectedStake uint64
		err            error
	)
	for _, vdr := range vdrs {
		if !vm.IsConnected(vdr.ID()) {
			continue // not connected to us --> don't include
=======
func (vm *VM) maxStakeAmount(db database.Database, subnetID ids.ID, nodeID ids.ShortID, startTime time.Time, endTime time.Time) (uint64, error) {
	currentTime, err := vm.getTimestamp(db)
	if err != nil {
		return 0, err
	}
	if currentTime.After(startTime) {
		return 0, errStartTimeTooEarly
	}
	if startTime.After(endTime) {
		return 0, errStartAfterEndTime
	}

	stopPrefix := []byte(fmt.Sprintf("%s%s", subnetID, stopDBPrefix))
	stopDB := prefixdb.NewNested(stopPrefix, db)
	defer stopDB.Close()

	stopIter := stopDB.NewIterator()
	defer stopIter.Release()

	currentWeight := uint64(0)
	toRemoveHeap := validatorHeap{}
	for stopIter.Next() { // Iterates in order of increasing stop time
		txBytes := stopIter.Value()

		tx := rewardTx{}
		if _, err := vm.codec.Unmarshal(txBytes, &tx); err != nil {
			return 0, fmt.Errorf("couldn't unmarshal validator tx: %w", err)
		}

		validator := (*Validator)(nil)
		switch staker := tx.Tx.UnsignedTx.(type) {
		case *UnsignedAddDelegatorTx:
			validator = &staker.Validator
		case *UnsignedAddValidatorTx:
			validator = &staker.Validator
		case *UnsignedAddSubnetValidatorTx:
			validator = &staker.Validator.Validator
		default:
			return 0, fmt.Errorf("expected validator but got %T", tx.Tx.UnsignedTx)
		}

		if validator.NodeID != nodeID {
			continue
		}

		if err := tx.Tx.Sign(vm.codec, nil); err != nil {
			return 0, err
		}

		newWeight, err := safemath.Add64(currentWeight, validator.Wght)
		if err != nil {
			return 0, err
		}
		currentWeight = newWeight
		toRemoveHeap.Add(validator)
	}

	startPrefix := []byte(fmt.Sprintf("%s%s", subnetID, startDBPrefix))
	startDB := prefixdb.NewNested(startPrefix, db)
	defer startDB.Close()

	startIter := startDB.NewIterator()
	defer startIter.Release()

	maxWeight := uint64(0)
	for startIter.Next() { // Iterates in order of increasing start time
		txBytes := startIter.Value()

		tx := Tx{}
		if _, err := vm.codec.Unmarshal(txBytes, &tx); err != nil {
			return 0, fmt.Errorf("couldn't unmarshal validator tx: %w", err)
		}

		validator := (*Validator)(nil)
		switch staker := tx.UnsignedTx.(type) {
		case *UnsignedAddDelegatorTx:
			validator = &staker.Validator
		case *UnsignedAddValidatorTx:
			validator = &staker.Validator
		case *UnsignedAddSubnetValidatorTx:
			validator = &staker.Validator.Validator
		default:
			return 0, fmt.Errorf("expected validator but got %T", tx.UnsignedTx)
		}

		if validator.StartTime().After(endTime) {
			break
		}

		if validator.NodeID != nodeID {
			continue
		}

		if err := tx.Sign(vm.codec, nil); err != nil {
			return 0, err
		}

		for len(toRemoveHeap) > 0 && !toRemoveHeap[0].EndTime().After(validator.StartTime()) {
			toRemove := toRemoveHeap[0]
			toRemoveHeap = toRemoveHeap[1:]

			if currentWeight > maxWeight && !startTime.After(toRemove.EndTime()) {
				maxWeight = currentWeight
			}

			newWeight, err := safemath.Sub64(currentWeight, toRemove.Wght)
			if err != nil {
				return 0, err
			}
			currentWeight = newWeight
		}

		newWeight, err := safemath.Add64(currentWeight, validator.Wght)
		if err != nil {
			return 0, err
		}
		currentWeight = newWeight
		if currentWeight > maxWeight && !startTime.After(validator.StartTime()) {
			maxWeight = currentWeight
>>>>>>> cf08450f
		}
		connectedStake, err = safemath.Add64(connectedStake, vdr.Weight())
		if err != nil {
			return 0, err
		}
	}
	return float64(connectedStake) / float64(vdrSet.Weight()), nil
}<|MERGE_RESOLUTION|>--- conflicted
+++ resolved
@@ -580,7 +580,6 @@
 
 	vdrs := vdrSet.List()
 
-<<<<<<< HEAD
 	var (
 		connectedStake uint64
 		err            error
@@ -588,127 +587,6 @@
 	for _, vdr := range vdrs {
 		if !vm.IsConnected(vdr.ID()) {
 			continue // not connected to us --> don't include
-=======
-func (vm *VM) maxStakeAmount(db database.Database, subnetID ids.ID, nodeID ids.ShortID, startTime time.Time, endTime time.Time) (uint64, error) {
-	currentTime, err := vm.getTimestamp(db)
-	if err != nil {
-		return 0, err
-	}
-	if currentTime.After(startTime) {
-		return 0, errStartTimeTooEarly
-	}
-	if startTime.After(endTime) {
-		return 0, errStartAfterEndTime
-	}
-
-	stopPrefix := []byte(fmt.Sprintf("%s%s", subnetID, stopDBPrefix))
-	stopDB := prefixdb.NewNested(stopPrefix, db)
-	defer stopDB.Close()
-
-	stopIter := stopDB.NewIterator()
-	defer stopIter.Release()
-
-	currentWeight := uint64(0)
-	toRemoveHeap := validatorHeap{}
-	for stopIter.Next() { // Iterates in order of increasing stop time
-		txBytes := stopIter.Value()
-
-		tx := rewardTx{}
-		if _, err := vm.codec.Unmarshal(txBytes, &tx); err != nil {
-			return 0, fmt.Errorf("couldn't unmarshal validator tx: %w", err)
-		}
-
-		validator := (*Validator)(nil)
-		switch staker := tx.Tx.UnsignedTx.(type) {
-		case *UnsignedAddDelegatorTx:
-			validator = &staker.Validator
-		case *UnsignedAddValidatorTx:
-			validator = &staker.Validator
-		case *UnsignedAddSubnetValidatorTx:
-			validator = &staker.Validator.Validator
-		default:
-			return 0, fmt.Errorf("expected validator but got %T", tx.Tx.UnsignedTx)
-		}
-
-		if validator.NodeID != nodeID {
-			continue
-		}
-
-		if err := tx.Tx.Sign(vm.codec, nil); err != nil {
-			return 0, err
-		}
-
-		newWeight, err := safemath.Add64(currentWeight, validator.Wght)
-		if err != nil {
-			return 0, err
-		}
-		currentWeight = newWeight
-		toRemoveHeap.Add(validator)
-	}
-
-	startPrefix := []byte(fmt.Sprintf("%s%s", subnetID, startDBPrefix))
-	startDB := prefixdb.NewNested(startPrefix, db)
-	defer startDB.Close()
-
-	startIter := startDB.NewIterator()
-	defer startIter.Release()
-
-	maxWeight := uint64(0)
-	for startIter.Next() { // Iterates in order of increasing start time
-		txBytes := startIter.Value()
-
-		tx := Tx{}
-		if _, err := vm.codec.Unmarshal(txBytes, &tx); err != nil {
-			return 0, fmt.Errorf("couldn't unmarshal validator tx: %w", err)
-		}
-
-		validator := (*Validator)(nil)
-		switch staker := tx.UnsignedTx.(type) {
-		case *UnsignedAddDelegatorTx:
-			validator = &staker.Validator
-		case *UnsignedAddValidatorTx:
-			validator = &staker.Validator
-		case *UnsignedAddSubnetValidatorTx:
-			validator = &staker.Validator.Validator
-		default:
-			return 0, fmt.Errorf("expected validator but got %T", tx.UnsignedTx)
-		}
-
-		if validator.StartTime().After(endTime) {
-			break
-		}
-
-		if validator.NodeID != nodeID {
-			continue
-		}
-
-		if err := tx.Sign(vm.codec, nil); err != nil {
-			return 0, err
-		}
-
-		for len(toRemoveHeap) > 0 && !toRemoveHeap[0].EndTime().After(validator.StartTime()) {
-			toRemove := toRemoveHeap[0]
-			toRemoveHeap = toRemoveHeap[1:]
-
-			if currentWeight > maxWeight && !startTime.After(toRemove.EndTime()) {
-				maxWeight = currentWeight
-			}
-
-			newWeight, err := safemath.Sub64(currentWeight, toRemove.Wght)
-			if err != nil {
-				return 0, err
-			}
-			currentWeight = newWeight
-		}
-
-		newWeight, err := safemath.Add64(currentWeight, validator.Wght)
-		if err != nil {
-			return 0, err
-		}
-		currentWeight = newWeight
-		if currentWeight > maxWeight && !startTime.After(validator.StartTime()) {
-			maxWeight = currentWeight
->>>>>>> cf08450f
 		}
 		connectedStake, err = safemath.Add64(connectedStake, vdr.Weight())
 		if err != nil {
