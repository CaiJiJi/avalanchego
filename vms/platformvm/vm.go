--- conflicted
+++ resolved
@@ -83,17 +83,10 @@
 )
 
 var (
-<<<<<<< HEAD
 	timestampKey     = ids.NewID([32]byte{'t', 'i', 'm', 'e'})
 	chainsKey        = ids.NewID([32]byte{'c', 'h', 'a', 'i', 'n', 's'})
 	subnetsKey       = ids.NewID([32]byte{'s', 'u', 'b', 'n', 'e', 't', 's'})
-	lastClosedKey    = ids.NewID([32]byte{'l', 'a', 's', 't', ' ', 'c', 'l', 'o', 's', 'e', 'd'})
 	currentSupplyKey = ids.NewID([32]byte{'c', 'u', 'r', 'r', 'e', 't', ' ', 's', 'u', 'p', 'p', 'l', 'y'})
-=======
-	timestampKey = ids.NewID([32]byte{'t', 'i', 'm', 'e'})
-	chainsKey    = ids.NewID([32]byte{'c', 'h', 'a', 'i', 'n', 's'})
-	subnetsKey   = ids.NewID([32]byte{'s', 'u', 'b', 'n', 'e', 't', 's'})
->>>>>>> 3754bdb4
 
 	errEndOfTime                = errors.New("program time is suspiciously far in the future. Either this codebase was way more successful than expected, or a critical error has occurred")
 	errNoPendingBlocks          = errors.New("no pending blocks")
