--- conflicted
+++ resolved
@@ -41,14 +41,15 @@
 	"github.com/ava-labs/avalanchego/vms/platformvm/state"
 	"github.com/ava-labs/avalanchego/vms/platformvm/txs"
 	"github.com/ava-labs/avalanchego/vms/platformvm/txs/builder"
-<<<<<<< HEAD
 	"github.com/ava-labs/avalanchego/vms/platformvm/txs/executor"
-	"github.com/ava-labs/avalanchego/vms/platformvm/utxos"
+	"github.com/ava-labs/avalanchego/vms/platformvm/utxo"
 	"github.com/ava-labs/avalanchego/vms/secp256k1fx"
-
-	safemath "github.com/ava-labs/avalanchego/utils/math"
-	p_api "github.com/ava-labs/avalanchego/vms/platformvm/api"
-	platformutils "github.com/ava-labs/avalanchego/vms/platformvm/utils"
+)
+
+const (
+	validatorSetsCacheSize        = 64
+	maxRecentlyAcceptedWindowSize = 256
+	recentlyAcceptedWindowTTL     = 5 * time.Minute
 )
 
 var (
@@ -57,26 +58,6 @@
 	_ secp256k1fx.VM       = &VM{}
 	_ validators.State     = &VM{}
 
-	errWrongCacheType = errors.New("unexpectedly cached type")
-=======
-	"github.com/ava-labs/avalanchego/vms/platformvm/utxo"
-	"github.com/ava-labs/avalanchego/vms/secp256k1fx"
->>>>>>> 7039d27e
-)
-
-const (
-	validatorSetsCacheSize        = 64
-	maxRecentlyAcceptedWindowSize = 256
-	recentlyAcceptedWindowTTL     = 5 * time.Minute
-)
-
-var (
-	_ block.ChainVM        = &VM{}
-	_ validators.Connector = &VM{}
-	_ secp256k1fx.VM       = &VM{}
-	_ validators.State     = &VM{}
-
-	errInvalidID      = errors.New("invalid ID")
 	errWrongCacheType = errors.New("unexpectedly cached type")
 )
 
@@ -232,7 +213,7 @@
 		Ctx:          vm.ctx,
 		Clk:          &vm.clock,
 		Fx:           vm.fx,
-		SpendHandler: vm.spendHandler,
+		SpendHandler: vm.utxoHandler,
 		UptimeMan:    vm.uptimeManager,
 		Rewards:      vm.rewards,
 		Bootstrapped: &vm.bootstrapped,
