--- conflicted
+++ resolved
@@ -33,714 +33,6 @@
 	return nil
 }
 
-<<<<<<< HEAD
-func TestVerifyFinanceTx(t *testing.T) {
-	fx := &secp256k1fx.Fx{}
-	require.NoError(t, fx.InitializeVM(&secp256k1fx.TestVM{}))
-	require.NoError(t, fx.Bootstrapped())
-
-	ctx := snowtest.Context(t, snowtest.PChainID)
-	keys := secp256k1.TestKeys()
-
-	h := &handler{
-		ctx: ctx,
-		clk: &mockable.Clock{},
-		fx:  fx,
-	}
-
-	testUnitFees := commonfees.Dimensions{
-		1 * units.MicroAvax,
-		2 * units.MicroAvax,
-		3 * units.MicroAvax,
-		4 * units.MicroAvax,
-	}
-	testBlockMaxConsumedUnits := commonfees.Dimensions{
-		math.MaxUint64,
-		math.MaxUint64,
-		math.MaxUint64,
-		math.MaxUint64,
-	}
-
-	var (
-		amountToStake = units.MilliAvax
-
-		bigUtxoTxID   = ids.ID{0x0, 0x1}
-		bigUtxoKey    = keys[0]
-		bigUtxoAddr   = bigUtxoKey.PublicKey().Address()
-		bigUtxoAmount = 10 * units.MilliAvax
-		bigUtxo       = &avax.UTXO{
-			UTXOID: avax.UTXOID{
-				TxID:        bigUtxoTxID,
-				OutputIndex: 0,
-			},
-			Asset: avax.Asset{ID: ctx.AVAXAssetID},
-			Out: &secp256k1fx.TransferOutput{
-				Amt: bigUtxoAmount,
-				OutputOwners: secp256k1fx.OutputOwners{
-					Locktime:  0,
-					Addrs:     []ids.ShortID{bigUtxoAddr},
-					Threshold: 1,
-				},
-			},
-		}
-		bigUtxoID = bigUtxo.InputID()
-
-		smallUtxoTxID   = ids.ID{0x0, 0x2}
-		smallUtxoKey    = keys[1]
-		smallUtxoAddr   = smallUtxoKey.PublicKey().Address()
-		smallUtxoAmount = 2 * units.MilliAvax
-		smallUtxo       = &avax.UTXO{
-			UTXOID: avax.UTXOID{
-				TxID:        smallUtxoTxID,
-				OutputIndex: 0,
-			},
-			Asset: avax.Asset{ID: ctx.AVAXAssetID},
-			Out: &secp256k1fx.TransferOutput{
-				Amt: smallUtxoAmount,
-				OutputOwners: secp256k1fx.OutputOwners{
-					Locktime:  0,
-					Addrs:     []ids.ShortID{smallUtxoAddr},
-					Threshold: 1,
-				},
-			},
-		}
-		smallUtxoID = smallUtxo.InputID()
-
-		lockedUtxoTxID   = ids.ID{'c'}
-		lockedUtxoKey    = keys[2]
-		lockedUtxoAddr   = lockedUtxoKey.PublicKey().Address()
-		lockedUtxoAmount = amountToStake
-
-		lockedUtxo = &avax.UTXO{
-			UTXOID: avax.UTXOID{
-				TxID:        lockedUtxoTxID,
-				OutputIndex: 0,
-			},
-			Asset: avax.Asset{ID: ctx.AVAXAssetID},
-			Out: &stakeable.LockOut{
-				Locktime: uint64(time.Now().Add(time.Hour).Unix()),
-				TransferableOut: &secp256k1fx.TransferOutput{
-					Amt: lockedUtxoAmount,
-					OutputOwners: secp256k1fx.OutputOwners{
-						Locktime:  0,
-						Addrs:     []ids.ShortID{lockedUtxoAddr},
-						Threshold: 1,
-					},
-				},
-			},
-		}
-		lockedUtxoID = lockedUtxo.InputID()
-
-		bigLockedUtxoTxID   = ids.ID{'d'}
-		bigLockedUtxoKey    = keys[2]
-		bigLockedUtxoAddr   = bigLockedUtxoKey.PublicKey().Address()
-		bigLockedUtxoAmount = amountToStake * 10
-
-		bigLockedUtxo = &avax.UTXO{
-			UTXOID: avax.UTXOID{
-				TxID:        bigLockedUtxoTxID,
-				OutputIndex: 0,
-			},
-			Asset: avax.Asset{ID: ctx.AVAXAssetID},
-			Out: &stakeable.LockOut{
-				Locktime: uint64(time.Now().Add(time.Hour).Unix()),
-				TransferableOut: &secp256k1fx.TransferOutput{
-					Amt: bigLockedUtxoAmount,
-					OutputOwners: secp256k1fx.OutputOwners{
-						Locktime:  0,
-						Addrs:     []ids.ShortID{bigLockedUtxoAddr},
-						Threshold: 1,
-					},
-				},
-			},
-		}
-		bigLockedUtxoID = bigLockedUtxo.InputID()
-	)
-
-	// this UTXOs ordering ensures that smallUtxo will be picked first,
-	// even if bigUtxo would be enough finance the whole tx
-	require.True(t, smallUtxoID.Compare(bigUtxoID) < 0)
-
-	sk, err := bls.NewSecretKey()
-	require.NoError(t, err)
-
-	tests := []struct {
-		description string
-		utxoReaderF func(ctrl *gomock.Controller) avax.UTXOReader
-
-		// keysF simplifies the utxoReade mock setup. We just specify here
-		// the only keys referenced by the test scenario
-		keysF         func() []*secp256k1.PrivateKey
-		amountToStake uint64
-		uTxF          func(t *testing.T) txs.UnsignedTx
-
-		expectedErr error
-		checksF     func(*testing.T, txs.UnsignedTx, []*avax.TransferableInput, []*avax.TransferableOutput, []*avax.TransferableOutput)
-	}{
-		{
-			description: "Tx, stake outputs, single locked UTXO and multiple UTXOs",
-			utxoReaderF: func(ctrl *gomock.Controller) avax.UTXOReader {
-				s := state.NewMockState(ctrl)
-				s.EXPECT().UTXOIDs(smallUtxoAddr.Bytes(), gomock.Any(), gomock.Any()).Return([]ids.ID{smallUtxoID}, nil).AnyTimes()
-				s.EXPECT().GetUTXO(smallUtxoID).Return(smallUtxo, nil).AnyTimes()
-
-				s.EXPECT().UTXOIDs(bigUtxoAddr.Bytes(), gomock.Any(), gomock.Any()).Return([]ids.ID{bigUtxoID}, nil).AnyTimes()
-				s.EXPECT().GetUTXO(bigUtxoID).Return(bigUtxo, nil).AnyTimes()
-
-				s.EXPECT().UTXOIDs(bigLockedUtxoAddr.Bytes(), gomock.Any(), gomock.Any()).Return([]ids.ID{bigLockedUtxoID}, nil).AnyTimes()
-				s.EXPECT().GetUTXO(bigLockedUtxoID).Return(bigLockedUtxo, nil).AnyTimes()
-
-				return s
-			},
-			keysF: func() []*secp256k1.PrivateKey {
-				return []*secp256k1.PrivateKey{smallUtxoKey, bigUtxoKey, bigLockedUtxoKey}
-			},
-
-			amountToStake: units.MilliAvax,
-			uTxF: func(t *testing.T) txs.UnsignedTx {
-				uTx := &txs.AddPermissionlessValidatorTx{
-					BaseTx: txs.BaseTx{
-						BaseTx: avax.BaseTx{
-							NetworkID:    ctx.NetworkID,
-							BlockchainID: ctx.ChainID,
-							Ins:          make([]*avax.TransferableInput, 0),
-							Outs:         make([]*avax.TransferableOutput, 0),
-							Memo:         []byte{'a', 'b', 'c'},
-						},
-					},
-					Validator: txs.Validator{
-						NodeID: ids.GenerateTestNodeID(),
-						Start:  0,
-						End:    uint64(time.Now().Unix()),
-						Wght:   amountToStake,
-					},
-					Subnet:    constants.PrimaryNetworkID,
-					Signer:    signer.NewProofOfPossession(sk),
-					StakeOuts: make([]*avax.TransferableOutput, 0),
-					ValidatorRewardsOwner: &secp256k1fx.OutputOwners{
-						Locktime:  0,
-						Threshold: 1,
-						Addrs:     []ids.ShortID{ids.GenerateTestShortID()},
-					},
-					DelegatorRewardsOwner: &secp256k1fx.OutputOwners{
-						Locktime:  0,
-						Threshold: 1,
-						Addrs:     []ids.ShortID{ids.GenerateTestShortID()},
-					},
-					DelegationShares: reward.PercentDenominator,
-				}
-
-				bytes, err := txs.Codec.Marshal(txs.CodecVersion, uTx)
-				require.NoError(t, err)
-
-				uTx.SetBytes(bytes)
-				return uTx
-			},
-			expectedErr: nil,
-			checksF: func(t *testing.T, uTx txs.UnsignedTx, ins []*avax.TransferableInput, outs, staked []*avax.TransferableOutput) {
-				r := require.New(t)
-
-				fm := commonfees.NewManager(testUnitFees, commonfees.EmptyWindows)
-				calc := &fees.Calculator{
-					IsEUpgradeActive: true,
-					FeeManager:       fm,
-					ConsumedUnitsCap: testBlockMaxConsumedUnits,
-					Credentials:      []verify.Verifiable{},
-				}
-
-				expectedFee := 9131 * units.MicroAvax
-
-				// complete uTx with the utxos
-				addVal, ok := uTx.(*txs.AddPermissionlessValidatorTx)
-				r.True(ok)
-
-				addVal.Ins = ins
-				addVal.Outs = outs
-				addVal.StakeOuts = staked
-
-				r.NoError(uTx.Visit(calc))
-				r.Equal(expectedFee, calc.Fee)
-
-				r.Len(ins, 3)
-				r.Len(staked, 1)
-				r.Len(outs, 2)
-
-				r.Equal(amountToStake, staked[0].Out.Amount())
-				r.Equal(amountToStake, ins[0].In.Amount()-outs[1].Out.Amount())
-				r.Equal(expectedFee, ins[1].In.Amount()+ins[2].In.Amount()-outs[0].Out.Amount())
-			},
-		},
-		{
-			description: "Tx, stake outputs, single locked and unlocked UTXOs",
-			utxoReaderF: func(ctrl *gomock.Controller) avax.UTXOReader {
-				s := state.NewMockState(ctrl)
-				s.EXPECT().UTXOIDs(lockedUtxoAddr.Bytes(), gomock.Any(), gomock.Any()).Return([]ids.ID{lockedUtxoID}, nil).AnyTimes()
-				s.EXPECT().GetUTXO(lockedUtxoID).Return(lockedUtxo, nil).AnyTimes()
-				s.EXPECT().UTXOIDs(bigUtxoAddr.Bytes(), gomock.Any(), gomock.Any()).Return([]ids.ID{bigUtxoID}, nil).AnyTimes()
-				s.EXPECT().GetUTXO(bigUtxoID).Return(bigUtxo, nil).AnyTimes()
-				return s
-			},
-			keysF: func() []*secp256k1.PrivateKey {
-				return []*secp256k1.PrivateKey{lockedUtxoKey, bigUtxoKey}
-			},
-
-			amountToStake: units.MilliAvax,
-			uTxF: func(t *testing.T) txs.UnsignedTx {
-				uTx := &txs.AddPermissionlessValidatorTx{
-					BaseTx: txs.BaseTx{
-						BaseTx: avax.BaseTx{
-							NetworkID:    ctx.NetworkID,
-							BlockchainID: ctx.ChainID,
-							Ins:          make([]*avax.TransferableInput, 0),
-							Outs:         make([]*avax.TransferableOutput, 0),
-							Memo:         []byte{'a', 'b', 'c'},
-						},
-					},
-					Validator: txs.Validator{
-						NodeID: ids.GenerateTestNodeID(),
-						Start:  0,
-						End:    uint64(time.Now().Unix()),
-						Wght:   amountToStake,
-					},
-					Subnet:    constants.PrimaryNetworkID,
-					Signer:    signer.NewProofOfPossession(sk),
-					StakeOuts: make([]*avax.TransferableOutput, 0),
-					ValidatorRewardsOwner: &secp256k1fx.OutputOwners{
-						Locktime:  0,
-						Threshold: 1,
-						Addrs:     []ids.ShortID{ids.GenerateTestShortID()},
-					},
-					DelegatorRewardsOwner: &secp256k1fx.OutputOwners{
-						Locktime:  0,
-						Threshold: 1,
-						Addrs:     []ids.ShortID{ids.GenerateTestShortID()},
-					},
-					DelegationShares: reward.PercentDenominator,
-				}
-
-				bytes, err := txs.Codec.Marshal(txs.CodecVersion, uTx)
-				require.NoError(t, err)
-
-				uTx.SetBytes(bytes)
-				return uTx
-			},
-			expectedErr: nil,
-			checksF: func(t *testing.T, uTx txs.UnsignedTx, ins []*avax.TransferableInput, outs, staked []*avax.TransferableOutput) {
-				r := require.New(t)
-
-				fm := commonfees.NewManager(testUnitFees, commonfees.EmptyWindows)
-				calc := &fees.Calculator{
-					IsEUpgradeActive: true,
-					FeeManager:       fm,
-					ConsumedUnitsCap: testBlockMaxConsumedUnits,
-					Credentials:      []verify.Verifiable{},
-				}
-
-				expectedFee := 6219 * units.MicroAvax
-
-				// complete uTx with the utxos
-				addVal, ok := uTx.(*txs.AddPermissionlessValidatorTx)
-				r.True(ok)
-
-				addVal.Ins = ins
-				addVal.Outs = outs
-				addVal.StakeOuts = staked
-
-				r.NoError(uTx.Visit(calc))
-				r.Equal(expectedFee, calc.Fee)
-
-				r.Len(ins, 2)
-				r.Len(staked, 1)
-				r.Len(outs, 1)
-
-				r.Equal(amountToStake, staked[0].Out.Amount())
-				r.Equal(amountToStake, ins[1].In.Amount())
-				r.Equal(expectedFee, ins[0].In.Amount()-outs[0].Out.Amount())
-			},
-		},
-		{
-			description: "Tx, stake outputs, multiple UTXOs",
-			utxoReaderF: func(ctrl *gomock.Controller) avax.UTXOReader {
-				s := state.NewMockState(ctrl)
-				s.EXPECT().UTXOIDs(smallUtxoAddr.Bytes(), gomock.Any(), gomock.Any()).Return([]ids.ID{smallUtxoID}, nil).AnyTimes()
-				s.EXPECT().GetUTXO(smallUtxoID).Return(smallUtxo, nil).AnyTimes()
-
-				s.EXPECT().UTXOIDs(bigUtxoAddr.Bytes(), gomock.Any(), gomock.Any()).Return([]ids.ID{bigUtxoID}, nil).AnyTimes()
-				s.EXPECT().GetUTXO(bigUtxoID).Return(bigUtxo, nil).AnyTimes()
-
-				return s
-			},
-			keysF: func() []*secp256k1.PrivateKey {
-				return []*secp256k1.PrivateKey{smallUtxoKey, bigUtxoKey}
-			},
-
-			amountToStake: units.MilliAvax,
-			uTxF: func(t *testing.T) txs.UnsignedTx {
-				uTx := &txs.AddPermissionlessValidatorTx{
-					BaseTx: txs.BaseTx{
-						BaseTx: avax.BaseTx{
-							NetworkID:    ctx.NetworkID,
-							BlockchainID: ctx.ChainID,
-							Ins:          make([]*avax.TransferableInput, 0),
-							Outs:         make([]*avax.TransferableOutput, 0),
-							Memo:         []byte{'a', 'b', 'c'},
-						},
-					},
-					Validator: txs.Validator{
-						NodeID: ids.GenerateTestNodeID(),
-						Start:  0,
-						End:    uint64(time.Now().Unix()),
-						Wght:   amountToStake,
-					},
-					Subnet:    constants.PrimaryNetworkID,
-					Signer:    signer.NewProofOfPossession(sk),
-					StakeOuts: make([]*avax.TransferableOutput, 0),
-					ValidatorRewardsOwner: &secp256k1fx.OutputOwners{
-						Locktime:  0,
-						Threshold: 1,
-						Addrs:     []ids.ShortID{ids.GenerateTestShortID()},
-					},
-					DelegatorRewardsOwner: &secp256k1fx.OutputOwners{
-						Locktime:  0,
-						Threshold: 1,
-						Addrs:     []ids.ShortID{ids.GenerateTestShortID()},
-					},
-					DelegationShares: reward.PercentDenominator,
-				}
-
-				bytes, err := txs.Codec.Marshal(txs.CodecVersion, uTx)
-				require.NoError(t, err)
-
-				uTx.SetBytes(bytes)
-				return uTx
-			},
-			expectedErr: nil,
-			checksF: func(t *testing.T, uTx txs.UnsignedTx, ins []*avax.TransferableInput, outs, staked []*avax.TransferableOutput) {
-				r := require.New(t)
-
-				fm := commonfees.NewManager(testUnitFees, commonfees.EmptyWindows)
-				calc := &fees.Calculator{
-					IsEUpgradeActive: true,
-					FeeManager:       fm,
-					ConsumedUnitsCap: testBlockMaxConsumedUnits,
-					Credentials:      []verify.Verifiable{},
-				}
-
-				expectedFee := 6099 * units.MicroAvax
-
-				// complete uTx with the utxos
-				addVal, ok := uTx.(*txs.AddPermissionlessValidatorTx)
-				r.True(ok)
-
-				addVal.Ins = ins
-				addVal.Outs = outs
-				addVal.StakeOuts = staked
-
-				r.NoError(uTx.Visit(calc))
-				r.Equal(expectedFee, calc.Fee)
-
-				r.Len(ins, 2)
-				r.Len(staked, 1)
-				r.Len(outs, 1)
-
-				r.Equal(amountToStake, staked[0].Out.Amount())
-				r.Equal(expectedFee, ins[0].In.Amount()+ins[1].In.Amount()-amountToStake-outs[0].Out.Amount())
-			},
-		},
-		{
-			description: "Tx, stake outputs, single UTXO",
-			utxoReaderF: func(ctrl *gomock.Controller) avax.UTXOReader {
-				s := state.NewMockState(ctrl)
-				s.EXPECT().UTXOIDs(bigUtxoAddr.Bytes(), gomock.Any(), gomock.Any()).Return([]ids.ID{bigUtxoID}, nil).AnyTimes()
-				s.EXPECT().GetUTXO(bigUtxoID).Return(bigUtxo, nil).AnyTimes()
-				return s
-			},
-			keysF: func() []*secp256k1.PrivateKey {
-				return []*secp256k1.PrivateKey{bigUtxoKey}
-			},
-
-			amountToStake: units.MilliAvax,
-			uTxF: func(t *testing.T) txs.UnsignedTx {
-				uTx := &txs.AddPermissionlessValidatorTx{
-					BaseTx: txs.BaseTx{
-						BaseTx: avax.BaseTx{
-							NetworkID:    ctx.NetworkID,
-							BlockchainID: ctx.ChainID,
-							Ins:          make([]*avax.TransferableInput, 0),
-							Outs:         make([]*avax.TransferableOutput, 0),
-							Memo:         []byte{'a', 'b', 'c'},
-						},
-					},
-					Validator: txs.Validator{
-						NodeID: ids.GenerateTestNodeID(),
-						Start:  0,
-						End:    uint64(time.Now().Unix()),
-						Wght:   amountToStake,
-					},
-					Subnet:    constants.PrimaryNetworkID,
-					Signer:    signer.NewProofOfPossession(sk),
-					StakeOuts: make([]*avax.TransferableOutput, 0),
-					ValidatorRewardsOwner: &secp256k1fx.OutputOwners{
-						Locktime:  0,
-						Threshold: 1,
-						Addrs:     []ids.ShortID{ids.GenerateTestShortID()},
-					},
-					DelegatorRewardsOwner: &secp256k1fx.OutputOwners{
-						Locktime:  0,
-						Threshold: 1,
-						Addrs:     []ids.ShortID{ids.GenerateTestShortID()},
-					},
-					DelegationShares: reward.PercentDenominator,
-				}
-
-				bytes, err := txs.Codec.Marshal(txs.CodecVersion, uTx)
-				require.NoError(t, err)
-
-				uTx.SetBytes(bytes)
-				return uTx
-			},
-			expectedErr: nil,
-			checksF: func(t *testing.T, uTx txs.UnsignedTx, ins []*avax.TransferableInput, outs, staked []*avax.TransferableOutput) {
-				r := require.New(t)
-
-				fm := commonfees.NewManager(testUnitFees, commonfees.EmptyWindows)
-				calc := &fees.Calculator{
-					IsEUpgradeActive: true,
-					FeeManager:       fm,
-					ConsumedUnitsCap: testBlockMaxConsumedUnits,
-					Credentials:      []verify.Verifiable{},
-				}
-
-				expectedFee := 3561 * units.MicroAvax
-
-				// complete uTx with the utxos
-				addVal, ok := uTx.(*txs.AddPermissionlessValidatorTx)
-				r.True(ok)
-
-				addVal.Ins = ins
-				addVal.Outs = outs
-				addVal.StakeOuts = staked
-
-				r.NoError(uTx.Visit(calc))
-				r.Equal(expectedFee, calc.Fee)
-
-				r.Len(ins, 1)
-				r.Len(staked, 1)
-				r.Len(outs, 1)
-
-				r.Equal(amountToStake, staked[0].Out.Amount())
-				r.Equal(expectedFee, ins[0].In.Amount()-amountToStake-outs[0].Out.Amount())
-			},
-		},
-		{
-			description: "Tx, no stake outputs, single UTXO",
-			utxoReaderF: func(ctrl *gomock.Controller) avax.UTXOReader {
-				s := state.NewMockState(ctrl)
-				s.EXPECT().UTXOIDs(bigUtxoAddr.Bytes(), gomock.Any(), gomock.Any()).Return([]ids.ID{bigUtxoID}, nil).AnyTimes()
-				s.EXPECT().GetUTXO(bigUtxoID).Return(bigUtxo, nil).AnyTimes()
-				return s
-			},
-			keysF: func() []*secp256k1.PrivateKey {
-				return []*secp256k1.PrivateKey{bigUtxoKey}
-			},
-
-			amountToStake: 0,
-			uTxF: func(t *testing.T) txs.UnsignedTx {
-				uTx := &txs.CreateChainTx{
-					BaseTx: txs.BaseTx{
-						BaseTx: avax.BaseTx{
-							NetworkID:    ctx.NetworkID,
-							BlockchainID: ctx.ChainID,
-							Ins:          make([]*avax.TransferableInput, 0),
-							Outs:         make([]*avax.TransferableOutput, 0),
-							Memo:         []byte{'a', 'b', 'c'},
-						},
-					},
-					SubnetID:   ids.GenerateTestID(),
-					ChainName:  "testChain",
-					VMID:       ids.GenerateTestID(),
-					SubnetAuth: &secp256k1fx.Input{},
-				}
-
-				bytes, err := txs.Codec.Marshal(txs.CodecVersion, uTx)
-				require.NoError(t, err)
-
-				uTx.SetBytes(bytes)
-				return uTx
-			},
-			expectedErr: nil,
-			checksF: func(t *testing.T, uTx txs.UnsignedTx, ins []*avax.TransferableInput, outs, staked []*avax.TransferableOutput) {
-				r := require.New(t)
-
-				fm := commonfees.NewManager(testUnitFees, commonfees.EmptyWindows)
-				calc := &fees.Calculator{
-					IsEUpgradeActive: true,
-					FeeManager:       fm,
-					ConsumedUnitsCap: testBlockMaxConsumedUnits,
-					Credentials:      []verify.Verifiable{},
-				}
-
-				expectedFee := 3014 * units.MicroAvax
-
-				// complete uTx with the utxos
-				addVal, ok := uTx.(*txs.CreateChainTx)
-				r.True(ok)
-
-				addVal.Ins = ins
-				addVal.Outs = outs
-
-				r.NoError(uTx.Visit(calc))
-				r.Equal(expectedFee, calc.Fee)
-
-				r.Len(ins, 1)
-				r.Len(outs, 1)
-				r.Equal(expectedFee, ins[0].In.Amount()-outs[0].Out.Amount())
-				r.Empty(staked)
-			},
-		},
-		{
-			description: "Tx, no stake outputs, multiple UTXOs",
-			utxoReaderF: func(ctrl *gomock.Controller) avax.UTXOReader {
-				s := state.NewMockState(ctrl)
-				s.EXPECT().UTXOIDs(smallUtxoAddr.Bytes(), gomock.Any(), gomock.Any()).Return([]ids.ID{smallUtxoID}, nil).AnyTimes()
-				s.EXPECT().GetUTXO(smallUtxoID).Return(smallUtxo, nil).AnyTimes()
-
-				s.EXPECT().UTXOIDs(bigUtxoAddr.Bytes(), gomock.Any(), gomock.Any()).Return([]ids.ID{bigUtxoID}, nil).AnyTimes()
-				s.EXPECT().GetUTXO(bigUtxoID).Return(bigUtxo, nil).AnyTimes()
-
-				return s
-			},
-			keysF: func() []*secp256k1.PrivateKey {
-				return []*secp256k1.PrivateKey{smallUtxoKey, bigUtxoKey}
-			},
-
-			amountToStake: 0,
-			uTxF: func(t *testing.T) txs.UnsignedTx {
-				uTx := &txs.CreateChainTx{
-					BaseTx: txs.BaseTx{
-						BaseTx: avax.BaseTx{
-							NetworkID:    ctx.NetworkID,
-							BlockchainID: ctx.ChainID,
-							Ins:          make([]*avax.TransferableInput, 0),
-							Outs:         make([]*avax.TransferableOutput, 0),
-							Memo:         []byte{'a', 'b', 'c'},
-						},
-					},
-					SubnetID:   ids.GenerateTestID(),
-					ChainName:  "testChain",
-					VMID:       ids.GenerateTestID(),
-					SubnetAuth: &secp256k1fx.Input{},
-				}
-
-				bytes, err := txs.Codec.Marshal(txs.CodecVersion, uTx)
-				require.NoError(t, err)
-
-				uTx.SetBytes(bytes)
-				return uTx
-			},
-			expectedErr: nil,
-			checksF: func(t *testing.T, uTx txs.UnsignedTx, ins []*avax.TransferableInput, outs, staked []*avax.TransferableOutput) {
-				r := require.New(t)
-
-				fm := commonfees.NewManager(testUnitFees, commonfees.EmptyWindows)
-				calc := &fees.Calculator{
-					IsEUpgradeActive: true,
-					FeeManager:       fm,
-					ConsumedUnitsCap: testBlockMaxConsumedUnits,
-					Credentials:      []verify.Verifiable{},
-				}
-
-				expectedFee := 5552 * units.MicroAvax
-
-				// complete uTx with the utxos
-				addVal, ok := uTx.(*txs.CreateChainTx)
-				r.True(ok)
-
-				addVal.Ins = ins
-				addVal.Outs = outs
-
-				r.NoError(uTx.Visit(calc))
-				r.Equal(expectedFee, calc.Fee)
-
-				r.Len(ins, 2)
-				r.Len(outs, 1)
-				r.Equal(expectedFee, ins[0].In.Amount()+ins[1].In.Amount()-outs[0].Out.Amount())
-				r.Empty(staked)
-			},
-		},
-		{
-			description: "no inputs, no outputs, no fee",
-			utxoReaderF: func(ctrl *gomock.Controller) avax.UTXOReader {
-				s := state.NewMockState(ctrl)
-				s.EXPECT().UTXOIDs(gomock.Any(), gomock.Any(), gomock.Any()).Return([]ids.ID{}, nil).AnyTimes()
-				return s
-			},
-			keysF: func() []*secp256k1.PrivateKey {
-				return []*secp256k1.PrivateKey{}
-			},
-			amountToStake: 0,
-			uTxF: func(t *testing.T) txs.UnsignedTx {
-				unsignedTx := dummyUnsignedTx{
-					BaseTx: txs.BaseTx{},
-				}
-				unsignedTx.SetBytes([]byte{0})
-				return &unsignedTx
-			},
-			expectedErr: nil,
-			checksF: func(t *testing.T, uTx txs.UnsignedTx, ins []*avax.TransferableInput, outs, staked []*avax.TransferableOutput) {
-				r := require.New(t)
-
-				fm := commonfees.NewManager(testUnitFees, commonfees.EmptyWindows)
-				calc := &fees.Calculator{
-					IsEUpgradeActive: true,
-					FeeManager:       fm,
-					ConsumedUnitsCap: testBlockMaxConsumedUnits,
-					Credentials:      []verify.Verifiable{},
-				}
-
-				r.NoError(uTx.Visit(calc))
-				r.Zero(calc.Fee)
-
-				r.Empty(ins)
-				r.Empty(outs)
-				r.Empty(staked)
-			},
-		},
-	}
-
-	for _, test := range tests {
-		t.Run(test.description, func(t *testing.T) {
-			r := require.New(t)
-			ctrl := gomock.NewController(t)
-
-			uTx := test.uTxF(t)
-
-			fm := commonfees.NewManager(testUnitFees, commonfees.EmptyWindows)
-			feeCalc := &fees.Calculator{
-				IsEUpgradeActive: true,
-				FeeManager:       fm,
-				ConsumedUnitsCap: testBlockMaxConsumedUnits,
-				Credentials:      []verify.Verifiable{},
-			}
-
-			// init fee calc with the uTx data
-			r.NoError(uTx.Visit(feeCalc))
-
-			ins, outs, staked, _, err := h.FinanceTx(
-				test.utxoReaderF(ctrl),
-				test.keysF(),
-				test.amountToStake,
-				feeCalc,
-				ids.GenerateTestShortID(),
-			)
-			r.ErrorIs(err, test.expectedErr)
-			test.checksF(t, uTx, ins, outs, staked)
-		})
-	}
-}
-
-=======
->>>>>>> c2859098
 func TestVerifySpendUTXOs(t *testing.T) {
 	fx := &secp256k1fx.Fx{}
 
