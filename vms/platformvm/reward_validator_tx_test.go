// Copyright (C) 2019-2021, Ava Labs, Inc. All rights reserved.
// See the file LICENSE for licensing terms.

package platformvm

import (
	"testing"

	"github.com/ava-labs/avalanchego/chains"
	"github.com/ava-labs/avalanchego/database/manager"
	"github.com/ava-labs/avalanchego/ids"
	"github.com/ava-labs/avalanchego/snow"
	"github.com/ava-labs/avalanchego/snow/engine/common"
	"github.com/ava-labs/avalanchego/snow/uptime"
	"github.com/ava-labs/avalanchego/snow/validators"
	"github.com/ava-labs/avalanchego/version"
	"github.com/ava-labs/avalanchego/vms/platformvm/config"
	"github.com/ava-labs/avalanchego/vms/platformvm/status"
)

<<<<<<< HEAD
=======
func TestUnsignedRewardValidatorTxExecuteOnCommit(t *testing.T) {
	vm, _, _ := defaultVM()
	vm.ctx.Lock.Lock()
	defer func() {
		if err := vm.Shutdown(); err != nil {
			t.Fatal(err)
		}
		vm.ctx.Lock.Unlock()
	}()

	currentStakers := vm.internalState.CurrentStakers()
	toRemoveTx, _, err := currentStakers.GetNextStaker()
	if err != nil {
		t.Fatal(err)
	}
	toRemove := toRemoveTx.Unsigned.(*txs.AddValidatorTx)
	toRemoveTxID := toRemoveTx.ID()

	{
		// Case 1: Chain timestamp is wrong
		tx, err := vm.txBuilder.NewRewardValidatorTx(toRemoveTxID)
		if err != nil {
			t.Fatal(err)
		}

		executor := proposalTxExecutor{
			vm:          vm,
			parentState: vm.internalState,
			tx:          tx,
		}
		err = tx.Unsigned.Visit(&executor)
		if err == nil {
			t.Fatalf("should have failed because validator end time doesn't match chain timestamp")
		}
	}

	// Advance chain timestamp to time that next validator leaves
	vm.internalState.SetTimestamp(toRemove.EndTime())

	{
		// Case 2: Wrong validator
		tx, err := vm.txBuilder.NewRewardValidatorTx(ids.GenerateTestID())
		if err != nil {
			t.Fatal(err)
		}

		executor := proposalTxExecutor{
			vm:          vm,
			parentState: vm.internalState,
			tx:          tx,
		}
		err = tx.Unsigned.Visit(&executor)
		if err == nil {
			t.Fatalf("should have failed because validator ID is wrong")
		}
	}

	// Case 3: Happy path
	tx, err := vm.txBuilder.NewRewardValidatorTx(toRemoveTxID)
	if err != nil {
		t.Fatal(err)
	}

	executor := proposalTxExecutor{
		vm:          vm,
		parentState: vm.internalState,
		tx:          tx,
	}
	err = tx.Unsigned.Visit(&executor)
	if err != nil {
		t.Fatal(err)
	}

	onCommitCurrentStakers := executor.onCommit.CurrentStakers()
	nextToRemoveTx, _, err := onCommitCurrentStakers.GetNextStaker()
	if err != nil {
		t.Fatal(err)
	}
	if toRemoveTxID == nextToRemoveTx.ID() {
		t.Fatalf("Should have removed the previous validator")
	}

	// check that stake/reward is given back
	stakeOwners := toRemove.Stake[0].Out.(*secp256k1fx.TransferOutput).AddressesSet()

	// Get old balances
	oldBalance, err := avax.GetBalance(vm.internalState, stakeOwners)
	if err != nil {
		t.Fatal(err)
	}

	executor.onCommit.Apply(vm.internalState)
	if err := vm.internalState.Commit(); err != nil {
		t.Fatal(err)
	}

	onCommitBalance, err := avax.GetBalance(vm.internalState, stakeOwners)
	if err != nil {
		t.Fatal(err)
	}

	if onCommitBalance != oldBalance+toRemove.Validator.Weight()+27 {
		t.Fatalf("on commit, should have old balance (%d) + staked amount (%d) + reward (%d) but have %d",
			oldBalance, toRemove.Validator.Weight(), 27, onCommitBalance)
	}
}

func TestUnsignedRewardValidatorTxExecuteOnAbort(t *testing.T) {
	vm, _, _ := defaultVM()
	vm.ctx.Lock.Lock()
	defer func() {
		if err := vm.Shutdown(); err != nil {
			t.Fatal(err)
		}
		vm.ctx.Lock.Unlock()
	}()

	currentStakers := vm.internalState.CurrentStakers()
	toRemoveTx, _, err := currentStakers.GetNextStaker()
	if err != nil {
		t.Fatal(err)
	}
	toRemoveTxID := toRemoveTx.ID()
	toRemove := toRemoveTx.Unsigned.(*txs.AddValidatorTx)

	{
		// Case 1: Chain timestamp is wrong
		tx, err := vm.txBuilder.NewRewardValidatorTx(toRemoveTxID)
		if err != nil {
			t.Fatal(err)
		}

		executor := proposalTxExecutor{
			vm:          vm,
			parentState: vm.internalState,
			tx:          tx,
		}
		err = tx.Unsigned.Visit(&executor)
		if err == nil {
			t.Fatalf("should have failed because validator end time doesn't match chain timestamp")
		}
	}

	// Advance chain timestamp to time that next validator leaves
	vm.internalState.SetTimestamp(toRemove.EndTime())

	{
		// Case 2: Wrong validator
		tx, err := vm.txBuilder.NewRewardValidatorTx(ids.GenerateTestID())
		if err != nil {
			t.Fatal(err)
		}

		executor := proposalTxExecutor{
			vm:          vm,
			parentState: vm.internalState,
			tx:          tx,
		}
		err = tx.Unsigned.Visit(&executor)
		if err == nil {
			t.Fatalf("should have failed because validator ID is wrong")
		}
	}

	{
		// Case 3: Happy path
		tx, err := vm.txBuilder.NewRewardValidatorTx(toRemoveTxID)
		if err != nil {
			t.Fatal(err)
		}

		executor := proposalTxExecutor{
			vm:          vm,
			parentState: vm.internalState,
			tx:          tx,
		}
		err = tx.Unsigned.Visit(&executor)
		if err != nil {
			t.Fatal(err)
		}

		onAbortCurrentStakers := executor.onAbort.CurrentStakers()
		nextToRemoveTx, _, err := onAbortCurrentStakers.GetNextStaker()
		if err != nil {
			t.Fatal(err)
		}
		if toRemoveTxID == nextToRemoveTx.ID() {
			t.Fatalf("Should have removed the previous validator")
		}

		// check that stake/reward isn't given back
		stakeOwners := toRemove.Stake[0].Out.(*secp256k1fx.TransferOutput).AddressesSet()

		// Get old balances
		oldBalance, err := avax.GetBalance(vm.internalState, stakeOwners)
		if err != nil {
			t.Fatal(err)
		}

		executor.onAbort.Apply(vm.internalState)
		if err := vm.internalState.Commit(); err != nil {
			t.Fatal(err)
		}

		onAbortBalance, err := avax.GetBalance(vm.internalState, stakeOwners)
		if err != nil {
			t.Fatal(err)
		}

		if onAbortBalance != oldBalance+toRemove.Validator.Weight() {
			t.Fatalf("on abort, should have old balance (%d) + staked amount (%d) but have %d",
				oldBalance, toRemove.Validator.Weight(), onAbortBalance)
		}
	}
}

func TestRewardDelegatorTxExecuteOnCommit(t *testing.T) {
	assert := assert.New(t)

	vm, _, _ := defaultVM()
	vm.ctx.Lock.Lock()
	defer func() {
		err := vm.Shutdown()
		assert.NoError(err)

		vm.ctx.Lock.Unlock()
	}()

	vdrRewardAddress := ids.GenerateTestShortID()
	delRewardAddress := ids.GenerateTestShortID()

	vdrStartTime := uint64(defaultValidateStartTime.Unix()) + 1
	vdrEndTime := uint64(defaultValidateStartTime.Add(2 * defaultMinStakingDuration).Unix())
	vdrNodeID := ids.GenerateTestNodeID()
	vdrTx, err := vm.txBuilder.NewAddValidatorTx(
		vm.MinValidatorStake, // stakeAmt
		vdrStartTime,
		vdrEndTime,
		vdrNodeID,        // node ID
		vdrRewardAddress, // reward address
		reward.PercentDenominator/4,
		[]*crypto.PrivateKeySECP256K1R{keys[0]}, // fee payer
		ids.ShortEmpty,                          // change addr
	)
	assert.NoError(err)

	delStartTime := vdrStartTime
	delEndTime := vdrEndTime
	delTx, err := vm.txBuilder.NewAddDelegatorTx(
		vm.MinDelegatorStake, // stakeAmt
		delStartTime,
		delEndTime,
		vdrNodeID,                               // node ID
		delRewardAddress,                        // reward address
		[]*crypto.PrivateKeySECP256K1R{keys[0]}, // fee payer
		ids.ShortEmpty,                          // change addr
	)
	assert.NoError(err)

	vm.internalState.AddCurrentStaker(vdrTx, 0)
	vm.internalState.AddTx(vdrTx, status.Committed)
	vm.internalState.AddCurrentStaker(delTx, 1000000)
	vm.internalState.AddTx(delTx, status.Committed)
	vm.internalState.SetTimestamp(time.Unix(int64(delEndTime), 0))
	err = vm.internalState.Commit()
	assert.NoError(err)
	err = vm.internalState.Load()
	assert.NoError(err)
	// test validator stake
	set, ok := vm.Validators.GetValidators(constants.PrimaryNetworkID)
	assert.True(ok)
	stake, ok := set.GetWeight(vdrNodeID)
	assert.True(ok)
	assert.Equal(vm.MinValidatorStake+vm.MinDelegatorStake, stake)

	tx, err := vm.txBuilder.NewRewardValidatorTx(delTx.ID())
	assert.NoError(err)

	executor := proposalTxExecutor{
		vm:          vm,
		parentState: vm.internalState,
		tx:          tx,
	}
	err = tx.Unsigned.Visit(&executor)
	assert.NoError(err)

	vdrDestSet := ids.ShortSet{}
	vdrDestSet.Add(vdrRewardAddress)
	delDestSet := ids.ShortSet{}
	delDestSet.Add(delRewardAddress)

	expectedReward := uint64(1000000)

	oldVdrBalance, err := avax.GetBalance(vm.internalState, vdrDestSet)
	assert.NoError(err)
	oldDelBalance, err := avax.GetBalance(vm.internalState, delDestSet)
	assert.NoError(err)

	executor.onCommit.Apply(vm.internalState)
	err = vm.internalState.Commit()
	assert.NoError(err)

	// If tx is committed, delegator and delegatee should get reward
	// and the delegator's reward should be greater because the delegatee's share is 25%
	commitVdrBalance, err := avax.GetBalance(vm.internalState, vdrDestSet)
	assert.NoError(err)
	vdrReward, err := math.Sub64(commitVdrBalance, oldVdrBalance)
	assert.NoError(err)
	assert.NotZero(vdrReward, "expected delegatee balance to increase because of reward")

	commitDelBalance, err := avax.GetBalance(vm.internalState, delDestSet)
	assert.NoError(err)
	delReward, err := math.Sub64(commitDelBalance, oldDelBalance)
	assert.NoError(err)
	assert.NotZero(delReward, "expected delegator balance to increase because of reward")

	assert.Less(vdrReward, delReward, "the delegator's reward should be greater than the delegatee's because the delegatee's share is 25%")
	assert.Equal(expectedReward, delReward+vdrReward, "expected total reward to be %d but is %d", expectedReward, delReward+vdrReward)

	stake, ok = set.GetWeight(vdrNodeID)
	assert.True(ok)
	assert.Equal(vm.MinValidatorStake, stake)
}

func TestRewardDelegatorTxExecuteOnAbort(t *testing.T) {
	assert := assert.New(t)

	vm, _, _ := defaultVM()
	vm.ctx.Lock.Lock()
	defer func() {
		err := vm.Shutdown()
		assert.NoError(err)

		vm.ctx.Lock.Unlock()
	}()

	initialSupply := vm.internalState.GetCurrentSupply()

	vdrRewardAddress := ids.GenerateTestShortID()
	delRewardAddress := ids.GenerateTestShortID()

	vdrStartTime := uint64(defaultValidateStartTime.Unix()) + 1
	vdrEndTime := uint64(defaultValidateStartTime.Add(2 * defaultMinStakingDuration).Unix())
	vdrNodeID := ids.GenerateTestNodeID()
	vdrTx, err := vm.txBuilder.NewAddValidatorTx(
		vm.MinValidatorStake, // stakeAmt
		vdrStartTime,
		vdrEndTime,
		vdrNodeID,        // node ID
		vdrRewardAddress, // reward address
		reward.PercentDenominator/4,
		[]*crypto.PrivateKeySECP256K1R{keys[0]}, // fee payer
		ids.ShortEmpty,                          // change addr
	)
	assert.NoError(err)

	delStartTime := vdrStartTime
	delEndTime := vdrEndTime
	delTx, err := vm.txBuilder.NewAddDelegatorTx(
		vm.MinDelegatorStake, // stakeAmt
		delStartTime,
		delEndTime,
		vdrNodeID,                               // node ID
		delRewardAddress,                        // reward address
		[]*crypto.PrivateKeySECP256K1R{keys[0]}, // fee payer
		ids.ShortEmpty,                          // change addr
	)
	assert.NoError(err)

	vm.internalState.AddCurrentStaker(vdrTx, 0)
	vm.internalState.AddTx(vdrTx, status.Committed)
	vm.internalState.AddCurrentStaker(delTx, 1000000)
	vm.internalState.AddTx(delTx, status.Committed)
	vm.internalState.SetTimestamp(time.Unix(int64(delEndTime), 0))
	err = vm.internalState.Commit()
	assert.NoError(err)
	err = vm.internalState.Load()
	assert.NoError(err)

	tx, err := vm.txBuilder.NewRewardValidatorTx(delTx.ID())
	assert.NoError(err)

	executor := proposalTxExecutor{
		vm:          vm,
		parentState: vm.internalState,
		tx:          tx,
	}
	err = tx.Unsigned.Visit(&executor)
	assert.NoError(err)

	vdrDestSet := ids.ShortSet{}
	vdrDestSet.Add(vdrRewardAddress)
	delDestSet := ids.ShortSet{}
	delDestSet.Add(delRewardAddress)

	expectedReward := uint64(1000000)

	oldVdrBalance, err := avax.GetBalance(vm.internalState, vdrDestSet)
	assert.NoError(err)
	oldDelBalance, err := avax.GetBalance(vm.internalState, delDestSet)
	assert.NoError(err)

	executor.onAbort.Apply(vm.internalState)
	err = vm.internalState.Commit()
	assert.NoError(err)

	// If tx is aborted, delegator and delegatee shouldn't get reward
	newVdrBalance, err := avax.GetBalance(vm.internalState, vdrDestSet)
	assert.NoError(err)
	vdrReward, err := math.Sub64(newVdrBalance, oldVdrBalance)
	assert.NoError(err)
	assert.Zero(vdrReward, "expected delegatee balance not to increase")

	newDelBalance, err := avax.GetBalance(vm.internalState, delDestSet)
	assert.NoError(err)
	delReward, err := math.Sub64(newDelBalance, oldDelBalance)
	assert.NoError(err)
	assert.Zero(delReward, "expected delegator balance not to increase")

	newSupply := vm.internalState.GetCurrentSupply()
	assert.Equal(initialSupply-expectedReward, newSupply, "should have removed un-rewarded tokens from the potential supply")
}

>>>>>>> 2d5ba8a1
func TestUptimeDisallowedWithRestart(t *testing.T) {
	_, genesisBytes := defaultGenesis()
	db := manager.NewMemDB(version.DefaultVersion1_0_0)

	firstDB := db.NewPrefixDBManager([]byte{})
	firstVM := &VM{Factory: Factory{
		Config: config.Config{
			Chains:                 chains.MockManager{},
			UptimePercentage:       .2,
			RewardConfig:           defaultRewardConfig,
			Validators:             validators.NewManager(),
			UptimeLockedCalculator: uptime.NewLockedCalculator(),
		},
	}}

	firstCtx := defaultContext()
	firstCtx.Lock.Lock()

	firstMsgChan := make(chan common.Message, 1)
	if err := firstVM.Initialize(firstCtx, firstDB, genesisBytes, nil, nil, firstMsgChan, nil, nil); err != nil {
		t.Fatal(err)
	}

	firstVM.clock.Set(defaultGenesisTime)
	firstVM.uptimeManager.(uptime.TestManager).SetTime(defaultGenesisTime)

	if err := firstVM.SetState(snow.Bootstrapping); err != nil {
		t.Fatal(err)
	}

	if err := firstVM.SetState(snow.NormalOp); err != nil {
		t.Fatal(err)
	}

	// Fast forward clock to time for genesis validators to leave
	firstVM.uptimeManager.(uptime.TestManager).SetTime(defaultValidateEndTime)

	if err := firstVM.Shutdown(); err != nil {
		t.Fatal(err)
	}
	firstCtx.Lock.Unlock()

	secondDB := db.NewPrefixDBManager([]byte{})
	secondVM := &VM{Factory: Factory{
		Config: config.Config{
			Chains:                 chains.MockManager{},
			UptimePercentage:       .21,
			Validators:             validators.NewManager(),
			UptimeLockedCalculator: uptime.NewLockedCalculator(),
		},
	}}

	secondCtx := defaultContext()
	secondCtx.Lock.Lock()
	defer func() {
		if err := secondVM.Shutdown(); err != nil {
			t.Fatal(err)
		}
		secondCtx.Lock.Unlock()
	}()

	secondMsgChan := make(chan common.Message, 1)
	if err := secondVM.Initialize(secondCtx, secondDB, genesisBytes, nil, nil, secondMsgChan, nil, nil); err != nil {
		t.Fatal(err)
	}

	secondVM.clock.Set(defaultValidateStartTime.Add(2 * defaultMinStakingDuration))
	secondVM.uptimeManager.(uptime.TestManager).SetTime(defaultValidateStartTime.Add(2 * defaultMinStakingDuration))

	if err := secondVM.SetState(snow.Bootstrapping); err != nil {
		t.Fatal(err)
	}

	if err := secondVM.SetState(snow.NormalOp); err != nil {
		t.Fatal(err)
	}

	secondVM.clock.Set(defaultValidateEndTime)
	secondVM.uptimeManager.(uptime.TestManager).SetTime(defaultValidateEndTime)

	blk, err := secondVM.BuildBlock() // should contain proposal to advance time
	if err != nil {
		t.Fatal(err)
	} else if err := blk.Verify(); err != nil {
		t.Fatal(err)
	}

	// Assert preferences are correct
	block := blk.(*ProposalBlock)
	options, err := block.Options()
	if err != nil {
		t.Fatal(err)
	}

	commit, ok := options[0].(*CommitBlock)
	if !ok {
		t.Fatal(errShouldPrefCommit)
	}

	abort, ok := options[1].(*AbortBlock)
	if !ok {
		t.Fatal(errShouldPrefCommit)
	}

	if err := block.Accept(); err != nil {
		t.Fatal(err)
	}
	if err := commit.Verify(); err != nil {
		t.Fatal(err)
	}
	if err := abort.Verify(); err != nil {
		t.Fatal(err)
	}

	onAbortState := abort.onAccept()
	_, txStatus, err := onAbortState.GetTx(block.Tx.ID())
	if err != nil {
		t.Fatal(err)
	}
	if txStatus != status.Aborted {
		t.Fatalf("status should be Aborted but is %s", txStatus)
	}

	if err := commit.Accept(); err != nil { // advance the timestamp
		t.Fatal(err)
	}

	_, txStatus, err = secondVM.internalState.GetTx(block.Tx.ID())
	if err != nil {
		t.Fatal(err)
	}
	if txStatus != status.Committed {
		t.Fatalf("status should be Committed but is %s", txStatus)
	}

	// Verify that chain's timestamp has advanced
	timestamp := secondVM.internalState.GetTimestamp()
	if !timestamp.Equal(defaultValidateEndTime) {
		t.Fatal("expected timestamp to have advanced")
	}

	blk, err = secondVM.BuildBlock() // should contain proposal to reward genesis validator
	if err != nil {
		t.Fatal(err)
	}
	if err := blk.Verify(); err != nil {
		t.Fatal(err)
	}

	block = blk.(*ProposalBlock)
	options, err = block.Options()
	if err != nil {
		t.Fatal(err)
	}

	commit, ok = options[1].(*CommitBlock)
	if !ok {
		t.Fatal(errShouldPrefAbort)
	}

	abort, ok = options[0].(*AbortBlock)
	if !ok {
		t.Fatal(errShouldPrefAbort)
	}

	if err := blk.Accept(); err != nil {
		t.Fatal(err)
	}
	if err := commit.Verify(); err != nil {
		t.Fatal(err)
	}

	onCommitState := commit.onAccept()
	_, txStatus, err = onCommitState.GetTx(block.Tx.ID())
	if err != nil {
		t.Fatal(err)
	}
	if txStatus != status.Committed {
		t.Fatalf("status should be Committed but is %s", txStatus)
	}

	if err := abort.Verify(); err != nil {
		t.Fatal(err)
	}
	if err := abort.Accept(); err != nil { // do not reward the genesis validator
		t.Fatal(err)
	}

	_, txStatus, err = secondVM.internalState.GetTx(block.Tx.ID())
	if err != nil {
		t.Fatal(err)
	}
	if txStatus != status.Aborted {
		t.Fatalf("status should be Aborted but is %s", txStatus)
	}

	currentStakers := secondVM.internalState.CurrentStakers()
	_, err = currentStakers.GetValidator(ids.NodeID(keys[1].PublicKey().Address()))
	if err == nil {
		t.Fatal("should have removed a genesis validator")
	}
}

func TestUptimeDisallowedAfterNeverConnecting(t *testing.T) {
	_, genesisBytes := defaultGenesis()
	db := manager.NewMemDB(version.DefaultVersion1_0_0)

	vm := &VM{Factory: Factory{
		Config: config.Config{
			Chains:                 chains.MockManager{},
			UptimePercentage:       .2,
			RewardConfig:           defaultRewardConfig,
			Validators:             validators.NewManager(),
			UptimeLockedCalculator: uptime.NewLockedCalculator(),
		},
	}}

	ctx := defaultContext()
	ctx.Lock.Lock()

	msgChan := make(chan common.Message, 1)
	appSender := &common.SenderTest{T: t}
	if err := vm.Initialize(ctx, db, genesisBytes, nil, nil, msgChan, nil, appSender); err != nil {
		t.Fatal(err)
	}
	defer func() {
		if err := vm.Shutdown(); err != nil {
			t.Fatal(err)
		}
		ctx.Lock.Unlock()
	}()

	vm.clock.Set(defaultGenesisTime)
	vm.uptimeManager.(uptime.TestManager).SetTime(defaultGenesisTime)

	if err := vm.SetState(snow.Bootstrapping); err != nil {
		t.Fatal(err)
	}

	if err := vm.SetState(snow.NormalOp); err != nil {
		t.Fatal(err)
	}

	// Fast forward clock to time for genesis validators to leave
	vm.clock.Set(defaultValidateEndTime)
	vm.uptimeManager.(uptime.TestManager).SetTime(defaultValidateEndTime)

	blk, err := vm.BuildBlock() // should contain proposal to advance time
	if err != nil {
		t.Fatal(err)
	} else if err := blk.Verify(); err != nil {
		t.Fatal(err)
	}

	// first the time will be advanced.
	block := blk.(*ProposalBlock)
	options, err := block.Options()
	if err != nil {
		t.Fatal(err)
	}

	commit, ok := options[0].(*CommitBlock)
	if !ok {
		t.Fatal(errShouldPrefCommit)
	}
	abort, ok := options[1].(*AbortBlock)
	if !ok {
		t.Fatal(errShouldPrefCommit)
	}

	if err := block.Accept(); err != nil {
		t.Fatal(err)
	}
	if err := commit.Verify(); err != nil {
		t.Fatal(err)
	}
	if err := abort.Verify(); err != nil {
		t.Fatal(err)
	}

	// advance the timestamp
	if err := commit.Accept(); err != nil {
		t.Fatal(err)
	}

	// Verify that chain's timestamp has advanced
	timestamp := vm.internalState.GetTimestamp()
	if !timestamp.Equal(defaultValidateEndTime) {
		t.Fatal("expected timestamp to have advanced")
	}

	// should contain proposal to reward genesis validator
	blk, err = vm.BuildBlock()
	if err != nil {
		t.Fatal(err)
	}
	if err := blk.Verify(); err != nil {
		t.Fatal(err)
	}

	block = blk.(*ProposalBlock)
	options, err = block.Options()
	if err != nil {
		t.Fatal(err)
	}

	abort, ok = options[0].(*AbortBlock)
	if !ok {
		t.Fatal(errShouldPrefAbort)
	}
	commit, ok = options[1].(*CommitBlock)
	if !ok {
		t.Fatal(errShouldPrefAbort)
	}

	if err := blk.Accept(); err != nil {
		t.Fatal(err)
	}
	if err := commit.Verify(); err != nil {
		t.Fatal(err)
	}
	if err := abort.Verify(); err != nil {
		t.Fatal(err)
	}

	// do not reward the genesis validator
	if err := abort.Accept(); err != nil {
		t.Fatal(err)
	}

	currentStakers := vm.internalState.CurrentStakers()
	_, err = currentStakers.GetValidator(ids.NodeID(keys[1].PublicKey().Address()))
	if err == nil {
		t.Fatal("should have removed a genesis validator")
	}
}<|MERGE_RESOLUTION|>--- conflicted
+++ resolved
@@ -18,432 +18,6 @@
 	"github.com/ava-labs/avalanchego/vms/platformvm/status"
 )
 
-<<<<<<< HEAD
-=======
-func TestUnsignedRewardValidatorTxExecuteOnCommit(t *testing.T) {
-	vm, _, _ := defaultVM()
-	vm.ctx.Lock.Lock()
-	defer func() {
-		if err := vm.Shutdown(); err != nil {
-			t.Fatal(err)
-		}
-		vm.ctx.Lock.Unlock()
-	}()
-
-	currentStakers := vm.internalState.CurrentStakers()
-	toRemoveTx, _, err := currentStakers.GetNextStaker()
-	if err != nil {
-		t.Fatal(err)
-	}
-	toRemove := toRemoveTx.Unsigned.(*txs.AddValidatorTx)
-	toRemoveTxID := toRemoveTx.ID()
-
-	{
-		// Case 1: Chain timestamp is wrong
-		tx, err := vm.txBuilder.NewRewardValidatorTx(toRemoveTxID)
-		if err != nil {
-			t.Fatal(err)
-		}
-
-		executor := proposalTxExecutor{
-			vm:          vm,
-			parentState: vm.internalState,
-			tx:          tx,
-		}
-		err = tx.Unsigned.Visit(&executor)
-		if err == nil {
-			t.Fatalf("should have failed because validator end time doesn't match chain timestamp")
-		}
-	}
-
-	// Advance chain timestamp to time that next validator leaves
-	vm.internalState.SetTimestamp(toRemove.EndTime())
-
-	{
-		// Case 2: Wrong validator
-		tx, err := vm.txBuilder.NewRewardValidatorTx(ids.GenerateTestID())
-		if err != nil {
-			t.Fatal(err)
-		}
-
-		executor := proposalTxExecutor{
-			vm:          vm,
-			parentState: vm.internalState,
-			tx:          tx,
-		}
-		err = tx.Unsigned.Visit(&executor)
-		if err == nil {
-			t.Fatalf("should have failed because validator ID is wrong")
-		}
-	}
-
-	// Case 3: Happy path
-	tx, err := vm.txBuilder.NewRewardValidatorTx(toRemoveTxID)
-	if err != nil {
-		t.Fatal(err)
-	}
-
-	executor := proposalTxExecutor{
-		vm:          vm,
-		parentState: vm.internalState,
-		tx:          tx,
-	}
-	err = tx.Unsigned.Visit(&executor)
-	if err != nil {
-		t.Fatal(err)
-	}
-
-	onCommitCurrentStakers := executor.onCommit.CurrentStakers()
-	nextToRemoveTx, _, err := onCommitCurrentStakers.GetNextStaker()
-	if err != nil {
-		t.Fatal(err)
-	}
-	if toRemoveTxID == nextToRemoveTx.ID() {
-		t.Fatalf("Should have removed the previous validator")
-	}
-
-	// check that stake/reward is given back
-	stakeOwners := toRemove.Stake[0].Out.(*secp256k1fx.TransferOutput).AddressesSet()
-
-	// Get old balances
-	oldBalance, err := avax.GetBalance(vm.internalState, stakeOwners)
-	if err != nil {
-		t.Fatal(err)
-	}
-
-	executor.onCommit.Apply(vm.internalState)
-	if err := vm.internalState.Commit(); err != nil {
-		t.Fatal(err)
-	}
-
-	onCommitBalance, err := avax.GetBalance(vm.internalState, stakeOwners)
-	if err != nil {
-		t.Fatal(err)
-	}
-
-	if onCommitBalance != oldBalance+toRemove.Validator.Weight()+27 {
-		t.Fatalf("on commit, should have old balance (%d) + staked amount (%d) + reward (%d) but have %d",
-			oldBalance, toRemove.Validator.Weight(), 27, onCommitBalance)
-	}
-}
-
-func TestUnsignedRewardValidatorTxExecuteOnAbort(t *testing.T) {
-	vm, _, _ := defaultVM()
-	vm.ctx.Lock.Lock()
-	defer func() {
-		if err := vm.Shutdown(); err != nil {
-			t.Fatal(err)
-		}
-		vm.ctx.Lock.Unlock()
-	}()
-
-	currentStakers := vm.internalState.CurrentStakers()
-	toRemoveTx, _, err := currentStakers.GetNextStaker()
-	if err != nil {
-		t.Fatal(err)
-	}
-	toRemoveTxID := toRemoveTx.ID()
-	toRemove := toRemoveTx.Unsigned.(*txs.AddValidatorTx)
-
-	{
-		// Case 1: Chain timestamp is wrong
-		tx, err := vm.txBuilder.NewRewardValidatorTx(toRemoveTxID)
-		if err != nil {
-			t.Fatal(err)
-		}
-
-		executor := proposalTxExecutor{
-			vm:          vm,
-			parentState: vm.internalState,
-			tx:          tx,
-		}
-		err = tx.Unsigned.Visit(&executor)
-		if err == nil {
-			t.Fatalf("should have failed because validator end time doesn't match chain timestamp")
-		}
-	}
-
-	// Advance chain timestamp to time that next validator leaves
-	vm.internalState.SetTimestamp(toRemove.EndTime())
-
-	{
-		// Case 2: Wrong validator
-		tx, err := vm.txBuilder.NewRewardValidatorTx(ids.GenerateTestID())
-		if err != nil {
-			t.Fatal(err)
-		}
-
-		executor := proposalTxExecutor{
-			vm:          vm,
-			parentState: vm.internalState,
-			tx:          tx,
-		}
-		err = tx.Unsigned.Visit(&executor)
-		if err == nil {
-			t.Fatalf("should have failed because validator ID is wrong")
-		}
-	}
-
-	{
-		// Case 3: Happy path
-		tx, err := vm.txBuilder.NewRewardValidatorTx(toRemoveTxID)
-		if err != nil {
-			t.Fatal(err)
-		}
-
-		executor := proposalTxExecutor{
-			vm:          vm,
-			parentState: vm.internalState,
-			tx:          tx,
-		}
-		err = tx.Unsigned.Visit(&executor)
-		if err != nil {
-			t.Fatal(err)
-		}
-
-		onAbortCurrentStakers := executor.onAbort.CurrentStakers()
-		nextToRemoveTx, _, err := onAbortCurrentStakers.GetNextStaker()
-		if err != nil {
-			t.Fatal(err)
-		}
-		if toRemoveTxID == nextToRemoveTx.ID() {
-			t.Fatalf("Should have removed the previous validator")
-		}
-
-		// check that stake/reward isn't given back
-		stakeOwners := toRemove.Stake[0].Out.(*secp256k1fx.TransferOutput).AddressesSet()
-
-		// Get old balances
-		oldBalance, err := avax.GetBalance(vm.internalState, stakeOwners)
-		if err != nil {
-			t.Fatal(err)
-		}
-
-		executor.onAbort.Apply(vm.internalState)
-		if err := vm.internalState.Commit(); err != nil {
-			t.Fatal(err)
-		}
-
-		onAbortBalance, err := avax.GetBalance(vm.internalState, stakeOwners)
-		if err != nil {
-			t.Fatal(err)
-		}
-
-		if onAbortBalance != oldBalance+toRemove.Validator.Weight() {
-			t.Fatalf("on abort, should have old balance (%d) + staked amount (%d) but have %d",
-				oldBalance, toRemove.Validator.Weight(), onAbortBalance)
-		}
-	}
-}
-
-func TestRewardDelegatorTxExecuteOnCommit(t *testing.T) {
-	assert := assert.New(t)
-
-	vm, _, _ := defaultVM()
-	vm.ctx.Lock.Lock()
-	defer func() {
-		err := vm.Shutdown()
-		assert.NoError(err)
-
-		vm.ctx.Lock.Unlock()
-	}()
-
-	vdrRewardAddress := ids.GenerateTestShortID()
-	delRewardAddress := ids.GenerateTestShortID()
-
-	vdrStartTime := uint64(defaultValidateStartTime.Unix()) + 1
-	vdrEndTime := uint64(defaultValidateStartTime.Add(2 * defaultMinStakingDuration).Unix())
-	vdrNodeID := ids.GenerateTestNodeID()
-	vdrTx, err := vm.txBuilder.NewAddValidatorTx(
-		vm.MinValidatorStake, // stakeAmt
-		vdrStartTime,
-		vdrEndTime,
-		vdrNodeID,        // node ID
-		vdrRewardAddress, // reward address
-		reward.PercentDenominator/4,
-		[]*crypto.PrivateKeySECP256K1R{keys[0]}, // fee payer
-		ids.ShortEmpty,                          // change addr
-	)
-	assert.NoError(err)
-
-	delStartTime := vdrStartTime
-	delEndTime := vdrEndTime
-	delTx, err := vm.txBuilder.NewAddDelegatorTx(
-		vm.MinDelegatorStake, // stakeAmt
-		delStartTime,
-		delEndTime,
-		vdrNodeID,                               // node ID
-		delRewardAddress,                        // reward address
-		[]*crypto.PrivateKeySECP256K1R{keys[0]}, // fee payer
-		ids.ShortEmpty,                          // change addr
-	)
-	assert.NoError(err)
-
-	vm.internalState.AddCurrentStaker(vdrTx, 0)
-	vm.internalState.AddTx(vdrTx, status.Committed)
-	vm.internalState.AddCurrentStaker(delTx, 1000000)
-	vm.internalState.AddTx(delTx, status.Committed)
-	vm.internalState.SetTimestamp(time.Unix(int64(delEndTime), 0))
-	err = vm.internalState.Commit()
-	assert.NoError(err)
-	err = vm.internalState.Load()
-	assert.NoError(err)
-	// test validator stake
-	set, ok := vm.Validators.GetValidators(constants.PrimaryNetworkID)
-	assert.True(ok)
-	stake, ok := set.GetWeight(vdrNodeID)
-	assert.True(ok)
-	assert.Equal(vm.MinValidatorStake+vm.MinDelegatorStake, stake)
-
-	tx, err := vm.txBuilder.NewRewardValidatorTx(delTx.ID())
-	assert.NoError(err)
-
-	executor := proposalTxExecutor{
-		vm:          vm,
-		parentState: vm.internalState,
-		tx:          tx,
-	}
-	err = tx.Unsigned.Visit(&executor)
-	assert.NoError(err)
-
-	vdrDestSet := ids.ShortSet{}
-	vdrDestSet.Add(vdrRewardAddress)
-	delDestSet := ids.ShortSet{}
-	delDestSet.Add(delRewardAddress)
-
-	expectedReward := uint64(1000000)
-
-	oldVdrBalance, err := avax.GetBalance(vm.internalState, vdrDestSet)
-	assert.NoError(err)
-	oldDelBalance, err := avax.GetBalance(vm.internalState, delDestSet)
-	assert.NoError(err)
-
-	executor.onCommit.Apply(vm.internalState)
-	err = vm.internalState.Commit()
-	assert.NoError(err)
-
-	// If tx is committed, delegator and delegatee should get reward
-	// and the delegator's reward should be greater because the delegatee's share is 25%
-	commitVdrBalance, err := avax.GetBalance(vm.internalState, vdrDestSet)
-	assert.NoError(err)
-	vdrReward, err := math.Sub64(commitVdrBalance, oldVdrBalance)
-	assert.NoError(err)
-	assert.NotZero(vdrReward, "expected delegatee balance to increase because of reward")
-
-	commitDelBalance, err := avax.GetBalance(vm.internalState, delDestSet)
-	assert.NoError(err)
-	delReward, err := math.Sub64(commitDelBalance, oldDelBalance)
-	assert.NoError(err)
-	assert.NotZero(delReward, "expected delegator balance to increase because of reward")
-
-	assert.Less(vdrReward, delReward, "the delegator's reward should be greater than the delegatee's because the delegatee's share is 25%")
-	assert.Equal(expectedReward, delReward+vdrReward, "expected total reward to be %d but is %d", expectedReward, delReward+vdrReward)
-
-	stake, ok = set.GetWeight(vdrNodeID)
-	assert.True(ok)
-	assert.Equal(vm.MinValidatorStake, stake)
-}
-
-func TestRewardDelegatorTxExecuteOnAbort(t *testing.T) {
-	assert := assert.New(t)
-
-	vm, _, _ := defaultVM()
-	vm.ctx.Lock.Lock()
-	defer func() {
-		err := vm.Shutdown()
-		assert.NoError(err)
-
-		vm.ctx.Lock.Unlock()
-	}()
-
-	initialSupply := vm.internalState.GetCurrentSupply()
-
-	vdrRewardAddress := ids.GenerateTestShortID()
-	delRewardAddress := ids.GenerateTestShortID()
-
-	vdrStartTime := uint64(defaultValidateStartTime.Unix()) + 1
-	vdrEndTime := uint64(defaultValidateStartTime.Add(2 * defaultMinStakingDuration).Unix())
-	vdrNodeID := ids.GenerateTestNodeID()
-	vdrTx, err := vm.txBuilder.NewAddValidatorTx(
-		vm.MinValidatorStake, // stakeAmt
-		vdrStartTime,
-		vdrEndTime,
-		vdrNodeID,        // node ID
-		vdrRewardAddress, // reward address
-		reward.PercentDenominator/4,
-		[]*crypto.PrivateKeySECP256K1R{keys[0]}, // fee payer
-		ids.ShortEmpty,                          // change addr
-	)
-	assert.NoError(err)
-
-	delStartTime := vdrStartTime
-	delEndTime := vdrEndTime
-	delTx, err := vm.txBuilder.NewAddDelegatorTx(
-		vm.MinDelegatorStake, // stakeAmt
-		delStartTime,
-		delEndTime,
-		vdrNodeID,                               // node ID
-		delRewardAddress,                        // reward address
-		[]*crypto.PrivateKeySECP256K1R{keys[0]}, // fee payer
-		ids.ShortEmpty,                          // change addr
-	)
-	assert.NoError(err)
-
-	vm.internalState.AddCurrentStaker(vdrTx, 0)
-	vm.internalState.AddTx(vdrTx, status.Committed)
-	vm.internalState.AddCurrentStaker(delTx, 1000000)
-	vm.internalState.AddTx(delTx, status.Committed)
-	vm.internalState.SetTimestamp(time.Unix(int64(delEndTime), 0))
-	err = vm.internalState.Commit()
-	assert.NoError(err)
-	err = vm.internalState.Load()
-	assert.NoError(err)
-
-	tx, err := vm.txBuilder.NewRewardValidatorTx(delTx.ID())
-	assert.NoError(err)
-
-	executor := proposalTxExecutor{
-		vm:          vm,
-		parentState: vm.internalState,
-		tx:          tx,
-	}
-	err = tx.Unsigned.Visit(&executor)
-	assert.NoError(err)
-
-	vdrDestSet := ids.ShortSet{}
-	vdrDestSet.Add(vdrRewardAddress)
-	delDestSet := ids.ShortSet{}
-	delDestSet.Add(delRewardAddress)
-
-	expectedReward := uint64(1000000)
-
-	oldVdrBalance, err := avax.GetBalance(vm.internalState, vdrDestSet)
-	assert.NoError(err)
-	oldDelBalance, err := avax.GetBalance(vm.internalState, delDestSet)
-	assert.NoError(err)
-
-	executor.onAbort.Apply(vm.internalState)
-	err = vm.internalState.Commit()
-	assert.NoError(err)
-
-	// If tx is aborted, delegator and delegatee shouldn't get reward
-	newVdrBalance, err := avax.GetBalance(vm.internalState, vdrDestSet)
-	assert.NoError(err)
-	vdrReward, err := math.Sub64(newVdrBalance, oldVdrBalance)
-	assert.NoError(err)
-	assert.Zero(vdrReward, "expected delegatee balance not to increase")
-
-	newDelBalance, err := avax.GetBalance(vm.internalState, delDestSet)
-	assert.NoError(err)
-	delReward, err := math.Sub64(newDelBalance, oldDelBalance)
-	assert.NoError(err)
-	assert.Zero(delReward, "expected delegator balance not to increase")
-
-	newSupply := vm.internalState.GetCurrentSupply()
-	assert.Equal(initialSupply-expectedReward, newSupply, "should have removed un-rewarded tokens from the potential supply")
-}
-
->>>>>>> 2d5ba8a1
 func TestUptimeDisallowedWithRestart(t *testing.T) {
 	_, genesisBytes := defaultGenesis()
 	db := manager.NewMemDB(version.DefaultVersion1_0_0)
