// Copyright (C) 2019-2023, Ava Labs, Inc. All rights reserved.
// See the file LICENSE for licensing terms.

package platformvm

import (
	"context"
	"errors"
	"fmt"
	"math"
	"math/rand"
	"testing"
	"time"

	stdjson "encoding/json"

	"github.com/stretchr/testify/require"

	"go.uber.org/mock/gomock"

	"github.com/ava-labs/avalanchego/api"
	"github.com/ava-labs/avalanchego/api/keystore"
	"github.com/ava-labs/avalanchego/cache"
	"github.com/ava-labs/avalanchego/chains/atomic"
	"github.com/ava-labs/avalanchego/database"
	"github.com/ava-labs/avalanchego/database/memdb"
	"github.com/ava-labs/avalanchego/database/prefixdb"
	"github.com/ava-labs/avalanchego/ids"
	"github.com/ava-labs/avalanchego/snow"
	"github.com/ava-labs/avalanchego/snow/consensus/snowman"
	"github.com/ava-labs/avalanchego/snow/validators"
	"github.com/ava-labs/avalanchego/utils/constants"
	"github.com/ava-labs/avalanchego/utils/crypto/bls"
	"github.com/ava-labs/avalanchego/utils/crypto/secp256k1"
	"github.com/ava-labs/avalanchego/utils/formatting"
	"github.com/ava-labs/avalanchego/utils/json"
	"github.com/ava-labs/avalanchego/utils/logging"
	"github.com/ava-labs/avalanchego/vms/components/avax"
	"github.com/ava-labs/avalanchego/vms/platformvm/block"
	"github.com/ava-labs/avalanchego/vms/platformvm/state"
	"github.com/ava-labs/avalanchego/vms/platformvm/status"
	"github.com/ava-labs/avalanchego/vms/platformvm/txs"
	"github.com/ava-labs/avalanchego/vms/secp256k1fx"

	vmkeystore "github.com/ava-labs/avalanchego/vms/components/keystore"
	pchainapi "github.com/ava-labs/avalanchego/vms/platformvm/api"
	blockexecutor "github.com/ava-labs/avalanchego/vms/platformvm/block/executor"
	ts "github.com/ava-labs/avalanchego/vms/platformvm/testsetup"
	txexecutor "github.com/ava-labs/avalanchego/vms/platformvm/txs/executor"
)

var (
	// Test user username
	testUsername = "ScoobyUser"

	// Test user password, must meet minimum complexity/length requirements
	testPassword = "ShaggyPassword1Zoinks!"

	// Bytes decoded from CB58 "ewoqjP7PxY4yr3iLTpLisriqt94hdyDFNgchSxGGztUrTXtNN"
	testPrivateKey = []byte{
		0x56, 0x28, 0x9e, 0x99, 0xc9, 0x4b, 0x69, 0x12,
		0xbf, 0xc1, 0x2a, 0xdc, 0x09, 0x3c, 0x9b, 0x51,
		0x12, 0x4f, 0x0d, 0xc5, 0x4a, 0xc7, 0xa7, 0x66,
		0xb2, 0xbc, 0x5c, 0xcf, 0x55, 0x8d, 0x80, 0x27,
	}

	// 3cb7d3842e8cee6a0ebd09f1fe884f6861e1b29c
	// Platform address resulting from the above private key
	testAddress = "P-testing18jma8ppw3nhx5r4ap8clazz0dps7rv5umpc36y"

	encodings = []formatting.Encoding{
		formatting.JSON, formatting.Hex,
	}
)

func defaultService(t *testing.T) (*Service, *mutableSharedMemory) {
	vm, _, mutableSharedMemory := defaultVM(t, latestFork)
	vm.ctx.Lock.Lock()
	defer vm.ctx.Lock.Unlock()
	ks := keystore.New(logging.NoLog{}, memdb.New())
	require.NoError(t, ks.CreateUser(testUsername, testPassword))

	vm.ctx.Keystore = ks.NewBlockchainKeyStore(vm.ctx.ChainID)
	return &Service{
		vm:          vm,
		addrManager: avax.NewAddressManager(vm.ctx),
		stakerAttributesCache: &cache.LRU[ids.ID, *stakerAttributes]{
			Size: stakerAttributesCacheSize,
		},
	}, mutableSharedMemory
}

// Give user [testUsername] control of [testPrivateKey] and ts.Keys[0] (which is funded)
func defaultAddress(t *testing.T, service *Service) {
	require := require.New(t)

	service.vm.ctx.Lock.Lock()
	defer service.vm.ctx.Lock.Unlock()
	user, err := vmkeystore.NewUserFromKeystore(service.vm.ctx.Keystore, testUsername, testPassword)
	require.NoError(err)

	pk, err := secp256k1.ToPrivateKey(testPrivateKey)
	require.NoError(err)

	require.NoError(user.PutKeys(pk, ts.Keys[0]))
}

func TestAddValidator(t *testing.T) {
	require := require.New(t)

	expectedJSONString := `{"username":"","password":"","from":null,"changeAddr":"","txID":"11111111111111111111111111111111LpoYY","startTime":"0","endTime":"0","weight":"0","nodeID":"NodeID-111111111111111111116DBWJs","rewardAddress":"","delegationFeeRate":"0.0000"}`
	args := AddValidatorArgs{}
	bytes, err := stdjson.Marshal(&args)
	require.NoError(err)
	require.Equal(expectedJSONString, string(bytes))
}

func TestCreateBlockchainArgsParsing(t *testing.T) {
	require := require.New(t)

	jsonString := `{"vmID":"lol","fxIDs":["secp256k1"], "name":"awesome", "username":"bob loblaw", "password":"yeet", "genesisData":"SkB92YpWm4Q2iPnLGCuDPZPgUQMxajqQQuz91oi3xD984f8r"}`
	args := CreateBlockchainArgs{}
	require.NoError(stdjson.Unmarshal([]byte(jsonString), &args))

	_, err := stdjson.Marshal(args.GenesisData)
	require.NoError(err)
}

func TestExportKey(t *testing.T) {
	require := require.New(t)
	jsonString := `{"username":"ScoobyUser","password":"ShaggyPassword1Zoinks!","address":"` + testAddress + `"}`
	args := ExportKeyArgs{}
	require.NoError(stdjson.Unmarshal([]byte(jsonString), &args))

	service, _ := defaultService(t)
	defaultAddress(t, service)
	defer func() {
		service.vm.ctx.Lock.Lock()
		require.NoError(service.vm.Shutdown(context.Background()))
		service.vm.ctx.Lock.Unlock()
	}()

	reply := ExportKeyReply{}
	require.NoError(service.ExportKey(nil, &args, &reply))

	require.Equal(testPrivateKey, reply.PrivateKey.Bytes())
}

func TestImportKey(t *testing.T) {
	require := require.New(t)
	jsonString := `{"username":"ScoobyUser","password":"ShaggyPassword1Zoinks!","privateKey":"PrivateKey-ewoqjP7PxY4yr3iLTpLisriqt94hdyDFNgchSxGGztUrTXtNN"}`
	args := ImportKeyArgs{}
	require.NoError(stdjson.Unmarshal([]byte(jsonString), &args))

	service, _ := defaultService(t)
	defer func() {
		service.vm.ctx.Lock.Lock()
		require.NoError(service.vm.Shutdown(context.Background()))
		service.vm.ctx.Lock.Unlock()
	}()

	reply := api.JSONAddress{}
	require.NoError(service.ImportKey(nil, &args, &reply))
	require.Equal(testAddress, reply.Address)
}

// Test issuing a tx and accepted
func TestGetTxStatus(t *testing.T) {
	require := require.New(t)
	service, mutableSharedMemory := defaultService(t)
	defaultAddress(t, service)
	service.vm.ctx.Lock.Lock()
	defer func() {
		service.vm.ctx.Lock.Lock()
		require.NoError(service.vm.Shutdown(context.Background()))
		service.vm.ctx.Lock.Unlock()
	}()

	recipientKey, err := secp256k1.NewPrivateKey()
	require.NoError(err)

	m := atomic.NewMemory(prefixdb.New([]byte{}, service.vm.db))

	sm := m.NewSharedMemory(service.vm.ctx.ChainID)
	peerSharedMemory := m.NewSharedMemory(ts.XChainID)

	// #nosec G404
	utxo := &avax.UTXO{
		UTXOID: avax.UTXOID{
			TxID:        ids.GenerateTestID(),
			OutputIndex: rand.Uint32(),
		},
		Asset: avax.Asset{ID: ts.AvaxAssetID},
		Out: &secp256k1fx.TransferOutput{
			Amt: 1234567,
			OutputOwners: secp256k1fx.OutputOwners{
				Locktime:  0,
				Addrs:     []ids.ShortID{recipientKey.PublicKey().Address()},
				Threshold: 1,
			},
		},
	}
	utxoBytes, err := txs.Codec.Marshal(txs.Version, utxo)
	require.NoError(err)

	inputID := utxo.InputID()
	require.NoError(peerSharedMemory.Apply(map[ids.ID]*atomic.Requests{
		service.vm.ctx.ChainID: {
			PutRequests: []*atomic.Element{
				{
					Key:   inputID[:],
					Value: utxoBytes,
					Traits: [][]byte{
						recipientKey.PublicKey().Address().Bytes(),
					},
				},
			},
		},
	}))

	oldSharedMemory := mutableSharedMemory.SharedMemory
	mutableSharedMemory.SharedMemory = sm

	tx, err := service.vm.txBuilder.NewImportTx(ts.XChainID, ids.ShortEmpty, []*secp256k1.PrivateKey{recipientKey}, ids.ShortEmpty)
	require.NoError(err)

	mutableSharedMemory.SharedMemory = oldSharedMemory

	service.vm.ctx.Lock.Unlock()

	var (
		arg  = &GetTxStatusArgs{TxID: tx.ID()}
		resp GetTxStatusResponse
	)
	require.NoError(service.GetTxStatus(nil, arg, &resp))
	require.Equal(status.Unknown, resp.Status)
	require.Zero(resp.Reason)

	service.vm.ctx.Lock.Lock()

	// put the chain in existing chain list
	err = service.vm.Network.IssueTx(context.Background(), tx)
	require.ErrorIs(err, database.ErrNotFound) // Missing shared memory UTXO

	mutableSharedMemory.SharedMemory = sm

	require.NoError(service.vm.Network.IssueTx(context.Background(), tx))

	block, err := service.vm.BuildBlock(context.Background())
	require.NoError(err)

	blk := block.(*blockexecutor.Block)
	require.NoError(blk.Verify(context.Background()))

	require.NoError(blk.Accept(context.Background()))

	service.vm.ctx.Lock.Unlock()

	resp = GetTxStatusResponse{} // reset
	require.NoError(service.GetTxStatus(nil, arg, &resp))
	require.Equal(status.Committed, resp.Status)
	require.Zero(resp.Reason)
}

// Test issuing and then retrieving a transaction
func TestGetTx(t *testing.T) {
	type test struct {
		description string
		createTx    func(service *Service) (*txs.Tx, error)
	}

	tests := []test{
		{
			"standard block",
			func(service *Service) (*txs.Tx, error) {
				return service.vm.txBuilder.NewCreateChainTx( // Test GetTx works for standard blocks
					testSubnet1.ID(),
					[]byte{},
					constants.AVMID,
					[]ids.ID{},
					"chain name",
					[]*secp256k1.PrivateKey{testSubnet1ControlKeys[0], testSubnet1ControlKeys[1]},
					ts.Keys[0].PublicKey().Address(), // change addr
				)
			},
		},
		{
			"proposal block",
			func(service *Service) (*txs.Tx, error) {
				return service.vm.txBuilder.NewAddValidatorTx( // Test GetTx works for proposal blocks
					service.vm.MinValidatorStake,
					uint64(service.vm.clock.Time().Add(txexecutor.SyncBound).Unix()),
					uint64(service.vm.clock.Time().Add(txexecutor.SyncBound).Add(ts.MinStakingDuration).Unix()),
					ids.GenerateTestNodeID(),
					ids.GenerateTestShortID(),
					0,
					[]*secp256k1.PrivateKey{ts.Keys[0]},
					ts.Keys[0].PublicKey().Address(), // change addr
				)
			},
		},
		{
			"atomic block",
			func(service *Service) (*txs.Tx, error) {
				return service.vm.txBuilder.NewExportTx( // Test GetTx works for proposal blocks
					100,
					service.vm.ctx.XChainID,
					ids.GenerateTestShortID(),
					[]*secp256k1.PrivateKey{ts.Keys[0]},
					ts.Keys[0].PublicKey().Address(), // change addr
				)
			},
		},
	}

	for _, test := range tests {
		for _, encoding := range encodings {
			testName := fmt.Sprintf("test '%s - %s'",
				test.description,
				encoding.String(),
			)
			t.Run(testName, func(t *testing.T) {
				require := require.New(t)
				service, _ := defaultService(t)
				defaultAddress(t, service)
				service.vm.ctx.Lock.Lock()

				tx, err := test.createTx(service)
				require.NoError(err)

				service.vm.ctx.Lock.Unlock()

				arg := &api.GetTxArgs{
					TxID:     tx.ID(),
					Encoding: encoding,
				}
				var response api.GetTxReply
				err = service.GetTx(nil, arg, &response)
				require.ErrorIs(err, database.ErrNotFound) // We haven't issued the tx yet

				service.vm.ctx.Lock.Lock()

				require.NoError(service.vm.Network.IssueTx(context.Background(), tx))

				blk, err := service.vm.BuildBlock(context.Background())
				require.NoError(err)

				require.NoError(blk.Verify(context.Background()))

				require.NoError(blk.Accept(context.Background()))

				if blk, ok := blk.(snowman.OracleBlock); ok { // For proposal blocks, commit them
					options, err := blk.Options(context.Background())
					if !errors.Is(err, snowman.ErrNotOracle) {
						require.NoError(err)

						commit := options[0].(*blockexecutor.Block)
						require.IsType(&block.BanffCommitBlock{}, commit.Block)
						require.NoError(commit.Verify(context.Background()))
						require.NoError(commit.Accept(context.Background()))
					}
				}

				service.vm.ctx.Lock.Unlock()

				require.NoError(service.GetTx(nil, arg, &response))

				switch encoding {
				case formatting.Hex:
					// we're always guaranteed a string for hex encodings.
					var txStr string
					require.NoError(stdjson.Unmarshal(response.Tx, &txStr))
					responseTxBytes, err := formatting.Decode(response.Encoding, txStr)
					require.NoError(err)
					require.Equal(tx.Bytes(), responseTxBytes)

				case formatting.JSON:
					tx.Unsigned.InitCtx(service.vm.ctx)
					expectedTxJSON, err := stdjson.Marshal(tx)
					require.NoError(err)
					require.Equal(expectedTxJSON, []byte(response.Tx))
				}

				service.vm.ctx.Lock.Lock()
				require.NoError(service.vm.Shutdown(context.Background()))
				service.vm.ctx.Lock.Unlock()
			})
		}
	}
}

func TestGetBalance(t *testing.T) {
	require := require.New(t)
	service, _ := defaultService(t)
	defaultAddress(t, service)
	defer func() {
		service.vm.ctx.Lock.Lock()
		require.NoError(service.vm.Shutdown(context.Background()))
		service.vm.ctx.Lock.Unlock()
	}()

	// Ensure GetStake is correct for each of the genesis validators
<<<<<<< HEAD
	g, _ := defaultGenesis(t)
	for _, utxo := range g.UTXOs {
=======
	genesis, _ := defaultGenesis(t)
	for idx, utxo := range genesis.UTXOs {
>>>>>>> 3e1890c0
		request := GetBalanceRequest{
			Addresses: []string{
				fmt.Sprintf("P-%s", utxo.Address),
			},
		}
		reply := GetBalanceResponse{}

		require.NoError(service.GetBalance(nil, &request, &reply))
<<<<<<< HEAD

		require.Equal(json.Uint64(ts.Balance), reply.Balance)
		require.Equal(json.Uint64(ts.Balance), reply.Unlocked)
=======
		balance := defaultBalance
		if idx == 0 {
			// we use the first key to fund a subnet creation in [defaultGenesis].
			// As such we need to account for the subnet creation fee
			balance = defaultBalance - service.vm.Config.GetCreateSubnetTxFee(service.vm.clock.Time())
		}
		require.Equal(json.Uint64(balance), reply.Balance)
		require.Equal(json.Uint64(balance), reply.Unlocked)
>>>>>>> 3e1890c0
		require.Equal(json.Uint64(0), reply.LockedStakeable)
		require.Equal(json.Uint64(0), reply.LockedNotStakeable)
	}
}

func TestGetStake(t *testing.T) {
	require := require.New(t)
	service, _ := defaultService(t)
	defaultAddress(t, service)
	defer func() {
		service.vm.ctx.Lock.Lock()
		require.NoError(service.vm.Shutdown(context.Background()))
		service.vm.ctx.Lock.Unlock()
	}()

	// Ensure GetStake is correct for each of the genesis validators
	g, _ := defaultGenesis(t)
	addrsStrs := []string{}
	for i, validator := range g.Validators {
		addr := fmt.Sprintf("P-%s", validator.RewardOwner.Addresses[0])
		addrsStrs = append(addrsStrs, addr)

		args := GetStakeArgs{
			JSONAddresses: api.JSONAddresses{
				Addresses: []string{addr},
			},
			Encoding: formatting.Hex,
		}
		response := GetStakeReply{}
		require.NoError(service.GetStake(nil, &args, &response))
		require.Equal(ts.Weight, uint64(response.Staked))
		require.Len(response.Outputs, 1)

		// Unmarshal into an output
		outputBytes, err := formatting.Decode(args.Encoding, response.Outputs[0])
		require.NoError(err)

		var output avax.TransferableOutput
		_, err = txs.Codec.Unmarshal(outputBytes, &output)
		require.NoError(err)

		out := output.Out.(*secp256k1fx.TransferOutput)
		require.Equal(ts.Weight, out.Amount())
		require.Equal(uint32(1), out.Threshold)
		require.Len(out.Addrs, 1)
		require.Equal(ts.Keys[i].PublicKey().Address(), out.Addrs[0])
		require.Zero(out.Locktime)
	}

	// Make sure this works for multiple addresses
	args := GetStakeArgs{
		JSONAddresses: api.JSONAddresses{
			Addresses: addrsStrs,
		},
		Encoding: formatting.Hex,
	}
	response := GetStakeReply{}
	require.NoError(service.GetStake(nil, &args, &response))
	require.Equal(len(g.Validators)*int(ts.Weight), int(response.Staked))
	require.Len(response.Outputs, len(g.Validators))

	for _, outputStr := range response.Outputs {
		outputBytes, err := formatting.Decode(args.Encoding, outputStr)
		require.NoError(err)

		var output avax.TransferableOutput
		_, err = txs.Codec.Unmarshal(outputBytes, &output)
		require.NoError(err)

		out := output.Out.(*secp256k1fx.TransferOutput)
		require.Equal(ts.Weight, out.Amount())
		require.Equal(uint32(1), out.Threshold)
		require.Zero(out.Locktime)
		require.Len(out.Addrs, 1)
	}

	oldStake := ts.Weight

	service.vm.ctx.Lock.Lock()

	// Add a delegator
	stakeAmount := service.vm.MinDelegatorStake + 12345
<<<<<<< HEAD
	delegatorNodeID := ts.GenesisNodeIDs[0]
	delegatorEndTime := uint64(ts.GenesisTime.Add(ts.MinStakingDuration).Unix())
	tx, err := service.vm.txBuilder.NewAddDelegatorTx(
		stakeAmount,
		uint64(ts.GenesisTime.Unix()),
		delegatorEndTime,
=======
	delegatorNodeID := genesisNodeIDs[0]
	delegatorStartTime := defaultValidateStartTime
	delegatorEndTime := defaultGenesisTime.Add(defaultMinStakingDuration)
	tx, err := service.vm.txBuilder.NewAddDelegatorTx(
		stakeAmount,
		uint64(delegatorStartTime.Unix()),
		uint64(delegatorEndTime.Unix()),
>>>>>>> 3e1890c0
		delegatorNodeID,
		ids.GenerateTestShortID(),
		[]*secp256k1.PrivateKey{ts.Keys[0]},
		ts.Keys[0].PublicKey().Address(), // change addr
	)
	require.NoError(err)

	addDelTx := tx.Unsigned.(*txs.AddDelegatorTx)
	staker, err := state.NewCurrentStaker(
		tx.ID(),
		addDelTx,
		delegatorStartTime,
		0,
	)
	require.NoError(err)

	service.vm.state.PutCurrentDelegator(staker)
	service.vm.state.AddTx(tx, status.Committed)
	require.NoError(service.vm.state.Commit())

	service.vm.ctx.Lock.Unlock()

	// Make sure the delegator addr has the right stake (old stake + stakeAmount)
	addr, _ := service.addrManager.FormatLocalAddress(ts.Keys[0].PublicKey().Address())
	args.Addresses = []string{addr}
	require.NoError(service.GetStake(nil, &args, &response))
	require.Equal(oldStake+stakeAmount, uint64(response.Staked))
	require.Len(response.Outputs, 2)

	// Unmarshal into transferable outputs
	outputs := make([]avax.TransferableOutput, 2)
	for i := range outputs {
		outputBytes, err := formatting.Decode(args.Encoding, response.Outputs[i])
		require.NoError(err)
		_, err = txs.Codec.Unmarshal(outputBytes, &outputs[i])
		require.NoError(err)
	}

	// Make sure the stake amount is as expected
	require.Equal(stakeAmount+oldStake, outputs[0].Out.Amount()+outputs[1].Out.Amount())

	oldStake = uint64(response.Staked)

	service.vm.ctx.Lock.Lock()

	// Make sure this works for pending stakers
	// Add a pending staker
	stakeAmount = service.vm.MinValidatorStake + 54321
	pendingStakerNodeID := ids.GenerateTestNodeID()
	pendingStakerEndTime := uint64(ts.GenesisTime.Add(ts.MinStakingDuration).Unix())
	tx, err = service.vm.txBuilder.NewAddValidatorTx(
		stakeAmount,
		uint64(ts.GenesisTime.Unix()),
		pendingStakerEndTime,
		pendingStakerNodeID,
		ids.GenerateTestShortID(),
		0,
		[]*secp256k1.PrivateKey{ts.Keys[0]},
		ts.Keys[0].PublicKey().Address(), // change addr
	)
	require.NoError(err)

	staker, err = state.NewPendingStaker(
		tx.ID(),
		tx.Unsigned.(*txs.AddValidatorTx),
	)
	require.NoError(err)

	service.vm.state.PutPendingValidator(staker)
	service.vm.state.AddTx(tx, status.Committed)
	require.NoError(service.vm.state.Commit())

	service.vm.ctx.Lock.Unlock()

	// Make sure the delegator has the right stake (old stake + stakeAmount)
	require.NoError(service.GetStake(nil, &args, &response))
	require.Equal(oldStake+stakeAmount, uint64(response.Staked))
	require.Len(response.Outputs, 3)

	// Unmarshal
	outputs = make([]avax.TransferableOutput, 3)
	for i := range outputs {
		outputBytes, err := formatting.Decode(args.Encoding, response.Outputs[i])
		require.NoError(err)
		_, err = txs.Codec.Unmarshal(outputBytes, &outputs[i])
		require.NoError(err)
	}

	// Make sure the stake amount is as expected
	require.Equal(stakeAmount+oldStake, outputs[0].Out.Amount()+outputs[1].Out.Amount()+outputs[2].Out.Amount())
}

func TestGetCurrentValidators(t *testing.T) {
	require := require.New(t)
	service, _ := defaultService(t)
	defaultAddress(t, service)
	defer func() {
		service.vm.ctx.Lock.Lock()
		require.NoError(service.vm.Shutdown(context.Background()))
		service.vm.ctx.Lock.Unlock()
	}()

	g, _ := defaultGenesis(t)

	// Call getValidators
	args := GetCurrentValidatorsArgs{SubnetID: constants.PrimaryNetworkID}
	response := GetCurrentValidatorsReply{}

	require.NoError(service.GetCurrentValidators(nil, &args, &response))
	require.Len(response.Validators, len(g.Validators))

	for _, vdr := range g.Validators {
		found := false
		for i := 0; i < len(response.Validators) && !found; i++ {
			gotVdr := response.Validators[i].(pchainapi.PermissionlessValidator)
			if gotVdr.NodeID != vdr.NodeID {
				continue
			}

			require.Equal(vdr.EndTime, gotVdr.EndTime)
			require.Equal(vdr.StartTime, gotVdr.StartTime)
			found = true
		}
		require.True(found, "expected validators to contain %s but didn't", vdr.NodeID)
	}

	// Add a delegator
	stakeAmount := service.vm.MinDelegatorStake + 12345
<<<<<<< HEAD
	validatorNodeID := ts.GenesisNodeIDs[1]
	delegatorStartTime := uint64(ts.ValidateStartTime.Unix())
	delegatorEndTime := uint64(ts.ValidateStartTime.Add(ts.MinStakingDuration).Unix())
=======
	validatorNodeID := genesisNodeIDs[1]
	delegatorStartTime := defaultValidateStartTime
	delegatorEndTime := delegatorStartTime.Add(defaultMinStakingDuration)
>>>>>>> 3e1890c0

	service.vm.ctx.Lock.Lock()

	delTx, err := service.vm.txBuilder.NewAddDelegatorTx(
		stakeAmount,
		uint64(delegatorStartTime.Unix()),
		uint64(delegatorEndTime.Unix()),
		validatorNodeID,
		ids.GenerateTestShortID(),
		[]*secp256k1.PrivateKey{ts.Keys[0]},
		ts.Keys[0].PublicKey().Address(), // change addr
	)
	require.NoError(err)

	addDelTx := delTx.Unsigned.(*txs.AddDelegatorTx)
	staker, err := state.NewCurrentStaker(
		delTx.ID(),
		addDelTx,
		delegatorStartTime,
		0,
	)
	require.NoError(err)

	service.vm.state.PutCurrentDelegator(staker)
	service.vm.state.AddTx(delTx, status.Committed)
	require.NoError(service.vm.state.Commit())

	service.vm.ctx.Lock.Unlock()

	// Call getCurrentValidators
	args = GetCurrentValidatorsArgs{SubnetID: constants.PrimaryNetworkID}
	require.NoError(service.GetCurrentValidators(nil, &args, &response))
	require.Len(response.Validators, len(g.Validators))

	// Make sure the delegator is there
	found := false
	for i := 0; i < len(response.Validators) && !found; i++ {
		vdr := response.Validators[i].(pchainapi.PermissionlessValidator)
		if vdr.NodeID != validatorNodeID {
			continue
		}
		found = true

		require.Nil(vdr.Delegators)

		innerArgs := GetCurrentValidatorsArgs{
			SubnetID: constants.PrimaryNetworkID,
			NodeIDs:  []ids.NodeID{vdr.NodeID},
		}
		innerResponse := GetCurrentValidatorsReply{}
		require.NoError(service.GetCurrentValidators(nil, &innerArgs, &innerResponse))
		require.Len(innerResponse.Validators, 1)

		innerVdr := innerResponse.Validators[0].(pchainapi.PermissionlessValidator)
		require.Equal(vdr.NodeID, innerVdr.NodeID)

		require.NotNil(innerVdr.Delegators)
		require.Len(*innerVdr.Delegators, 1)
		delegator := (*innerVdr.Delegators)[0]
		require.Equal(delegator.NodeID, innerVdr.NodeID)
		require.Equal(int64(delegator.StartTime), delegatorStartTime.Unix())
		require.Equal(int64(delegator.EndTime), delegatorEndTime.Unix())
		require.Equal(uint64(delegator.Weight), stakeAmount)
	}
	require.True(found)

	service.vm.ctx.Lock.Lock()

	// Reward the delegator
	tx, err := service.vm.txBuilder.NewRewardValidatorTx(delTx.ID())
	require.NoError(err)
	service.vm.state.AddTx(tx, status.Committed)
	service.vm.state.DeleteCurrentDelegator(staker)
	require.NoError(service.vm.state.SetDelegateeReward(staker.SubnetID, staker.NodeID, 100000))
	require.NoError(service.vm.state.Commit())

	service.vm.ctx.Lock.Unlock()

	// Call getValidators
	response = GetCurrentValidatorsReply{}
	require.NoError(service.GetCurrentValidators(nil, &args, &response))
	require.Len(response.Validators, len(g.Validators))

	for _, vdr := range response.Validators {
		castVdr := vdr.(pchainapi.PermissionlessValidator)
		if castVdr.NodeID != validatorNodeID {
			continue
		}
		require.Equal(uint64(100000), uint64(*castVdr.AccruedDelegateeReward))
	}
}

func TestGetTimestamp(t *testing.T) {
	require := require.New(t)
	service, _ := defaultService(t)
	defer func() {
		service.vm.ctx.Lock.Lock()
		require.NoError(service.vm.Shutdown(context.Background()))
		service.vm.ctx.Lock.Unlock()
	}()

	reply := GetTimestampReply{}
	require.NoError(service.GetTimestamp(nil, nil, &reply))

	service.vm.ctx.Lock.Lock()

	require.Equal(service.vm.state.GetTimestamp(), reply.Timestamp)

	newTimestamp := reply.Timestamp.Add(time.Second)
	service.vm.state.SetTimestamp(newTimestamp)

	service.vm.ctx.Lock.Unlock()

	require.NoError(service.GetTimestamp(nil, nil, &reply))
	require.Equal(newTimestamp, reply.Timestamp)
}

func TestGetBlock(t *testing.T) {
	tests := []struct {
		name     string
		encoding formatting.Encoding
	}{
		{
			name:     "json",
			encoding: formatting.JSON,
		},
		{
			name:     "hex",
			encoding: formatting.Hex,
		},
	}

	for _, test := range tests {
		t.Run(test.name, func(t *testing.T) {
			require := require.New(t)
			service, _ := defaultService(t)
			service.vm.ctx.Lock.Lock()
			defer func() {
				service.vm.ctx.Lock.Lock()
				require.NoError(service.vm.Shutdown(context.Background()))
				service.vm.ctx.Lock.Unlock()
			}()

			service.vm.Config.CreateAssetTxFee = 100 * defaultTxFee

			// Make a block an accept it, then check we can get it.
			tx, err := service.vm.txBuilder.NewCreateChainTx( // Test GetTx works for standard blocks
				testSubnet1.ID(),
				[]byte{},
				constants.AVMID,
				[]ids.ID{},
				"chain name",
				[]*secp256k1.PrivateKey{testSubnet1ControlKeys[0], testSubnet1ControlKeys[1]},
				ts.Keys[0].PublicKey().Address(), // change addr
			)
			require.NoError(err)

			preferredID := service.vm.manager.Preferred()
			preferred, err := service.vm.manager.GetBlock(preferredID)
			require.NoError(err)

			statelessBlock, err := block.NewBanffStandardBlock(
				preferred.Timestamp(),
				preferred.ID(),
				preferred.Height()+1,
				[]*txs.Tx{tx},
			)
			require.NoError(err)

			blk := service.vm.manager.NewBlock(statelessBlock)

			require.NoError(blk.Verify(context.Background()))
			require.NoError(blk.Accept(context.Background()))

			service.vm.ctx.Lock.Unlock()

			args := api.GetBlockArgs{
				BlockID:  blk.ID(),
				Encoding: test.encoding,
			}
			response := api.GetBlockResponse{}
			require.NoError(service.GetBlock(nil, &args, &response))

			switch {
			case test.encoding == formatting.JSON:
				statelessBlock.InitCtx(service.vm.ctx)
				expectedBlockJSON, err := stdjson.Marshal(statelessBlock)
				require.NoError(err)
				require.Equal(expectedBlockJSON, []byte(response.Block))
			default:
				var blockStr string
				require.NoError(stdjson.Unmarshal(response.Block, &blockStr))
				responseBlockBytes, err := formatting.Decode(response.Encoding, blockStr)
				require.NoError(err)
				require.Equal(blk.Bytes(), responseBlockBytes)
			}

			require.Equal(test.encoding, response.Encoding)
		})
	}
}

func TestGetValidatorsAtReplyMarshalling(t *testing.T) {
	require := require.New(t)

	reply := &GetValidatorsAtReply{
		Validators: make(map[ids.NodeID]*validators.GetValidatorOutput),
	}

	{
		reply.Validators[ids.EmptyNodeID] = &validators.GetValidatorOutput{
			NodeID:    ids.EmptyNodeID,
			PublicKey: nil,
			Weight:    0,
		}
	}
	{
		nodeID := ids.GenerateTestNodeID()
		sk, err := bls.NewSecretKey()
		require.NoError(err)
		reply.Validators[nodeID] = &validators.GetValidatorOutput{
			NodeID:    nodeID,
			PublicKey: bls.PublicFromSecretKey(sk),
			Weight:    math.MaxUint64,
		}
	}

	replyJSON, err := reply.MarshalJSON()
	require.NoError(err)

	var parsedReply GetValidatorsAtReply
	require.NoError(parsedReply.UnmarshalJSON(replyJSON))
	require.Equal(reply, &parsedReply)
}

func TestServiceGetBlockByHeight(t *testing.T) {
	ctrl := gomock.NewController(t)

	blockID := ids.GenerateTestID()
	blockHeight := uint64(1337)

	type test struct {
		name                        string
		serviceAndExpectedBlockFunc func(t *testing.T, ctrl *gomock.Controller) (*Service, interface{})
		encoding                    formatting.Encoding
		expectedErr                 error
	}

	tests := []test{
		{
			name: "block height not found",
			serviceAndExpectedBlockFunc: func(_ *testing.T, ctrl *gomock.Controller) (*Service, interface{}) {
				state := state.NewMockState(ctrl)
				state.EXPECT().GetBlockIDAtHeight(blockHeight).Return(ids.Empty, database.ErrNotFound)

				manager := blockexecutor.NewMockManager(ctrl)
				return &Service{
					vm: &VM{
						state:   state,
						manager: manager,
						ctx: &snow.Context{
							Log: logging.NoLog{},
						},
					},
				}, nil
			},
			encoding:    formatting.Hex,
			expectedErr: database.ErrNotFound,
		},
		{
			name: "block not found",
			serviceAndExpectedBlockFunc: func(_ *testing.T, ctrl *gomock.Controller) (*Service, interface{}) {
				state := state.NewMockState(ctrl)
				state.EXPECT().GetBlockIDAtHeight(blockHeight).Return(blockID, nil)

				manager := blockexecutor.NewMockManager(ctrl)
				manager.EXPECT().GetStatelessBlock(blockID).Return(nil, database.ErrNotFound)
				return &Service{
					vm: &VM{
						state:   state,
						manager: manager,
						ctx: &snow.Context{
							Log: logging.NoLog{},
						},
					},
				}, nil
			},
			encoding:    formatting.Hex,
			expectedErr: database.ErrNotFound,
		},
		{
			name: "JSON format",
			serviceAndExpectedBlockFunc: func(_ *testing.T, ctrl *gomock.Controller) (*Service, interface{}) {
				block := block.NewMockBlock(ctrl)
				block.EXPECT().InitCtx(gomock.Any())

				state := state.NewMockState(ctrl)
				state.EXPECT().GetBlockIDAtHeight(blockHeight).Return(blockID, nil)

				manager := blockexecutor.NewMockManager(ctrl)
				manager.EXPECT().GetStatelessBlock(blockID).Return(block, nil)
				return &Service{
					vm: &VM{
						state:   state,
						manager: manager,
						ctx: &snow.Context{
							Log: logging.NoLog{},
						},
					},
				}, block
			},
			encoding:    formatting.JSON,
			expectedErr: nil,
		},
		{
			name: "hex format",
			serviceAndExpectedBlockFunc: func(t *testing.T, ctrl *gomock.Controller) (*Service, interface{}) {
				block := block.NewMockBlock(ctrl)
				blockBytes := []byte("hi mom")
				block.EXPECT().Bytes().Return(blockBytes)

				state := state.NewMockState(ctrl)
				state.EXPECT().GetBlockIDAtHeight(blockHeight).Return(blockID, nil)

				expected, err := formatting.Encode(formatting.Hex, blockBytes)
				require.NoError(t, err)

				manager := blockexecutor.NewMockManager(ctrl)
				manager.EXPECT().GetStatelessBlock(blockID).Return(block, nil)
				return &Service{
					vm: &VM{
						state:   state,
						manager: manager,
						ctx: &snow.Context{
							Log: logging.NoLog{},
						},
					},
				}, expected
			},
			encoding:    formatting.Hex,
			expectedErr: nil,
		},
		{
			name: "hexc format",
			serviceAndExpectedBlockFunc: func(t *testing.T, ctrl *gomock.Controller) (*Service, interface{}) {
				block := block.NewMockBlock(ctrl)
				blockBytes := []byte("hi mom")
				block.EXPECT().Bytes().Return(blockBytes)

				state := state.NewMockState(ctrl)
				state.EXPECT().GetBlockIDAtHeight(blockHeight).Return(blockID, nil)

				expected, err := formatting.Encode(formatting.HexC, blockBytes)
				require.NoError(t, err)

				manager := blockexecutor.NewMockManager(ctrl)
				manager.EXPECT().GetStatelessBlock(blockID).Return(block, nil)
				return &Service{
					vm: &VM{
						state:   state,
						manager: manager,
						ctx: &snow.Context{
							Log: logging.NoLog{},
						},
					},
				}, expected
			},
			encoding:    formatting.HexC,
			expectedErr: nil,
		},
		{
			name: "hexnc format",
			serviceAndExpectedBlockFunc: func(t *testing.T, ctrl *gomock.Controller) (*Service, interface{}) {
				block := block.NewMockBlock(ctrl)
				blockBytes := []byte("hi mom")
				block.EXPECT().Bytes().Return(blockBytes)

				state := state.NewMockState(ctrl)
				state.EXPECT().GetBlockIDAtHeight(blockHeight).Return(blockID, nil)

				expected, err := formatting.Encode(formatting.HexNC, blockBytes)
				require.NoError(t, err)

				manager := blockexecutor.NewMockManager(ctrl)
				manager.EXPECT().GetStatelessBlock(blockID).Return(block, nil)
				return &Service{
					vm: &VM{
						state:   state,
						manager: manager,
						ctx: &snow.Context{
							Log: logging.NoLog{},
						},
					},
				}, expected
			},
			encoding:    formatting.HexNC,
			expectedErr: nil,
		},
	}

	for _, tt := range tests {
		t.Run(tt.name, func(t *testing.T) {
			require := require.New(t)

			service, expected := tt.serviceAndExpectedBlockFunc(t, ctrl)

			args := &api.GetBlockByHeightArgs{
				Height:   json.Uint64(blockHeight),
				Encoding: tt.encoding,
			}
			reply := &api.GetBlockResponse{}
			err := service.GetBlockByHeight(nil, args, reply)
			require.ErrorIs(err, tt.expectedErr)
			if tt.expectedErr != nil {
				return
			}
			require.Equal(tt.encoding, reply.Encoding)

			expectedJSON, err := stdjson.Marshal(expected)
			require.NoError(err)

			require.Equal(stdjson.RawMessage(expectedJSON), reply.Block)
		})
	}
}<|MERGE_RESOLUTION|>--- conflicted
+++ resolved
@@ -400,13 +400,8 @@
 	}()
 
 	// Ensure GetStake is correct for each of the genesis validators
-<<<<<<< HEAD
 	g, _ := defaultGenesis(t)
-	for _, utxo := range g.UTXOs {
-=======
-	genesis, _ := defaultGenesis(t)
-	for idx, utxo := range genesis.UTXOs {
->>>>>>> 3e1890c0
+	for idx, utxo := range g.UTXOs {
 		request := GetBalanceRequest{
 			Addresses: []string{
 				fmt.Sprintf("P-%s", utxo.Address),
@@ -415,20 +410,14 @@
 		reply := GetBalanceResponse{}
 
 		require.NoError(service.GetBalance(nil, &request, &reply))
-<<<<<<< HEAD
-
-		require.Equal(json.Uint64(ts.Balance), reply.Balance)
-		require.Equal(json.Uint64(ts.Balance), reply.Unlocked)
-=======
-		balance := defaultBalance
+		balance := ts.Balance
 		if idx == 0 {
 			// we use the first key to fund a subnet creation in [defaultGenesis].
 			// As such we need to account for the subnet creation fee
-			balance = defaultBalance - service.vm.Config.GetCreateSubnetTxFee(service.vm.clock.Time())
+			balance = ts.Balance - service.vm.Config.GetCreateSubnetTxFee(service.vm.clock.Time())
 		}
 		require.Equal(json.Uint64(balance), reply.Balance)
 		require.Equal(json.Uint64(balance), reply.Unlocked)
->>>>>>> 3e1890c0
 		require.Equal(json.Uint64(0), reply.LockedStakeable)
 		require.Equal(json.Uint64(0), reply.LockedNotStakeable)
 	}
@@ -511,22 +500,13 @@
 
 	// Add a delegator
 	stakeAmount := service.vm.MinDelegatorStake + 12345
-<<<<<<< HEAD
 	delegatorNodeID := ts.GenesisNodeIDs[0]
-	delegatorEndTime := uint64(ts.GenesisTime.Add(ts.MinStakingDuration).Unix())
-	tx, err := service.vm.txBuilder.NewAddDelegatorTx(
-		stakeAmount,
-		uint64(ts.GenesisTime.Unix()),
-		delegatorEndTime,
-=======
-	delegatorNodeID := genesisNodeIDs[0]
-	delegatorStartTime := defaultValidateStartTime
-	delegatorEndTime := defaultGenesisTime.Add(defaultMinStakingDuration)
+	delegatorStartTime := ts.ValidateStartTime
+	delegatorEndTime := delegatorStartTime.Add(ts.MinStakingDuration)
 	tx, err := service.vm.txBuilder.NewAddDelegatorTx(
 		stakeAmount,
 		uint64(delegatorStartTime.Unix()),
 		uint64(delegatorEndTime.Unix()),
->>>>>>> 3e1890c0
 		delegatorNodeID,
 		ids.GenerateTestShortID(),
 		[]*secp256k1.PrivateKey{ts.Keys[0]},
@@ -655,15 +635,9 @@
 
 	// Add a delegator
 	stakeAmount := service.vm.MinDelegatorStake + 12345
-<<<<<<< HEAD
 	validatorNodeID := ts.GenesisNodeIDs[1]
-	delegatorStartTime := uint64(ts.ValidateStartTime.Unix())
-	delegatorEndTime := uint64(ts.ValidateStartTime.Add(ts.MinStakingDuration).Unix())
-=======
-	validatorNodeID := genesisNodeIDs[1]
-	delegatorStartTime := defaultValidateStartTime
-	delegatorEndTime := delegatorStartTime.Add(defaultMinStakingDuration)
->>>>>>> 3e1890c0
+	delegatorStartTime := ts.ValidateStartTime
+	delegatorEndTime := ts.ValidateStartTime.Add(ts.MinStakingDuration)
 
 	service.vm.ctx.Lock.Lock()
 
