// Copyright (C) 2019-2024, Ava Labs, Inc. All rights reserved.
// See the file LICENSE for licensing terms.

package platformvm

import (
	"context"
	"encoding/json"
	"errors"
	"fmt"
	"math"
	"math/rand"
	"testing"
	"time"

	"github.com/stretchr/testify/require"
	"go.uber.org/mock/gomock"

	"github.com/ava-labs/avalanchego/api"
	"github.com/ava-labs/avalanchego/api/keystore"
	"github.com/ava-labs/avalanchego/cache"
	"github.com/ava-labs/avalanchego/chains/atomic"
	"github.com/ava-labs/avalanchego/database"
	"github.com/ava-labs/avalanchego/database/memdb"
	"github.com/ava-labs/avalanchego/database/prefixdb"
	"github.com/ava-labs/avalanchego/ids"
	"github.com/ava-labs/avalanchego/snow"
	"github.com/ava-labs/avalanchego/snow/consensus/snowman"
	"github.com/ava-labs/avalanchego/snow/validators"
	"github.com/ava-labs/avalanchego/utils/constants"
	"github.com/ava-labs/avalanchego/utils/crypto/bls"
	"github.com/ava-labs/avalanchego/utils/crypto/secp256k1"
	"github.com/ava-labs/avalanchego/utils/formatting"
	"github.com/ava-labs/avalanchego/utils/logging"
	"github.com/ava-labs/avalanchego/vms/components/avax"
	"github.com/ava-labs/avalanchego/vms/platformvm/block"
	"github.com/ava-labs/avalanchego/vms/platformvm/config"
	"github.com/ava-labs/avalanchego/vms/platformvm/signer"
	"github.com/ava-labs/avalanchego/vms/platformvm/state"
	"github.com/ava-labs/avalanchego/vms/platformvm/status"
	"github.com/ava-labs/avalanchego/vms/platformvm/txs"
	"github.com/ava-labs/avalanchego/vms/platformvm/txs/fee"
	"github.com/ava-labs/avalanchego/vms/platformvm/txs/txstest"
	"github.com/ava-labs/avalanchego/vms/secp256k1fx"
	"github.com/ava-labs/avalanchego/wallet/subnet/primary/common"

	avajson "github.com/ava-labs/avalanchego/utils/json"
	commonfee "github.com/ava-labs/avalanchego/vms/components/fee"
	vmkeystore "github.com/ava-labs/avalanchego/vms/components/keystore"
	pchainapi "github.com/ava-labs/avalanchego/vms/platformvm/api"
	blockbuilder "github.com/ava-labs/avalanchego/vms/platformvm/block/builder"
	blockexecutor "github.com/ava-labs/avalanchego/vms/platformvm/block/executor"
	txexecutor "github.com/ava-labs/avalanchego/vms/platformvm/txs/executor"
	walletsigner "github.com/ava-labs/avalanchego/wallet/chain/p/signer"
)

var (
	// Test user username
	testUsername = "ScoobyUser"

	// Test user password, must meet minimum complexity/length requirements
	testPassword = "ShaggyPassword1Zoinks!"

	// Bytes decoded from CB58 "ewoqjP7PxY4yr3iLTpLisriqt94hdyDFNgchSxGGztUrTXtNN"
	testPrivateKey = []byte{
		0x56, 0x28, 0x9e, 0x99, 0xc9, 0x4b, 0x69, 0x12,
		0xbf, 0xc1, 0x2a, 0xdc, 0x09, 0x3c, 0x9b, 0x51,
		0x12, 0x4f, 0x0d, 0xc5, 0x4a, 0xc7, 0xa7, 0x66,
		0xb2, 0xbc, 0x5c, 0xcf, 0x55, 0x8d, 0x80, 0x27,
	}

	// 3cb7d3842e8cee6a0ebd09f1fe884f6861e1b29c
	// Platform address resulting from the above private key
	testAddress = "P-testing18jma8ppw3nhx5r4ap8clazz0dps7rv5umpc36y"

	encodings = []formatting.Encoding{
		formatting.JSON, formatting.Hex,
	}
)

func testReplayFeeCalculator(cfg *config.Config, parentBlkTime time.Time, state state.Chain) (*fee.Calculator, error) {
	var (
		childBlkTime = state.GetTimestamp()
		isEActive    = cfg.UpgradeConfig.IsEActivated(childBlkTime)
	)

	if !isEActive {
		return fee.NewStaticCalculator(cfg.StaticFeeConfig, cfg.UpgradeConfig, childBlkTime), nil
	}
<<<<<<< HEAD

	feesCfg, err := fee.GetDynamicConfig(isEActive)
	if err != nil {
		return nil, fmt.Errorf("failed retrieving dynamic fees config: %w", err)
	}
	currentGasCap, err := state.GetCurrentGasCap()
	if err != nil {
		return nil, fmt.Errorf("failed retrieving gas cap: %w", err)
	}
	excessComplexity, err := state.GetExcessGas()
	if err != nil {
		return nil, fmt.Errorf("failed retrieving excess complexity: %w", err)
	}

	gasCap, err := commonfees.GasCap(feesCfg, currentGasCap, parentBlkTime, childBlkTime)
	if err != nil {
		return nil, fmt.Errorf("failed retrieving gas cap: %w", err)
	}

	feesMan, err := commonfees.NewUpdatedManager(feesCfg, excessComplexity, parentBlkTime.Unix(), childBlkTime.Unix())
	if err != nil {
		return nil, fmt.Errorf("failed updating fee manager: %w", err)
	}

	return fee.NewDynamicCalculator(feesMan, gasCap), nil
=======

	feesCfg, err := fee.GetDynamicConfig(isEActive)
	if err != nil {
		return nil, fmt.Errorf("failed retrieving dynamic fees config: %w", err)
	}
	currentGasCap, err := state.GetCurrentGasCap()
	if err != nil {
		return nil, fmt.Errorf("failed retrieving current gas cap: %w", err)
	}
	gasCap, err := commonfee.GasCap(feesCfg, currentGasCap, parentBlkTime, childBlkTime)
	if err != nil {
		return nil, fmt.Errorf("failed updating gas cap: %w", err)
	}
	return fee.NewDynamicCalculator(feesCfg.GasPrice, gasCap), nil
>>>>>>> 6f619a9f
}

func defaultService(t *testing.T) (*Service, *mutableSharedMemory, *txstest.WalletFactory) {
	vm, factory, _, mutableSharedMemory := defaultVM(t, latestFork)

	return &Service{
		vm:          vm,
		addrManager: avax.NewAddressManager(vm.ctx),
		stakerAttributesCache: &cache.LRU[ids.ID, *stakerAttributes]{
			Size: stakerAttributesCacheSize,
		},
	}, mutableSharedMemory, factory
}

func TestExportKey(t *testing.T) {
	require := require.New(t)

	service, _, _ := defaultService(t)
	service.vm.ctx.Lock.Lock()

	ks := keystore.New(logging.NoLog{}, memdb.New())
	require.NoError(ks.CreateUser(testUsername, testPassword))
	service.vm.ctx.Keystore = ks.NewBlockchainKeyStore(service.vm.ctx.ChainID)

	user, err := vmkeystore.NewUserFromKeystore(service.vm.ctx.Keystore, testUsername, testPassword)
	require.NoError(err)

	pk, err := secp256k1.ToPrivateKey(testPrivateKey)
	require.NoError(err)

	require.NoError(user.PutKeys(pk, keys[0]))

	service.vm.ctx.Lock.Unlock()

	jsonString := `{"username":"` + testUsername + `","password":"` + testPassword + `","address":"` + testAddress + `"}`
	args := ExportKeyArgs{}
	require.NoError(json.Unmarshal([]byte(jsonString), &args))

	reply := ExportKeyReply{}
	require.NoError(service.ExportKey(nil, &args, &reply))

	require.Equal(testPrivateKey, reply.PrivateKey.Bytes())
}

// Test issuing a tx and accepted
func TestGetTxStatus(t *testing.T) {
	require := require.New(t)
	service, mutableSharedMemory, factory := defaultService(t)
	service.vm.ctx.Lock.Lock()

	recipientKey, err := secp256k1.NewPrivateKey()
	require.NoError(err)

	m := atomic.NewMemory(prefixdb.New([]byte{}, service.vm.db))

	sm := m.NewSharedMemory(service.vm.ctx.ChainID)
	peerSharedMemory := m.NewSharedMemory(service.vm.ctx.XChainID)

	randSrc := rand.NewSource(0)

	utxo := &avax.UTXO{
		UTXOID: avax.UTXOID{
			TxID:        ids.GenerateTestID(),
			OutputIndex: uint32(randSrc.Int63()),
		},
		Asset: avax.Asset{ID: service.vm.ctx.AVAXAssetID},
		Out: &secp256k1fx.TransferOutput{
			Amt: 1234567,
			OutputOwners: secp256k1fx.OutputOwners{
				Locktime:  0,
				Addrs:     []ids.ShortID{recipientKey.PublicKey().Address()},
				Threshold: 1,
			},
		},
	}
	utxoBytes, err := txs.Codec.Marshal(txs.CodecVersion, utxo)
	require.NoError(err)

	inputID := utxo.InputID()
	require.NoError(peerSharedMemory.Apply(map[ids.ID]*atomic.Requests{
		service.vm.ctx.ChainID: {
			PutRequests: []*atomic.Element{
				{
					Key:   inputID[:],
					Value: utxoBytes,
					Traits: [][]byte{
						recipientKey.PublicKey().Address().Bytes(),
					},
				},
			},
		},
	}))

	mutableSharedMemory.SharedMemory = sm

	builder, signer, feeCalc, err := factory.NewWallet(recipientKey)
	require.NoError(err)

	utx, err := builder.NewImportTx(
		service.vm.ctx.XChainID,
		&secp256k1fx.OutputOwners{
			Threshold: 1,
			Addrs:     []ids.ShortID{ids.ShortEmpty},
		},
		feeCalc,
	)
	require.NoError(err)
	tx, err := walletsigner.SignUnsigned(context.Background(), signer, utx)
	require.NoError(err)

	service.vm.ctx.Lock.Unlock()

	var (
		arg  = &GetTxStatusArgs{TxID: tx.ID()}
		resp GetTxStatusResponse
	)
	require.NoError(service.GetTxStatus(nil, arg, &resp))
	require.Equal(status.Unknown, resp.Status)
	require.Zero(resp.Reason)

	// put the chain in existing chain list
	require.NoError(service.vm.Network.IssueTxFromRPC(tx))
	service.vm.ctx.Lock.Lock()

	block, err := service.vm.BuildBlock(context.Background())
	require.NoError(err)

	blk := block.(*blockexecutor.Block)
	require.NoError(blk.Verify(context.Background()))

	require.NoError(blk.Accept(context.Background()))

	service.vm.ctx.Lock.Unlock()

	resp = GetTxStatusResponse{} // reset
	require.NoError(service.GetTxStatus(nil, arg, &resp))
	require.Equal(status.Committed, resp.Status)
	require.Zero(resp.Reason)
}

// Test issuing and then retrieving a transaction
func TestGetTx(t *testing.T) {
	type test struct {
		description string
		createTx    func(service *Service, factory *txstest.WalletFactory) (*txs.Tx, error)
	}

	tests := []test{
		{
			"standard block",
			func(_ *Service, factory *txstest.WalletFactory) (*txs.Tx, error) {
				builder, signer, feeCalc, err := factory.NewWallet(testSubnet1ControlKeys[0], testSubnet1ControlKeys[1])
				require.NoError(t, err)

				utx, err := builder.NewCreateChainTx(
					testSubnet1.ID(),
					[]byte{},
					constants.AVMID,
					[]ids.ID{},
					"chain name",
					feeCalc,
					common.WithChangeOwner(&secp256k1fx.OutputOwners{
						Threshold: 1,
						Addrs:     []ids.ShortID{keys[0].PublicKey().Address()},
					}),
				)
				require.NoError(t, err)
				return walletsigner.SignUnsigned(context.Background(), signer, utx)
			},
		},
		{
			"proposal block",
			func(service *Service, factory *txstest.WalletFactory) (*txs.Tx, error) {
				sk, err := bls.NewSecretKey()
				require.NoError(t, err)

				rewardsOwner := &secp256k1fx.OutputOwners{
					Threshold: 1,
					Addrs:     []ids.ShortID{ids.GenerateTestShortID()},
				}

				builder, txSigner, feeCalc, err := factory.NewWallet(keys[0])
				require.NoError(t, err)

				utx, err := builder.NewAddPermissionlessValidatorTx(
					&txs.SubnetValidator{
						Validator: txs.Validator{
							NodeID: ids.GenerateTestNodeID(),
							Start:  uint64(service.vm.clock.Time().Add(txexecutor.SyncBound).Unix()),
							End:    uint64(service.vm.clock.Time().Add(txexecutor.SyncBound).Add(defaultMinStakingDuration).Unix()),
							Wght:   service.vm.MinValidatorStake,
						},
						Subnet: constants.PrimaryNetworkID,
					},
					signer.NewProofOfPossession(sk),
					service.vm.ctx.AVAXAssetID,
					rewardsOwner,
					rewardsOwner,
					0,
					feeCalc,
					common.WithChangeOwner(&secp256k1fx.OutputOwners{
						Threshold: 1,
						Addrs:     []ids.ShortID{keys[0].PublicKey().Address()},
					}),
				)
				require.NoError(t, err)
				return walletsigner.SignUnsigned(context.Background(), txSigner, utx)
			},
		},
		{
			"atomic block",
			func(service *Service, factory *txstest.WalletFactory) (*txs.Tx, error) {
				builder, signer, feeCalc, err := factory.NewWallet(keys[0])
				require.NoError(t, err)

				utx, err := builder.NewExportTx(
					service.vm.ctx.XChainID,
					[]*avax.TransferableOutput{{
						Asset: avax.Asset{ID: service.vm.ctx.AVAXAssetID},
						Out: &secp256k1fx.TransferOutput{
							Amt: 100,
							OutputOwners: secp256k1fx.OutputOwners{
								Locktime:  0,
								Threshold: 1,
								Addrs:     []ids.ShortID{ids.GenerateTestShortID()},
							},
						},
					}},
					feeCalc,
					common.WithChangeOwner(&secp256k1fx.OutputOwners{
						Threshold: 1,
						Addrs:     []ids.ShortID{keys[0].PublicKey().Address()},
					}),
				)
				require.NoError(t, err)
				return walletsigner.SignUnsigned(context.Background(), signer, utx)
			},
		},
	}

	for _, test := range tests {
		for _, encoding := range encodings {
			testName := fmt.Sprintf("test '%s - %s'",
				test.description,
				encoding.String(),
			)
			t.Run(testName, func(t *testing.T) {
				require := require.New(t)
				service, _, txBuilder := defaultService(t)
				service.vm.ctx.Lock.Lock()

				tx, err := test.createTx(service, txBuilder)
				require.NoError(err)

				service.vm.ctx.Lock.Unlock()

				arg := &api.GetTxArgs{
					TxID:     tx.ID(),
					Encoding: encoding,
				}
				var response api.GetTxReply
				err = service.GetTx(nil, arg, &response)
				require.ErrorIs(err, database.ErrNotFound) // We haven't issued the tx yet

				require.NoError(service.vm.Network.IssueTxFromRPC(tx))
				service.vm.ctx.Lock.Lock()

				blk, err := service.vm.BuildBlock(context.Background())
				require.NoError(err)

				require.NoError(blk.Verify(context.Background()))

				require.NoError(blk.Accept(context.Background()))

				if blk, ok := blk.(snowman.OracleBlock); ok { // For proposal blocks, commit them
					options, err := blk.Options(context.Background())
					if !errors.Is(err, snowman.ErrNotOracle) {
						require.NoError(err)

						commit := options[0].(*blockexecutor.Block)
						require.IsType(&block.BanffCommitBlock{}, commit.Block)
						require.NoError(commit.Verify(context.Background()))
						require.NoError(commit.Accept(context.Background()))
					}
				}

				service.vm.ctx.Lock.Unlock()

				require.NoError(service.GetTx(nil, arg, &response))

				switch encoding {
				case formatting.Hex:
					// we're always guaranteed a string for hex encodings.
					var txStr string
					require.NoError(json.Unmarshal(response.Tx, &txStr))
					responseTxBytes, err := formatting.Decode(response.Encoding, txStr)
					require.NoError(err)
					require.Equal(tx.Bytes(), responseTxBytes)

				case formatting.JSON:
					tx.Unsigned.InitCtx(service.vm.ctx)
					expectedTxJSON, err := json.Marshal(tx)
					require.NoError(err)
					require.Equal(expectedTxJSON, []byte(response.Tx))
				}
			})
		}
	}
}

func TestGetBalance(t *testing.T) {
	require := require.New(t)
	service, _, _ := defaultService(t)

	// Ensure GetStake is correct for each of the genesis validators
	genesis, _ := defaultGenesis(t, service.vm.ctx.AVAXAssetID)
	for idx, utxo := range genesis.UTXOs {
		request := GetBalanceRequest{
			Addresses: []string{
				"P-" + utxo.Address,
			},
		}
		reply := GetBalanceResponse{}

		require.NoError(service.GetBalance(nil, &request, &reply))
		balance := defaultBalance
		if idx == 0 {
			// we use the first key to fund a subnet creation in [defaultGenesis].
			// As such we need to account for the subnet creation fee
			feeCalc, err := testReplayFeeCalculator(&service.vm.Config, defaultGenesisTime, service.vm.state)
			require.NoError(err)
			fee, err := feeCalc.ComputeFee(testSubnet1.Unsigned, testSubnet1.Creds)
			require.NoError(err)
			balance = defaultBalance - fee
		}
		require.Equal(avajson.Uint64(balance), reply.Balance)
		require.Equal(avajson.Uint64(balance), reply.Unlocked)
		require.Equal(avajson.Uint64(0), reply.LockedStakeable)
		require.Equal(avajson.Uint64(0), reply.LockedNotStakeable)
	}
}

func TestGetStake(t *testing.T) {
	require := require.New(t)
	service, _, factory := defaultService(t)

	// Ensure GetStake is correct for each of the genesis validators
	genesis, _ := defaultGenesis(t, service.vm.ctx.AVAXAssetID)
	addrsStrs := []string{}
	for i, validator := range genesis.Validators {
		addr := "P-" + validator.RewardOwner.Addresses[0]
		addrsStrs = append(addrsStrs, addr)

		args := GetStakeArgs{
			JSONAddresses: api.JSONAddresses{
				Addresses: []string{addr},
			},
			Encoding: formatting.Hex,
		}
		response := GetStakeReply{}
		require.NoError(service.GetStake(nil, &args, &response))
		require.Equal(defaultWeight, uint64(response.Staked))
		require.Len(response.Outputs, 1)

		// Unmarshal into an output
		outputBytes, err := formatting.Decode(args.Encoding, response.Outputs[0])
		require.NoError(err)

		var output avax.TransferableOutput
		_, err = txs.Codec.Unmarshal(outputBytes, &output)
		require.NoError(err)

		out := output.Out.(*secp256k1fx.TransferOutput)
		require.Equal(defaultWeight, out.Amount())
		require.Equal(uint32(1), out.Threshold)
		require.Len(out.Addrs, 1)
		require.Equal(keys[i].PublicKey().Address(), out.Addrs[0])
		require.Zero(out.Locktime)
	}

	// Make sure this works for multiple addresses
	args := GetStakeArgs{
		JSONAddresses: api.JSONAddresses{
			Addresses: addrsStrs,
		},
		Encoding: formatting.Hex,
	}
	response := GetStakeReply{}
	require.NoError(service.GetStake(nil, &args, &response))
	require.Equal(len(genesis.Validators)*int(defaultWeight), int(response.Staked))
	require.Len(response.Outputs, len(genesis.Validators))

	for _, outputStr := range response.Outputs {
		outputBytes, err := formatting.Decode(args.Encoding, outputStr)
		require.NoError(err)

		var output avax.TransferableOutput
		_, err = txs.Codec.Unmarshal(outputBytes, &output)
		require.NoError(err)

		out := output.Out.(*secp256k1fx.TransferOutput)
		require.Equal(defaultWeight, out.Amount())
		require.Equal(uint32(1), out.Threshold)
		require.Zero(out.Locktime)
		require.Len(out.Addrs, 1)
	}

	oldStake := defaultWeight

	service.vm.ctx.Lock.Lock()

	// Add a delegator
	stakeAmount := service.vm.MinDelegatorStake + 12345
	delegatorNodeID := genesisNodeIDs[0]
	delegatorStartTime := defaultValidateStartTime
	delegatorEndTime := defaultGenesisTime.Add(defaultMinStakingDuration)
	builder, sign, feeCalc, err := factory.NewWallet(keys[0])
	require.NoError(err)

	utx, err := builder.NewAddPermissionlessDelegatorTx(
		&txs.SubnetValidator{
			Validator: txs.Validator{
				NodeID: delegatorNodeID,
				Start:  uint64(delegatorStartTime.Unix()),
				End:    uint64(delegatorEndTime.Unix()),
				Wght:   stakeAmount,
			},
			Subnet: constants.PrimaryNetworkID,
		},
		service.vm.ctx.AVAXAssetID,
		&secp256k1fx.OutputOwners{
			Threshold: 1,
			Addrs:     []ids.ShortID{ids.GenerateTestShortID()},
		},
		feeCalc,
		common.WithChangeOwner(&secp256k1fx.OutputOwners{
			Threshold: 1,
			Addrs:     []ids.ShortID{keys[0].PublicKey().Address()},
		}),
	)
	require.NoError(err)
	tx, err := walletsigner.SignUnsigned(context.Background(), sign, utx)
	require.NoError(err)

	addDelTx := tx.Unsigned.(*txs.AddPermissionlessDelegatorTx)
	staker, err := state.NewCurrentStaker(
		tx.ID(),
		addDelTx,
		delegatorStartTime,
		0,
	)
	require.NoError(err)

	service.vm.state.PutCurrentDelegator(staker)
	service.vm.state.AddTx(tx, status.Committed)
	require.NoError(service.vm.state.Commit())

	service.vm.ctx.Lock.Unlock()

	// Make sure the delegator addr has the right stake (old stake + stakeAmount)
	addr, _ := service.addrManager.FormatLocalAddress(keys[0].PublicKey().Address())
	args.Addresses = []string{addr}
	require.NoError(service.GetStake(nil, &args, &response))
	require.Equal(oldStake+stakeAmount, uint64(response.Staked))
	require.Len(response.Outputs, 2)

	// Unmarshal into transferable outputs
	outputs := make([]avax.TransferableOutput, 2)
	for i := range outputs {
		outputBytes, err := formatting.Decode(args.Encoding, response.Outputs[i])
		require.NoError(err)
		_, err = txs.Codec.Unmarshal(outputBytes, &outputs[i])
		require.NoError(err)
	}

	// Make sure the stake amount is as expected
	require.Equal(stakeAmount+oldStake, outputs[0].Out.Amount()+outputs[1].Out.Amount())

	oldStake = uint64(response.Staked)

	service.vm.ctx.Lock.Lock()

	// Make sure this works for pending stakers
	// Add a pending staker
	sk, err := bls.NewSecretKey()
	require.NoError(err)
	stakeAmount = service.vm.MinValidatorStake + 54321
	pendingStakerNodeID := ids.GenerateTestNodeID()
	pendingStakerEndTime := uint64(defaultGenesisTime.Add(defaultMinStakingDuration).Unix())
	utx2, err := builder.NewAddPermissionlessValidatorTx(
		&txs.SubnetValidator{
			Validator: txs.Validator{
				NodeID: pendingStakerNodeID,
				Start:  uint64(defaultGenesisTime.Unix()),
				End:    pendingStakerEndTime,
				Wght:   stakeAmount,
			},
			Subnet: constants.PlatformChainID,
		},
		signer.NewProofOfPossession(sk),
		service.vm.ctx.AVAXAssetID,
		&secp256k1fx.OutputOwners{
			Threshold: 1,
			Addrs:     []ids.ShortID{ids.GenerateTestShortID()},
		},
		&secp256k1fx.OutputOwners{
			Threshold: 1,
			Addrs:     []ids.ShortID{ids.GenerateTestShortID()},
		},
		0,
		feeCalc,
		common.WithChangeOwner(&secp256k1fx.OutputOwners{
			Threshold: 1,
			Addrs:     []ids.ShortID{keys[0].PublicKey().Address()},
		}),
	)
	require.NoError(err)
	tx, err = walletsigner.SignUnsigned(context.Background(), sign, utx2)
	require.NoError(err)

	staker, err = state.NewPendingStaker(
		tx.ID(),
		tx.Unsigned.(*txs.AddPermissionlessValidatorTx),
	)
	require.NoError(err)

	service.vm.state.PutPendingValidator(staker)
	service.vm.state.AddTx(tx, status.Committed)
	require.NoError(service.vm.state.Commit())

	service.vm.ctx.Lock.Unlock()

	// Make sure the delegator has the right stake (old stake + stakeAmount)
	require.NoError(service.GetStake(nil, &args, &response))
	require.Equal(oldStake+stakeAmount, uint64(response.Staked))
	require.Len(response.Outputs, 3)

	// Unmarshal
	outputs = make([]avax.TransferableOutput, 3)
	for i := range outputs {
		outputBytes, err := formatting.Decode(args.Encoding, response.Outputs[i])
		require.NoError(err)
		_, err = txs.Codec.Unmarshal(outputBytes, &outputs[i])
		require.NoError(err)
	}

	// Make sure the stake amount is as expected
	require.Equal(stakeAmount+oldStake, outputs[0].Out.Amount()+outputs[1].Out.Amount()+outputs[2].Out.Amount())
}

func TestGetCurrentValidators(t *testing.T) {
	require := require.New(t)
	service, _, factory := defaultService(t)

	genesis, _ := defaultGenesis(t, service.vm.ctx.AVAXAssetID)

	// Call getValidators
	args := GetCurrentValidatorsArgs{SubnetID: constants.PrimaryNetworkID}
	response := GetCurrentValidatorsReply{}

	require.NoError(service.GetCurrentValidators(nil, &args, &response))
	require.Len(response.Validators, len(genesis.Validators))

	for _, vdr := range genesis.Validators {
		found := false
		for i := 0; i < len(response.Validators) && !found; i++ {
			gotVdr := response.Validators[i].(pchainapi.PermissionlessValidator)
			if gotVdr.NodeID != vdr.NodeID {
				continue
			}

			require.Equal(vdr.EndTime, gotVdr.EndTime)
			require.Equal(vdr.StartTime, gotVdr.StartTime)
			found = true
		}
		require.True(found, "expected validators to contain %s but didn't", vdr.NodeID)
	}

	// Add a delegator
	stakeAmount := service.vm.MinDelegatorStake + 12345
	validatorNodeID := genesisNodeIDs[1]
	delegatorStartTime := defaultValidateStartTime
	delegatorEndTime := delegatorStartTime.Add(defaultMinStakingDuration)

	service.vm.ctx.Lock.Lock()

	builder, signer, feeCalc, err := factory.NewWallet(keys[0])
	require.NoError(err)

	utx, err := builder.NewAddPermissionlessDelegatorTx(
		&txs.SubnetValidator{
			Validator: txs.Validator{
				NodeID: validatorNodeID,
				Start:  uint64(delegatorStartTime.Unix()),
				End:    uint64(delegatorEndTime.Unix()),
				Wght:   stakeAmount,
			},
			Subnet: constants.PrimaryNetworkID,
		},
		service.vm.ctx.AVAXAssetID,
		&secp256k1fx.OutputOwners{
			Threshold: 1,
			Addrs:     []ids.ShortID{ids.GenerateTestShortID()},
		},
		feeCalc,
		common.WithChangeOwner(&secp256k1fx.OutputOwners{
			Threshold: 1,
			Addrs:     []ids.ShortID{keys[0].PublicKey().Address()},
		}),
	)
	require.NoError(err)
	delTx, err := walletsigner.SignUnsigned(context.Background(), signer, utx)
	require.NoError(err)

	addDelTx := delTx.Unsigned.(*txs.AddPermissionlessDelegatorTx)
	staker, err := state.NewCurrentStaker(
		delTx.ID(),
		addDelTx,
		delegatorStartTime,
		0,
	)
	require.NoError(err)

	service.vm.state.PutCurrentDelegator(staker)
	service.vm.state.AddTx(delTx, status.Committed)
	require.NoError(service.vm.state.Commit())

	service.vm.ctx.Lock.Unlock()

	// Call getCurrentValidators
	args = GetCurrentValidatorsArgs{SubnetID: constants.PrimaryNetworkID}
	require.NoError(service.GetCurrentValidators(nil, &args, &response))
	require.Len(response.Validators, len(genesis.Validators))

	// Make sure the delegator is there
	found := false
	for i := 0; i < len(response.Validators) && !found; i++ {
		vdr := response.Validators[i].(pchainapi.PermissionlessValidator)
		if vdr.NodeID != validatorNodeID {
			continue
		}
		found = true

		require.Nil(vdr.Delegators)

		innerArgs := GetCurrentValidatorsArgs{
			SubnetID: constants.PrimaryNetworkID,
			NodeIDs:  []ids.NodeID{vdr.NodeID},
		}
		innerResponse := GetCurrentValidatorsReply{}
		require.NoError(service.GetCurrentValidators(nil, &innerArgs, &innerResponse))
		require.Len(innerResponse.Validators, 1)

		innerVdr := innerResponse.Validators[0].(pchainapi.PermissionlessValidator)
		require.Equal(vdr.NodeID, innerVdr.NodeID)

		require.NotNil(innerVdr.Delegators)
		require.Len(*innerVdr.Delegators, 1)
		delegator := (*innerVdr.Delegators)[0]
		require.Equal(delegator.NodeID, innerVdr.NodeID)
		require.Equal(int64(delegator.StartTime), delegatorStartTime.Unix())
		require.Equal(int64(delegator.EndTime), delegatorEndTime.Unix())
		require.Equal(uint64(delegator.Weight), stakeAmount)
	}
	require.True(found)

	service.vm.ctx.Lock.Lock()

	// Reward the delegator
	tx, err := blockbuilder.NewRewardValidatorTx(service.vm.ctx, delTx.ID())
	require.NoError(err)
	service.vm.state.AddTx(tx, status.Committed)
	service.vm.state.DeleteCurrentDelegator(staker)
	require.NoError(service.vm.state.SetDelegateeReward(staker.SubnetID, staker.NodeID, 100000))
	require.NoError(service.vm.state.Commit())

	service.vm.ctx.Lock.Unlock()

	// Call getValidators
	response = GetCurrentValidatorsReply{}
	require.NoError(service.GetCurrentValidators(nil, &args, &response))
	require.Len(response.Validators, len(genesis.Validators))

	for _, vdr := range response.Validators {
		castVdr := vdr.(pchainapi.PermissionlessValidator)
		if castVdr.NodeID != validatorNodeID {
			continue
		}
		require.Equal(uint64(100000), uint64(*castVdr.AccruedDelegateeReward))
	}
}

func TestGetTimestamp(t *testing.T) {
	require := require.New(t)
	service, _, _ := defaultService(t)

	reply := GetTimestampReply{}
	require.NoError(service.GetTimestamp(nil, nil, &reply))

	service.vm.ctx.Lock.Lock()

	require.Equal(service.vm.state.GetTimestamp(), reply.Timestamp)

	newTimestamp := reply.Timestamp.Add(time.Second)
	service.vm.state.SetTimestamp(newTimestamp)

	service.vm.ctx.Lock.Unlock()

	require.NoError(service.GetTimestamp(nil, nil, &reply))
	require.Equal(newTimestamp, reply.Timestamp)
}

func TestGetBlock(t *testing.T) {
	tests := []struct {
		name     string
		encoding formatting.Encoding
	}{
		{
			name:     "json",
			encoding: formatting.JSON,
		},
		{
			name:     "hex",
			encoding: formatting.Hex,
		},
	}

	for _, test := range tests {
		t.Run(test.name, func(t *testing.T) {
			require := require.New(t)
			service, _, factory := defaultService(t)
			service.vm.ctx.Lock.Lock()

			service.vm.StaticFeeConfig.CreateAssetTxFee = 100 * defaultTxFee

			builder, signer, feeCalc, err := factory.NewWallet(testSubnet1ControlKeys[0], testSubnet1ControlKeys[1])
			require.NoError(err)

			utx, err := builder.NewCreateChainTx(
				testSubnet1.ID(),
				[]byte{},
				constants.AVMID,
				[]ids.ID{},
				"chain name",
				feeCalc,
				common.WithChangeOwner(&secp256k1fx.OutputOwners{
					Threshold: 1,
					Addrs:     []ids.ShortID{keys[0].PublicKey().Address()},
				}),
			)
			require.NoError(err)
			tx, err := walletsigner.SignUnsigned(context.Background(), signer, utx)
			require.NoError(err)

			preferredID := service.vm.manager.Preferred()
			preferred, err := service.vm.manager.GetBlock(preferredID)
			require.NoError(err)

			statelessBlock, err := block.NewBanffStandardBlock(
				preferred.Timestamp(),
				preferred.ID(),
				preferred.Height()+1,
				[]*txs.Tx{tx},
			)
			require.NoError(err)

			blk := service.vm.manager.NewBlock(statelessBlock)

			require.NoError(blk.Verify(context.Background()))
			require.NoError(blk.Accept(context.Background()))

			service.vm.ctx.Lock.Unlock()

			args := api.GetBlockArgs{
				BlockID:  blk.ID(),
				Encoding: test.encoding,
			}
			response := api.GetBlockResponse{}
			require.NoError(service.GetBlock(nil, &args, &response))

			switch {
			case test.encoding == formatting.JSON:
				statelessBlock.InitCtx(service.vm.ctx)
				expectedBlockJSON, err := json.Marshal(statelessBlock)
				require.NoError(err)
				require.Equal(expectedBlockJSON, []byte(response.Block))
			default:
				var blockStr string
				require.NoError(json.Unmarshal(response.Block, &blockStr))
				responseBlockBytes, err := formatting.Decode(response.Encoding, blockStr)
				require.NoError(err)
				require.Equal(blk.Bytes(), responseBlockBytes)
			}

			require.Equal(test.encoding, response.Encoding)
		})
	}
}

func TestGetValidatorsAtReplyMarshalling(t *testing.T) {
	require := require.New(t)

	reply := &GetValidatorsAtReply{
		Validators: make(map[ids.NodeID]*validators.GetValidatorOutput),
	}

	{
		reply.Validators[ids.EmptyNodeID] = &validators.GetValidatorOutput{
			NodeID:    ids.EmptyNodeID,
			PublicKey: nil,
			Weight:    0,
		}
	}
	{
		nodeID := ids.GenerateTestNodeID()
		sk, err := bls.NewSecretKey()
		require.NoError(err)
		reply.Validators[nodeID] = &validators.GetValidatorOutput{
			NodeID:    nodeID,
			PublicKey: bls.PublicFromSecretKey(sk),
			Weight:    math.MaxUint64,
		}
	}

	replyJSON, err := reply.MarshalJSON()
	require.NoError(err)

	var parsedReply GetValidatorsAtReply
	require.NoError(parsedReply.UnmarshalJSON(replyJSON))
	require.Equal(reply, &parsedReply)
}

func TestServiceGetBlockByHeight(t *testing.T) {
	ctrl := gomock.NewController(t)

	blockID := ids.GenerateTestID()
	blockHeight := uint64(1337)

	type test struct {
		name                        string
		serviceAndExpectedBlockFunc func(t *testing.T, ctrl *gomock.Controller) (*Service, interface{})
		encoding                    formatting.Encoding
		expectedErr                 error
	}

	tests := []test{
		{
			name: "block height not found",
			serviceAndExpectedBlockFunc: func(_ *testing.T, ctrl *gomock.Controller) (*Service, interface{}) {
				state := state.NewMockState(ctrl)
				state.EXPECT().GetBlockIDAtHeight(blockHeight).Return(ids.Empty, database.ErrNotFound)

				manager := blockexecutor.NewMockManager(ctrl)
				return &Service{
					vm: &VM{
						state:   state,
						manager: manager,
						ctx: &snow.Context{
							Log: logging.NoLog{},
						},
					},
				}, nil
			},
			encoding:    formatting.Hex,
			expectedErr: database.ErrNotFound,
		},
		{
			name: "block not found",
			serviceAndExpectedBlockFunc: func(_ *testing.T, ctrl *gomock.Controller) (*Service, interface{}) {
				state := state.NewMockState(ctrl)
				state.EXPECT().GetBlockIDAtHeight(blockHeight).Return(blockID, nil)

				manager := blockexecutor.NewMockManager(ctrl)
				manager.EXPECT().GetStatelessBlock(blockID).Return(nil, database.ErrNotFound)
				return &Service{
					vm: &VM{
						state:   state,
						manager: manager,
						ctx: &snow.Context{
							Log: logging.NoLog{},
						},
					},
				}, nil
			},
			encoding:    formatting.Hex,
			expectedErr: database.ErrNotFound,
		},
		{
			name: "JSON format",
			serviceAndExpectedBlockFunc: func(_ *testing.T, ctrl *gomock.Controller) (*Service, interface{}) {
				block := block.NewMockBlock(ctrl)
				block.EXPECT().InitCtx(gomock.Any())

				state := state.NewMockState(ctrl)
				state.EXPECT().GetBlockIDAtHeight(blockHeight).Return(blockID, nil)

				manager := blockexecutor.NewMockManager(ctrl)
				manager.EXPECT().GetStatelessBlock(blockID).Return(block, nil)
				return &Service{
					vm: &VM{
						state:   state,
						manager: manager,
						ctx: &snow.Context{
							Log: logging.NoLog{},
						},
					},
				}, block
			},
			encoding:    formatting.JSON,
			expectedErr: nil,
		},
		{
			name: "hex format",
			serviceAndExpectedBlockFunc: func(t *testing.T, ctrl *gomock.Controller) (*Service, interface{}) {
				block := block.NewMockBlock(ctrl)
				blockBytes := []byte("hi mom")
				block.EXPECT().Bytes().Return(blockBytes)

				state := state.NewMockState(ctrl)
				state.EXPECT().GetBlockIDAtHeight(blockHeight).Return(blockID, nil)

				expected, err := formatting.Encode(formatting.Hex, blockBytes)
				require.NoError(t, err)

				manager := blockexecutor.NewMockManager(ctrl)
				manager.EXPECT().GetStatelessBlock(blockID).Return(block, nil)
				return &Service{
					vm: &VM{
						state:   state,
						manager: manager,
						ctx: &snow.Context{
							Log: logging.NoLog{},
						},
					},
				}, expected
			},
			encoding:    formatting.Hex,
			expectedErr: nil,
		},
		{
			name: "hexc format",
			serviceAndExpectedBlockFunc: func(t *testing.T, ctrl *gomock.Controller) (*Service, interface{}) {
				block := block.NewMockBlock(ctrl)
				blockBytes := []byte("hi mom")
				block.EXPECT().Bytes().Return(blockBytes)

				state := state.NewMockState(ctrl)
				state.EXPECT().GetBlockIDAtHeight(blockHeight).Return(blockID, nil)

				expected, err := formatting.Encode(formatting.HexC, blockBytes)
				require.NoError(t, err)

				manager := blockexecutor.NewMockManager(ctrl)
				manager.EXPECT().GetStatelessBlock(blockID).Return(block, nil)
				return &Service{
					vm: &VM{
						state:   state,
						manager: manager,
						ctx: &snow.Context{
							Log: logging.NoLog{},
						},
					},
				}, expected
			},
			encoding:    formatting.HexC,
			expectedErr: nil,
		},
		{
			name: "hexnc format",
			serviceAndExpectedBlockFunc: func(t *testing.T, ctrl *gomock.Controller) (*Service, interface{}) {
				block := block.NewMockBlock(ctrl)
				blockBytes := []byte("hi mom")
				block.EXPECT().Bytes().Return(blockBytes)

				state := state.NewMockState(ctrl)
				state.EXPECT().GetBlockIDAtHeight(blockHeight).Return(blockID, nil)

				expected, err := formatting.Encode(formatting.HexNC, blockBytes)
				require.NoError(t, err)

				manager := blockexecutor.NewMockManager(ctrl)
				manager.EXPECT().GetStatelessBlock(blockID).Return(block, nil)
				return &Service{
					vm: &VM{
						state:   state,
						manager: manager,
						ctx: &snow.Context{
							Log: logging.NoLog{},
						},
					},
				}, expected
			},
			encoding:    formatting.HexNC,
			expectedErr: nil,
		},
	}

	for _, tt := range tests {
		t.Run(tt.name, func(t *testing.T) {
			require := require.New(t)

			service, expected := tt.serviceAndExpectedBlockFunc(t, ctrl)

			args := &api.GetBlockByHeightArgs{
				Height:   avajson.Uint64(blockHeight),
				Encoding: tt.encoding,
			}
			reply := &api.GetBlockResponse{}
			err := service.GetBlockByHeight(nil, args, reply)
			require.ErrorIs(err, tt.expectedErr)
			if tt.expectedErr != nil {
				return
			}
			require.Equal(tt.encoding, reply.Encoding)

			expectedJSON, err := json.Marshal(expected)
			require.NoError(err)

			require.Equal(json.RawMessage(expectedJSON), reply.Block)
		})
	}
}

func TestServiceGetSubnets(t *testing.T) {
	require := require.New(t)
	service, _, _ := defaultService(t)

	testSubnet1ID := testSubnet1.ID()

	var response GetSubnetsResponse
	require.NoError(service.GetSubnets(nil, &GetSubnetsArgs{}, &response))
	require.Equal([]APISubnet{
		{
			ID: testSubnet1ID,
			ControlKeys: []string{
				"P-testing1d6kkj0qh4wcmus3tk59npwt3rluc6en72ngurd",
				"P-testing17fpqs358de5lgu7a5ftpw2t8axf0pm33983krk",
				"P-testing1lnk637g0edwnqc2tn8tel39652fswa3xk4r65e",
			},
			Threshold: 2,
		},
		{
			ID:          constants.PrimaryNetworkID,
			ControlKeys: []string{},
			Threshold:   0,
		},
	}, response.Subnets)

	newOwnerIDStr := "P-testing1t73fa4p4dypa4s3kgufuvr6hmprjclw66mgqgm"
	newOwnerID, err := service.addrManager.ParseLocalAddress(newOwnerIDStr)
	require.NoError(err)

	service.vm.ctx.Lock.Lock()
	service.vm.state.SetSubnetOwner(testSubnet1ID, &secp256k1fx.OutputOwners{
		Addrs:     []ids.ShortID{newOwnerID},
		Threshold: 1,
	})
	service.vm.ctx.Lock.Unlock()

	require.NoError(service.GetSubnets(nil, &GetSubnetsArgs{}, &response))
	require.Equal([]APISubnet{
		{
			ID: testSubnet1ID,
			ControlKeys: []string{
				newOwnerIDStr,
			},
			Threshold: 1,
		},
		{
			ID:          constants.PrimaryNetworkID,
			ControlKeys: []string{},
			Threshold:   0,
		},
	}, response.Subnets)
}

func TestGetFeeRates(t *testing.T) {
	require := require.New(t)
	service, _, _ := defaultService(t)

	service.vm.ctx.Lock.Lock()
	now := time.Now().Truncate(time.Second)
	service.vm.clock.Set(now)
	feeCfg, err := fee.GetDynamicConfig(true /*isEActive*/)
	require.NoError(err)
	service.vm.ctx.Lock.Unlock()

	//  initially minimal fees
	reply0 := GetGasPriceReply{}
	require.NoError(service.GetNextGasPrice(nil, nil, &reply0))
	require.Equal(feeCfg.MinGasPrice, reply0.NextGasPrice)

	// let cumulated complexity go above target. Fee rates will go up
	service.vm.ctx.Lock.Lock()
	elapsedTime := time.Second
	targetGas := commonfees.Gas(uint64(feeCfg.GasTargetRate) * uint64(elapsedTime/time.Second))
	gas := targetGas + commonfees.Gas(10)
	service.vm.state.SetExcessGas(gas)
	service.vm.ctx.Lock.Unlock()

	reply1 := GetGasPriceReply{}
	require.NoError(service.GetNextGasPrice(nil, nil, &reply1))
	highGasPrice := reply1.NextGasPrice
	require.Greater(highGasPrice, feeCfg.MinGasPrice)

	// let time tick. Fee rates will go down
	service.vm.ctx.Lock.Lock()
	now = now.Add(3 * time.Second)
	service.vm.clock.Set(now)
	service.vm.ctx.Lock.Unlock()

	reply2 := GetGasPriceReply{}
	require.NoError(service.GetNextGasPrice(nil, nil, &reply2))
	require.Less(reply2.NextGasPrice, highGasPrice)
}<|MERGE_RESOLUTION|>--- conflicted
+++ resolved
@@ -87,7 +87,6 @@
 	if !isEActive {
 		return fee.NewStaticCalculator(cfg.StaticFeeConfig, cfg.UpgradeConfig, childBlkTime), nil
 	}
-<<<<<<< HEAD
 
 	feesCfg, err := fee.GetDynamicConfig(isEActive)
 	if err != nil {
@@ -102,33 +101,17 @@
 		return nil, fmt.Errorf("failed retrieving excess complexity: %w", err)
 	}
 
-	gasCap, err := commonfees.GasCap(feesCfg, currentGasCap, parentBlkTime, childBlkTime)
+	gasCap, err := commonfee.GasCap(feesCfg, currentGasCap, parentBlkTime, childBlkTime)
 	if err != nil {
 		return nil, fmt.Errorf("failed retrieving gas cap: %w", err)
 	}
 
-	feesMan, err := commonfees.NewUpdatedManager(feesCfg, excessComplexity, parentBlkTime.Unix(), childBlkTime.Unix())
+	feesMan, err := commonfee.NewUpdatedManager(feesCfg, gasCap, excessComplexity, parentBlkTime.Unix(), childBlkTime.Unix())
 	if err != nil {
 		return nil, fmt.Errorf("failed updating fee manager: %w", err)
 	}
 
-	return fee.NewDynamicCalculator(feesMan, gasCap), nil
-=======
-
-	feesCfg, err := fee.GetDynamicConfig(isEActive)
-	if err != nil {
-		return nil, fmt.Errorf("failed retrieving dynamic fees config: %w", err)
-	}
-	currentGasCap, err := state.GetCurrentGasCap()
-	if err != nil {
-		return nil, fmt.Errorf("failed retrieving current gas cap: %w", err)
-	}
-	gasCap, err := commonfee.GasCap(feesCfg, currentGasCap, parentBlkTime, childBlkTime)
-	if err != nil {
-		return nil, fmt.Errorf("failed updating gas cap: %w", err)
-	}
-	return fee.NewDynamicCalculator(feesCfg.GasPrice, gasCap), nil
->>>>>>> 6f619a9f
+	return fee.NewDynamicCalculator(feesMan), nil
 }
 
 func defaultService(t *testing.T) (*Service, *mutableSharedMemory, *txstest.WalletFactory) {
@@ -1224,8 +1207,8 @@
 	// let cumulated complexity go above target. Fee rates will go up
 	service.vm.ctx.Lock.Lock()
 	elapsedTime := time.Second
-	targetGas := commonfees.Gas(uint64(feeCfg.GasTargetRate) * uint64(elapsedTime/time.Second))
-	gas := targetGas + commonfees.Gas(10)
+	targetGas := commonfee.Gas(uint64(feeCfg.GasTargetRate) * uint64(elapsedTime/time.Second))
+	gas := targetGas + commonfee.Gas(10)
 	service.vm.state.SetExcessGas(gas)
 	service.vm.ctx.Lock.Unlock()
 
