--- conflicted
+++ resolved
@@ -34,11 +34,7 @@
 	"github.com/ava-labs/avalanchego/utils/logging"
 	"github.com/ava-labs/avalanchego/vms/components/avax"
 	"github.com/ava-labs/avalanchego/vms/platformvm/block"
-<<<<<<< HEAD
-	"github.com/ava-labs/avalanchego/vms/platformvm/block/builder"
 	"github.com/ava-labs/avalanchego/vms/platformvm/config"
-=======
->>>>>>> 7594ec7f
 	"github.com/ava-labs/avalanchego/vms/platformvm/signer"
 	"github.com/ava-labs/avalanchego/vms/platformvm/state"
 	"github.com/ava-labs/avalanchego/vms/platformvm/status"
@@ -173,13 +169,14 @@
 
 	mutableSharedMemory.SharedMemory = sm
 
-	builder, signer := factory.NewWallet(recipientKey)
+	builder, signer, feeCalc := factory.NewWallet(recipientKey)
 	utx, err := builder.NewImportTx(
 		service.vm.ctx.XChainID,
 		&secp256k1fx.OutputOwners{
 			Threshold: 1,
 			Addrs:     []ids.ShortID{ids.ShortEmpty},
 		},
+		feeCalc,
 	)
 	require.NoError(err)
 	tx, err := walletsigner.SignUnsigned(context.Background(), signer, utx)
@@ -226,13 +223,14 @@
 		{
 			"standard block",
 			func(_ *Service, factory *txstest.WalletFactory) (*txs.Tx, error) {
-				builder, signer := factory.NewWallet(testSubnet1ControlKeys[0], testSubnet1ControlKeys[1])
+				builder, signer, feeCalc := factory.NewWallet(testSubnet1ControlKeys[0], testSubnet1ControlKeys[1])
 				utx, err := builder.NewCreateChainTx(
 					testSubnet1.ID(),
 					[]byte{},
 					constants.AVMID,
 					[]ids.ID{},
 					"chain name",
+					feeCalc,
 					common.WithChangeOwner(&secp256k1fx.OutputOwners{
 						Threshold: 1,
 						Addrs:     []ids.ShortID{keys[0].PublicKey().Address()},
@@ -253,7 +251,7 @@
 					Addrs:     []ids.ShortID{ids.GenerateTestShortID()},
 				}
 
-				builder, txSigner := factory.NewWallet(keys[0])
+				builder, txSigner, feeCalc := factory.NewWallet(keys[0])
 				utx, err := builder.NewAddPermissionlessValidatorTx(
 					&txs.SubnetValidator{
 						Validator: txs.Validator{
@@ -269,6 +267,7 @@
 					rewardsOwner,
 					rewardsOwner,
 					0,
+					feeCalc,
 					common.WithChangeOwner(&secp256k1fx.OutputOwners{
 						Threshold: 1,
 						Addrs:     []ids.ShortID{keys[0].PublicKey().Address()},
@@ -281,7 +280,7 @@
 		{
 			"atomic block",
 			func(service *Service, factory *txstest.WalletFactory) (*txs.Tx, error) {
-				builder, signer := factory.NewWallet(keys[0])
+				builder, signer, feeCalc := factory.NewWallet(keys[0])
 				utx, err := builder.NewExportTx(
 					service.vm.ctx.XChainID,
 					[]*avax.TransferableOutput{{
@@ -295,6 +294,7 @@
 							},
 						},
 					}},
+					feeCalc,
 					common.WithChangeOwner(&secp256k1fx.OutputOwners{
 						Threshold: 1,
 						Addrs:     []ids.ShortID{keys[0].PublicKey().Address()},
@@ -481,7 +481,7 @@
 	delegatorNodeID := genesisNodeIDs[0]
 	delegatorStartTime := defaultValidateStartTime
 	delegatorEndTime := defaultGenesisTime.Add(defaultMinStakingDuration)
-	builder, signer := factory.NewWallet(keys[0])
+	builder, signer, feeCalc := factory.NewWallet(keys[0])
 	utx, err := builder.NewAddDelegatorTx(
 		&txs.Validator{
 			NodeID: delegatorNodeID,
@@ -493,6 +493,7 @@
 			Threshold: 1,
 			Addrs:     []ids.ShortID{ids.GenerateTestShortID()},
 		},
+		feeCalc,
 		common.WithChangeOwner(&secp256k1fx.OutputOwners{
 			Threshold: 1,
 			Addrs:     []ids.ShortID{keys[0].PublicKey().Address()},
@@ -557,6 +558,7 @@
 			Addrs:     []ids.ShortID{ids.GenerateTestShortID()},
 		},
 		0,
+		feeCalc,
 		common.WithChangeOwner(&secp256k1fx.OutputOwners{
 			Threshold: 1,
 			Addrs:     []ids.ShortID{keys[0].PublicKey().Address()},
@@ -632,7 +634,7 @@
 
 	service.vm.ctx.Lock.Lock()
 
-	builder, signer := factory.NewWallet(keys[0])
+	builder, signer, feeCalc := factory.NewWallet(keys[0])
 	utx, err := builder.NewAddDelegatorTx(
 		&txs.Validator{
 			NodeID: validatorNodeID,
@@ -644,6 +646,7 @@
 			Threshold: 1,
 			Addrs:     []ids.ShortID{ids.GenerateTestShortID()},
 		},
+		feeCalc,
 		common.WithChangeOwner(&secp256k1fx.OutputOwners{
 			Threshold: 1,
 			Addrs:     []ids.ShortID{keys[0].PublicKey().Address()},
@@ -774,13 +777,14 @@
 
 			service.vm.StaticFeeConfig.CreateAssetTxFee = 100 * defaultTxFee
 
-			builder, signer := factory.NewWallet(testSubnet1ControlKeys[0], testSubnet1ControlKeys[1])
+			builder, signer, feeCalc := factory.NewWallet(testSubnet1ControlKeys[0], testSubnet1ControlKeys[1])
 			utx, err := builder.NewCreateChainTx(
 				testSubnet1.ID(),
 				[]byte{},
 				constants.AVMID,
 				[]ids.ID{},
 				"chain name",
+				feeCalc,
 				common.WithChangeOwner(&secp256k1fx.OutputOwners{
 					Threshold: 1,
 					Addrs:     []ids.ShortID{keys[0].PublicKey().Address()},
