// Copyright (C) 2019-2024, Ava Labs, Inc. All rights reserved.
// See the file LICENSE for licensing terms.

package platformvm

import (
	"context"
	"encoding/json"
	"errors"
	"fmt"
	"math"
	"math/rand"
	"testing"
	"time"

	"github.com/stretchr/testify/require"
	"go.uber.org/mock/gomock"

	"github.com/ava-labs/avalanchego/api"
	"github.com/ava-labs/avalanchego/api/keystore"
	"github.com/ava-labs/avalanchego/cache"
	"github.com/ava-labs/avalanchego/chains/atomic"
	"github.com/ava-labs/avalanchego/database"
	"github.com/ava-labs/avalanchego/database/memdb"
	"github.com/ava-labs/avalanchego/database/prefixdb"
	"github.com/ava-labs/avalanchego/ids"
	"github.com/ava-labs/avalanchego/snow"
	"github.com/ava-labs/avalanchego/snow/consensus/snowman"
	"github.com/ava-labs/avalanchego/snow/validators"
	"github.com/ava-labs/avalanchego/utils/constants"
	"github.com/ava-labs/avalanchego/utils/crypto/bls"
	"github.com/ava-labs/avalanchego/utils/crypto/secp256k1"
	"github.com/ava-labs/avalanchego/utils/formatting"
	"github.com/ava-labs/avalanchego/utils/logging"
	"github.com/ava-labs/avalanchego/vms/components/avax"
	"github.com/ava-labs/avalanchego/vms/platformvm/block"
	"github.com/ava-labs/avalanchego/vms/platformvm/config"
	"github.com/ava-labs/avalanchego/vms/platformvm/signer"
	"github.com/ava-labs/avalanchego/vms/platformvm/state"
	"github.com/ava-labs/avalanchego/vms/platformvm/status"
	"github.com/ava-labs/avalanchego/vms/platformvm/txs"
	"github.com/ava-labs/avalanchego/vms/platformvm/txs/fee"
	"github.com/ava-labs/avalanchego/vms/platformvm/txs/txstest"
	"github.com/ava-labs/avalanchego/vms/secp256k1fx"
	"github.com/ava-labs/avalanchego/wallet/subnet/primary/common"

	avajson "github.com/ava-labs/avalanchego/utils/json"
	commonfees "github.com/ava-labs/avalanchego/vms/components/fees"
	vmkeystore "github.com/ava-labs/avalanchego/vms/components/keystore"
	pchainapi "github.com/ava-labs/avalanchego/vms/platformvm/api"
	blockbuilder "github.com/ava-labs/avalanchego/vms/platformvm/block/builder"
	blockexecutor "github.com/ava-labs/avalanchego/vms/platformvm/block/executor"
	txexecutor "github.com/ava-labs/avalanchego/vms/platformvm/txs/executor"
	walletsigner "github.com/ava-labs/avalanchego/wallet/chain/p/signer"
)

var (
	// Test user username
	testUsername = "ScoobyUser"

	// Test user password, must meet minimum complexity/length requirements
	testPassword = "ShaggyPassword1Zoinks!"

	// Bytes decoded from CB58 "ewoqjP7PxY4yr3iLTpLisriqt94hdyDFNgchSxGGztUrTXtNN"
	testPrivateKey = []byte{
		0x56, 0x28, 0x9e, 0x99, 0xc9, 0x4b, 0x69, 0x12,
		0xbf, 0xc1, 0x2a, 0xdc, 0x09, 0x3c, 0x9b, 0x51,
		0x12, 0x4f, 0x0d, 0xc5, 0x4a, 0xc7, 0xa7, 0x66,
		0xb2, 0xbc, 0x5c, 0xcf, 0x55, 0x8d, 0x80, 0x27,
	}

	// 3cb7d3842e8cee6a0ebd09f1fe884f6861e1b29c
	// Platform address resulting from the above private key
	testAddress = "P-testing18jma8ppw3nhx5r4ap8clazz0dps7rv5umpc36y"

	encodings = []formatting.Encoding{
		formatting.JSON, formatting.Hex,
	}
)

<<<<<<< HEAD
func testReplayFeeCalculator(cfg *config.Config, parentBlkTime time.Time, state state.Chain) (*fee.Calculator, error) {
	var (
		blkTime       = state.GetTimestamp()
		isEActive     = cfg.UpgradeConfig.IsEActivated(blkTime)
		staticFeeCfg  = cfg.StaticFeeConfig
		feeCalculator *fee.Calculator
	)

	if !isEActive {
		feeCalculator = fee.NewStaticCalculator(staticFeeCfg, cfg.UpgradeConfig, blkTime)
	} else {
		feesCfg := fee.GetDynamicConfig(isEActive)
		excessComplexity, err := state.GetExcessComplexity()
		if err != nil {
			return nil, fmt.Errorf("failed retrieving excess complexity: %w", err)
		}
		feeCfg := fee.GetDynamicConfig(isEActive)
		feesMan, err := commonfees.NewUpdatedManager(feeCfg, excessComplexity, parentBlkTime.Unix(), blkTime.Unix())
		if err != nil {
			return nil, fmt.Errorf("failed updating fee manager: %w", err)
		}
		feeCalculator = fee.NewDynamicCalculator(staticFeeCfg, feesMan, feesCfg.BlockMaxComplexity)
	}
	return feeCalculator, nil
}

func defaultService(t *testing.T) (*Service, *mutableSharedMemory, *txstest.Builder) {
	vm, txBuilder, _, mutableSharedMemory := defaultVM(t, latestFork)
=======
func defaultService(t *testing.T) (*Service, *mutableSharedMemory, *txstest.WalletFactory) {
	vm, factory, _, mutableSharedMemory := defaultVM(t, latestFork)
>>>>>>> 7d82af2c

	return &Service{
		vm:          vm,
		addrManager: avax.NewAddressManager(vm.ctx),
		stakerAttributesCache: &cache.LRU[ids.ID, *stakerAttributes]{
			Size: stakerAttributesCacheSize,
		},
	}, mutableSharedMemory, factory
}

func TestExportKey(t *testing.T) {
	require := require.New(t)

	service, _, _ := defaultService(t)
	service.vm.ctx.Lock.Lock()

	ks := keystore.New(logging.NoLog{}, memdb.New())
	require.NoError(ks.CreateUser(testUsername, testPassword))
	service.vm.ctx.Keystore = ks.NewBlockchainKeyStore(service.vm.ctx.ChainID)

	user, err := vmkeystore.NewUserFromKeystore(service.vm.ctx.Keystore, testUsername, testPassword)
	require.NoError(err)

	pk, err := secp256k1.ToPrivateKey(testPrivateKey)
	require.NoError(err)

	require.NoError(user.PutKeys(pk, keys[0]))

	service.vm.ctx.Lock.Unlock()

	jsonString := `{"username":"` + testUsername + `","password":"` + testPassword + `","address":"` + testAddress + `"}`
	args := ExportKeyArgs{}
	require.NoError(json.Unmarshal([]byte(jsonString), &args))

	reply := ExportKeyReply{}
	require.NoError(service.ExportKey(nil, &args, &reply))

	require.Equal(testPrivateKey, reply.PrivateKey.Bytes())
}

// Test issuing a tx and accepted
func TestGetTxStatus(t *testing.T) {
	require := require.New(t)
	service, mutableSharedMemory, factory := defaultService(t)
	service.vm.ctx.Lock.Lock()

	recipientKey, err := secp256k1.NewPrivateKey()
	require.NoError(err)

	m := atomic.NewMemory(prefixdb.New([]byte{}, service.vm.db))

	sm := m.NewSharedMemory(service.vm.ctx.ChainID)
	peerSharedMemory := m.NewSharedMemory(service.vm.ctx.XChainID)

	randSrc := rand.NewSource(0)

	utxo := &avax.UTXO{
		UTXOID: avax.UTXOID{
			TxID:        ids.GenerateTestID(),
			OutputIndex: uint32(randSrc.Int63()),
		},
		Asset: avax.Asset{ID: service.vm.ctx.AVAXAssetID},
		Out: &secp256k1fx.TransferOutput{
			Amt: 1234567,
			OutputOwners: secp256k1fx.OutputOwners{
				Locktime:  0,
				Addrs:     []ids.ShortID{recipientKey.PublicKey().Address()},
				Threshold: 1,
			},
		},
	}
	utxoBytes, err := txs.Codec.Marshal(txs.CodecVersion, utxo)
	require.NoError(err)

	inputID := utxo.InputID()
	require.NoError(peerSharedMemory.Apply(map[ids.ID]*atomic.Requests{
		service.vm.ctx.ChainID: {
			PutRequests: []*atomic.Element{
				{
					Key:   inputID[:],
					Value: utxoBytes,
					Traits: [][]byte{
						recipientKey.PublicKey().Address().Bytes(),
					},
				},
			},
		},
	}))

	mutableSharedMemory.SharedMemory = sm

	builder, signer, feeCalc := factory.NewWallet(recipientKey)
	utx, err := builder.NewImportTx(
		service.vm.ctx.XChainID,
		&secp256k1fx.OutputOwners{
			Threshold: 1,
			Addrs:     []ids.ShortID{ids.ShortEmpty},
		},
		feeCalc,
	)
	require.NoError(err)
	tx, err := walletsigner.SignUnsigned(context.Background(), signer, utx)
	require.NoError(err)

	service.vm.ctx.Lock.Unlock()

	var (
		arg  = &GetTxStatusArgs{TxID: tx.ID()}
		resp GetTxStatusResponse
	)
	require.NoError(service.GetTxStatus(nil, arg, &resp))
	require.Equal(status.Unknown, resp.Status)
	require.Zero(resp.Reason)

	// put the chain in existing chain list
	require.NoError(service.vm.Network.IssueTxFromRPC(tx))
	service.vm.ctx.Lock.Lock()

	block, err := service.vm.BuildBlock(context.Background())
	require.NoError(err)

	blk := block.(*blockexecutor.Block)
	require.NoError(blk.Verify(context.Background()))

	require.NoError(blk.Accept(context.Background()))

	service.vm.ctx.Lock.Unlock()

	resp = GetTxStatusResponse{} // reset
	require.NoError(service.GetTxStatus(nil, arg, &resp))
	require.Equal(status.Committed, resp.Status)
	require.Zero(resp.Reason)
}

// Test issuing and then retrieving a transaction
func TestGetTx(t *testing.T) {
	type test struct {
		description string
		createTx    func(service *Service, factory *txstest.WalletFactory) (*txs.Tx, error)
	}

	tests := []test{
		{
			"standard block",
			func(_ *Service, factory *txstest.WalletFactory) (*txs.Tx, error) {
				builder, signer, feeCalc := factory.NewWallet(testSubnet1ControlKeys[0], testSubnet1ControlKeys[1])
				utx, err := builder.NewCreateChainTx(
					testSubnet1.ID(),
					[]byte{},
					constants.AVMID,
					[]ids.ID{},
					"chain name",
					feeCalc,
					common.WithChangeOwner(&secp256k1fx.OutputOwners{
						Threshold: 1,
						Addrs:     []ids.ShortID{keys[0].PublicKey().Address()},
					}),
				)
				require.NoError(t, err)
				return walletsigner.SignUnsigned(context.Background(), signer, utx)
			},
		},
		{
			"proposal block",
			func(service *Service, factory *txstest.WalletFactory) (*txs.Tx, error) {
				sk, err := bls.NewSecretKey()
				require.NoError(t, err)

				rewardsOwner := &secp256k1fx.OutputOwners{
					Threshold: 1,
					Addrs:     []ids.ShortID{ids.GenerateTestShortID()},
				}

				builder, txSigner, feeCalc := factory.NewWallet(keys[0])
				utx, err := builder.NewAddPermissionlessValidatorTx(
					&txs.SubnetValidator{
						Validator: txs.Validator{
							NodeID: ids.GenerateTestNodeID(),
							Start:  uint64(service.vm.clock.Time().Add(txexecutor.SyncBound).Unix()),
							End:    uint64(service.vm.clock.Time().Add(txexecutor.SyncBound).Add(defaultMinStakingDuration).Unix()),
							Wght:   service.vm.MinValidatorStake,
						},
						Subnet: constants.PrimaryNetworkID,
					},
					signer.NewProofOfPossession(sk),
					service.vm.ctx.AVAXAssetID,
					rewardsOwner,
					rewardsOwner,
					0,
					feeCalc,
					common.WithChangeOwner(&secp256k1fx.OutputOwners{
						Threshold: 1,
						Addrs:     []ids.ShortID{keys[0].PublicKey().Address()},
					}),
				)
				require.NoError(t, err)
				return walletsigner.SignUnsigned(context.Background(), txSigner, utx)
			},
		},
		{
			"atomic block",
			func(service *Service, factory *txstest.WalletFactory) (*txs.Tx, error) {
				builder, signer, feeCalc := factory.NewWallet(keys[0])
				utx, err := builder.NewExportTx(
					service.vm.ctx.XChainID,
					[]*avax.TransferableOutput{{
						Asset: avax.Asset{ID: service.vm.ctx.AVAXAssetID},
						Out: &secp256k1fx.TransferOutput{
							Amt: 100,
							OutputOwners: secp256k1fx.OutputOwners{
								Locktime:  0,
								Threshold: 1,
								Addrs:     []ids.ShortID{ids.GenerateTestShortID()},
							},
						},
					}},
					feeCalc,
					common.WithChangeOwner(&secp256k1fx.OutputOwners{
						Threshold: 1,
						Addrs:     []ids.ShortID{keys[0].PublicKey().Address()},
					}),
				)
				require.NoError(t, err)
				return walletsigner.SignUnsigned(context.Background(), signer, utx)
			},
		},
	}

	for _, test := range tests {
		for _, encoding := range encodings {
			testName := fmt.Sprintf("test '%s - %s'",
				test.description,
				encoding.String(),
			)
			t.Run(testName, func(t *testing.T) {
				require := require.New(t)
				service, _, txBuilder := defaultService(t)
				service.vm.ctx.Lock.Lock()

				tx, err := test.createTx(service, txBuilder)
				require.NoError(err)

				service.vm.ctx.Lock.Unlock()

				arg := &api.GetTxArgs{
					TxID:     tx.ID(),
					Encoding: encoding,
				}
				var response api.GetTxReply
				err = service.GetTx(nil, arg, &response)
				require.ErrorIs(err, database.ErrNotFound) // We haven't issued the tx yet

				require.NoError(service.vm.Network.IssueTxFromRPC(tx))
				service.vm.ctx.Lock.Lock()

				blk, err := service.vm.BuildBlock(context.Background())
				require.NoError(err)

				require.NoError(blk.Verify(context.Background()))

				require.NoError(blk.Accept(context.Background()))

				if blk, ok := blk.(snowman.OracleBlock); ok { // For proposal blocks, commit them
					options, err := blk.Options(context.Background())
					if !errors.Is(err, snowman.ErrNotOracle) {
						require.NoError(err)

						commit := options[0].(*blockexecutor.Block)
						require.IsType(&block.BanffCommitBlock{}, commit.Block)
						require.NoError(commit.Verify(context.Background()))
						require.NoError(commit.Accept(context.Background()))
					}
				}

				service.vm.ctx.Lock.Unlock()

				require.NoError(service.GetTx(nil, arg, &response))

				switch encoding {
				case formatting.Hex:
					// we're always guaranteed a string for hex encodings.
					var txStr string
					require.NoError(json.Unmarshal(response.Tx, &txStr))
					responseTxBytes, err := formatting.Decode(response.Encoding, txStr)
					require.NoError(err)
					require.Equal(tx.Bytes(), responseTxBytes)

				case formatting.JSON:
					tx.Unsigned.InitCtx(service.vm.ctx)
					expectedTxJSON, err := json.Marshal(tx)
					require.NoError(err)
					require.Equal(expectedTxJSON, []byte(response.Tx))
				}
			})
		}
	}
}

func TestGetBalance(t *testing.T) {
	require := require.New(t)
	service, _, _ := defaultService(t)

	// Ensure GetStake is correct for each of the genesis validators
	genesis, _ := defaultGenesis(t, service.vm.ctx.AVAXAssetID)
	for idx, utxo := range genesis.UTXOs {
		request := GetBalanceRequest{
			Addresses: []string{
				"P-" + utxo.Address,
			},
		}
		reply := GetBalanceResponse{}

		require.NoError(service.GetBalance(nil, &request, &reply))
		balance := defaultBalance
		if idx == 0 {
			// we use the first key to fund a subnet creation in [defaultGenesis].
			// As such we need to account for the subnet creation fee
			feeCalc, err := testReplayFeeCalculator(&service.vm.Config, defaultGenesisTime, service.vm.state)
			require.NoError(err)
			fee, err := feeCalc.ComputeFee(testSubnet1.Unsigned, testSubnet1.Creds)
			require.NoError(err)
			balance = defaultBalance - fee
		}
		require.Equal(avajson.Uint64(balance), reply.Balance)
		require.Equal(avajson.Uint64(balance), reply.Unlocked)
		require.Equal(avajson.Uint64(0), reply.LockedStakeable)
		require.Equal(avajson.Uint64(0), reply.LockedNotStakeable)
	}
}

func TestGetStake(t *testing.T) {
	require := require.New(t)
	service, _, factory := defaultService(t)

	// Ensure GetStake is correct for each of the genesis validators
	genesis, _ := defaultGenesis(t, service.vm.ctx.AVAXAssetID)
	addrsStrs := []string{}
	for i, validator := range genesis.Validators {
		addr := "P-" + validator.RewardOwner.Addresses[0]
		addrsStrs = append(addrsStrs, addr)

		args := GetStakeArgs{
			JSONAddresses: api.JSONAddresses{
				Addresses: []string{addr},
			},
			Encoding: formatting.Hex,
		}
		response := GetStakeReply{}
		require.NoError(service.GetStake(nil, &args, &response))
		require.Equal(defaultWeight, uint64(response.Staked))
		require.Len(response.Outputs, 1)

		// Unmarshal into an output
		outputBytes, err := formatting.Decode(args.Encoding, response.Outputs[0])
		require.NoError(err)

		var output avax.TransferableOutput
		_, err = txs.Codec.Unmarshal(outputBytes, &output)
		require.NoError(err)

		out := output.Out.(*secp256k1fx.TransferOutput)
		require.Equal(defaultWeight, out.Amount())
		require.Equal(uint32(1), out.Threshold)
		require.Len(out.Addrs, 1)
		require.Equal(keys[i].PublicKey().Address(), out.Addrs[0])
		require.Zero(out.Locktime)
	}

	// Make sure this works for multiple addresses
	args := GetStakeArgs{
		JSONAddresses: api.JSONAddresses{
			Addresses: addrsStrs,
		},
		Encoding: formatting.Hex,
	}
	response := GetStakeReply{}
	require.NoError(service.GetStake(nil, &args, &response))
	require.Equal(len(genesis.Validators)*int(defaultWeight), int(response.Staked))
	require.Len(response.Outputs, len(genesis.Validators))

	for _, outputStr := range response.Outputs {
		outputBytes, err := formatting.Decode(args.Encoding, outputStr)
		require.NoError(err)

		var output avax.TransferableOutput
		_, err = txs.Codec.Unmarshal(outputBytes, &output)
		require.NoError(err)

		out := output.Out.(*secp256k1fx.TransferOutput)
		require.Equal(defaultWeight, out.Amount())
		require.Equal(uint32(1), out.Threshold)
		require.Zero(out.Locktime)
		require.Len(out.Addrs, 1)
	}

	oldStake := defaultWeight

	service.vm.ctx.Lock.Lock()

	// Add a delegator
	stakeAmount := service.vm.MinDelegatorStake + 12345
	delegatorNodeID := genesisNodeIDs[0]
	delegatorStartTime := defaultValidateStartTime
	delegatorEndTime := defaultGenesisTime.Add(defaultMinStakingDuration)
	builder, signer, feeCalc := factory.NewWallet(keys[0])
	utx, err := builder.NewAddDelegatorTx(
		&txs.Validator{
			NodeID: delegatorNodeID,
			Start:  uint64(delegatorStartTime.Unix()),
			End:    uint64(delegatorEndTime.Unix()),
			Wght:   stakeAmount,
		},
		&secp256k1fx.OutputOwners{
			Threshold: 1,
			Addrs:     []ids.ShortID{ids.GenerateTestShortID()},
		},
		feeCalc,
		common.WithChangeOwner(&secp256k1fx.OutputOwners{
			Threshold: 1,
			Addrs:     []ids.ShortID{keys[0].PublicKey().Address()},
		}),
	)
	require.NoError(err)
	tx, err := walletsigner.SignUnsigned(context.Background(), signer, utx)
	require.NoError(err)

	addDelTx := tx.Unsigned.(*txs.AddDelegatorTx)
	staker, err := state.NewCurrentStaker(
		tx.ID(),
		addDelTx,
		delegatorStartTime,
		0,
	)
	require.NoError(err)

	service.vm.state.PutCurrentDelegator(staker)
	service.vm.state.AddTx(tx, status.Committed)
	require.NoError(service.vm.state.Commit())

	service.vm.ctx.Lock.Unlock()

	// Make sure the delegator addr has the right stake (old stake + stakeAmount)
	addr, _ := service.addrManager.FormatLocalAddress(keys[0].PublicKey().Address())
	args.Addresses = []string{addr}
	require.NoError(service.GetStake(nil, &args, &response))
	require.Equal(oldStake+stakeAmount, uint64(response.Staked))
	require.Len(response.Outputs, 2)

	// Unmarshal into transferable outputs
	outputs := make([]avax.TransferableOutput, 2)
	for i := range outputs {
		outputBytes, err := formatting.Decode(args.Encoding, response.Outputs[i])
		require.NoError(err)
		_, err = txs.Codec.Unmarshal(outputBytes, &outputs[i])
		require.NoError(err)
	}

	// Make sure the stake amount is as expected
	require.Equal(stakeAmount+oldStake, outputs[0].Out.Amount()+outputs[1].Out.Amount())

	oldStake = uint64(response.Staked)

	service.vm.ctx.Lock.Lock()

	// Make sure this works for pending stakers
	// Add a pending staker
	stakeAmount = service.vm.MinValidatorStake + 54321
	pendingStakerNodeID := ids.GenerateTestNodeID()
	pendingStakerEndTime := uint64(defaultGenesisTime.Add(defaultMinStakingDuration).Unix())
	utx2, err := builder.NewAddValidatorTx(
		&txs.Validator{
			NodeID: pendingStakerNodeID,
			Start:  uint64(defaultGenesisTime.Unix()),
			End:    pendingStakerEndTime,
			Wght:   stakeAmount,
		},
		&secp256k1fx.OutputOwners{
			Threshold: 1,
			Addrs:     []ids.ShortID{ids.GenerateTestShortID()},
		},
		0,
		feeCalc,
		common.WithChangeOwner(&secp256k1fx.OutputOwners{
			Threshold: 1,
			Addrs:     []ids.ShortID{keys[0].PublicKey().Address()},
		}),
	)
	require.NoError(err)
	tx, err = walletsigner.SignUnsigned(context.Background(), signer, utx2)
	require.NoError(err)

	staker, err = state.NewPendingStaker(
		tx.ID(),
		tx.Unsigned.(*txs.AddValidatorTx),
	)
	require.NoError(err)

	service.vm.state.PutPendingValidator(staker)
	service.vm.state.AddTx(tx, status.Committed)
	require.NoError(service.vm.state.Commit())

	service.vm.ctx.Lock.Unlock()

	// Make sure the delegator has the right stake (old stake + stakeAmount)
	require.NoError(service.GetStake(nil, &args, &response))
	require.Equal(oldStake+stakeAmount, uint64(response.Staked))
	require.Len(response.Outputs, 3)

	// Unmarshal
	outputs = make([]avax.TransferableOutput, 3)
	for i := range outputs {
		outputBytes, err := formatting.Decode(args.Encoding, response.Outputs[i])
		require.NoError(err)
		_, err = txs.Codec.Unmarshal(outputBytes, &outputs[i])
		require.NoError(err)
	}

	// Make sure the stake amount is as expected
	require.Equal(stakeAmount+oldStake, outputs[0].Out.Amount()+outputs[1].Out.Amount()+outputs[2].Out.Amount())
}

func TestGetCurrentValidators(t *testing.T) {
	require := require.New(t)
	service, _, factory := defaultService(t)

	genesis, _ := defaultGenesis(t, service.vm.ctx.AVAXAssetID)

	// Call getValidators
	args := GetCurrentValidatorsArgs{SubnetID: constants.PrimaryNetworkID}
	response := GetCurrentValidatorsReply{}

	require.NoError(service.GetCurrentValidators(nil, &args, &response))
	require.Len(response.Validators, len(genesis.Validators))

	for _, vdr := range genesis.Validators {
		found := false
		for i := 0; i < len(response.Validators) && !found; i++ {
			gotVdr := response.Validators[i].(pchainapi.PermissionlessValidator)
			if gotVdr.NodeID != vdr.NodeID {
				continue
			}

			require.Equal(vdr.EndTime, gotVdr.EndTime)
			require.Equal(vdr.StartTime, gotVdr.StartTime)
			found = true
		}
		require.True(found, "expected validators to contain %s but didn't", vdr.NodeID)
	}

	// Add a delegator
	stakeAmount := service.vm.MinDelegatorStake + 12345
	validatorNodeID := genesisNodeIDs[1]
	delegatorStartTime := defaultValidateStartTime
	delegatorEndTime := delegatorStartTime.Add(defaultMinStakingDuration)

	service.vm.ctx.Lock.Lock()

	builder, signer, feeCalc := factory.NewWallet(keys[0])
	utx, err := builder.NewAddDelegatorTx(
		&txs.Validator{
			NodeID: validatorNodeID,
			Start:  uint64(delegatorStartTime.Unix()),
			End:    uint64(delegatorEndTime.Unix()),
			Wght:   stakeAmount,
		},
		&secp256k1fx.OutputOwners{
			Threshold: 1,
			Addrs:     []ids.ShortID{ids.GenerateTestShortID()},
		},
		feeCalc,
		common.WithChangeOwner(&secp256k1fx.OutputOwners{
			Threshold: 1,
			Addrs:     []ids.ShortID{keys[0].PublicKey().Address()},
		}),
	)
	require.NoError(err)
	delTx, err := walletsigner.SignUnsigned(context.Background(), signer, utx)
	require.NoError(err)

	addDelTx := delTx.Unsigned.(*txs.AddDelegatorTx)
	staker, err := state.NewCurrentStaker(
		delTx.ID(),
		addDelTx,
		delegatorStartTime,
		0,
	)
	require.NoError(err)

	service.vm.state.PutCurrentDelegator(staker)
	service.vm.state.AddTx(delTx, status.Committed)
	require.NoError(service.vm.state.Commit())

	service.vm.ctx.Lock.Unlock()

	// Call getCurrentValidators
	args = GetCurrentValidatorsArgs{SubnetID: constants.PrimaryNetworkID}
	require.NoError(service.GetCurrentValidators(nil, &args, &response))
	require.Len(response.Validators, len(genesis.Validators))

	// Make sure the delegator is there
	found := false
	for i := 0; i < len(response.Validators) && !found; i++ {
		vdr := response.Validators[i].(pchainapi.PermissionlessValidator)
		if vdr.NodeID != validatorNodeID {
			continue
		}
		found = true

		require.Nil(vdr.Delegators)

		innerArgs := GetCurrentValidatorsArgs{
			SubnetID: constants.PrimaryNetworkID,
			NodeIDs:  []ids.NodeID{vdr.NodeID},
		}
		innerResponse := GetCurrentValidatorsReply{}
		require.NoError(service.GetCurrentValidators(nil, &innerArgs, &innerResponse))
		require.Len(innerResponse.Validators, 1)

		innerVdr := innerResponse.Validators[0].(pchainapi.PermissionlessValidator)
		require.Equal(vdr.NodeID, innerVdr.NodeID)

		require.NotNil(innerVdr.Delegators)
		require.Len(*innerVdr.Delegators, 1)
		delegator := (*innerVdr.Delegators)[0]
		require.Equal(delegator.NodeID, innerVdr.NodeID)
		require.Equal(int64(delegator.StartTime), delegatorStartTime.Unix())
		require.Equal(int64(delegator.EndTime), delegatorEndTime.Unix())
		require.Equal(uint64(delegator.Weight), stakeAmount)
	}
	require.True(found)

	service.vm.ctx.Lock.Lock()

	// Reward the delegator
	tx, err := blockbuilder.NewRewardValidatorTx(service.vm.ctx, delTx.ID())
	require.NoError(err)
	service.vm.state.AddTx(tx, status.Committed)
	service.vm.state.DeleteCurrentDelegator(staker)
	require.NoError(service.vm.state.SetDelegateeReward(staker.SubnetID, staker.NodeID, 100000))
	require.NoError(service.vm.state.Commit())

	service.vm.ctx.Lock.Unlock()

	// Call getValidators
	response = GetCurrentValidatorsReply{}
	require.NoError(service.GetCurrentValidators(nil, &args, &response))
	require.Len(response.Validators, len(genesis.Validators))

	for _, vdr := range response.Validators {
		castVdr := vdr.(pchainapi.PermissionlessValidator)
		if castVdr.NodeID != validatorNodeID {
			continue
		}
		require.Equal(uint64(100000), uint64(*castVdr.AccruedDelegateeReward))
	}
}

func TestGetTimestamp(t *testing.T) {
	require := require.New(t)
	service, _, _ := defaultService(t)

	reply := GetTimestampReply{}
	require.NoError(service.GetTimestamp(nil, nil, &reply))

	service.vm.ctx.Lock.Lock()

	require.Equal(service.vm.state.GetTimestamp(), reply.Timestamp)

	newTimestamp := reply.Timestamp.Add(time.Second)
	service.vm.state.SetTimestamp(newTimestamp)

	service.vm.ctx.Lock.Unlock()

	require.NoError(service.GetTimestamp(nil, nil, &reply))
	require.Equal(newTimestamp, reply.Timestamp)
}

func TestGetBlock(t *testing.T) {
	tests := []struct {
		name     string
		encoding formatting.Encoding
	}{
		{
			name:     "json",
			encoding: formatting.JSON,
		},
		{
			name:     "hex",
			encoding: formatting.Hex,
		},
	}

	for _, test := range tests {
		t.Run(test.name, func(t *testing.T) {
			require := require.New(t)
			service, _, factory := defaultService(t)
			service.vm.ctx.Lock.Lock()

			service.vm.StaticFeeConfig.CreateAssetTxFee = 100 * defaultTxFee

			builder, signer, feeCalc := factory.NewWallet(testSubnet1ControlKeys[0], testSubnet1ControlKeys[1])
			utx, err := builder.NewCreateChainTx(
				testSubnet1.ID(),
				[]byte{},
				constants.AVMID,
				[]ids.ID{},
				"chain name",
				feeCalc,
				common.WithChangeOwner(&secp256k1fx.OutputOwners{
					Threshold: 1,
					Addrs:     []ids.ShortID{keys[0].PublicKey().Address()},
				}),
			)
			require.NoError(err)
			tx, err := walletsigner.SignUnsigned(context.Background(), signer, utx)
			require.NoError(err)

			preferredID := service.vm.manager.Preferred()
			preferred, err := service.vm.manager.GetBlock(preferredID)
			require.NoError(err)

			statelessBlock, err := block.NewBanffStandardBlock(
				preferred.Timestamp(),
				preferred.ID(),
				preferred.Height()+1,
				[]*txs.Tx{tx},
			)
			require.NoError(err)

			blk := service.vm.manager.NewBlock(statelessBlock)

			require.NoError(blk.Verify(context.Background()))
			require.NoError(blk.Accept(context.Background()))

			service.vm.ctx.Lock.Unlock()

			args := api.GetBlockArgs{
				BlockID:  blk.ID(),
				Encoding: test.encoding,
			}
			response := api.GetBlockResponse{}
			require.NoError(service.GetBlock(nil, &args, &response))

			switch {
			case test.encoding == formatting.JSON:
				statelessBlock.InitCtx(service.vm.ctx)
				expectedBlockJSON, err := json.Marshal(statelessBlock)
				require.NoError(err)
				require.Equal(expectedBlockJSON, []byte(response.Block))
			default:
				var blockStr string
				require.NoError(json.Unmarshal(response.Block, &blockStr))
				responseBlockBytes, err := formatting.Decode(response.Encoding, blockStr)
				require.NoError(err)
				require.Equal(blk.Bytes(), responseBlockBytes)
			}

			require.Equal(test.encoding, response.Encoding)
		})
	}
}

func TestGetValidatorsAtReplyMarshalling(t *testing.T) {
	require := require.New(t)

	reply := &GetValidatorsAtReply{
		Validators: make(map[ids.NodeID]*validators.GetValidatorOutput),
	}

	{
		reply.Validators[ids.EmptyNodeID] = &validators.GetValidatorOutput{
			NodeID:    ids.EmptyNodeID,
			PublicKey: nil,
			Weight:    0,
		}
	}
	{
		nodeID := ids.GenerateTestNodeID()
		sk, err := bls.NewSecretKey()
		require.NoError(err)
		reply.Validators[nodeID] = &validators.GetValidatorOutput{
			NodeID:    nodeID,
			PublicKey: bls.PublicFromSecretKey(sk),
			Weight:    math.MaxUint64,
		}
	}

	replyJSON, err := reply.MarshalJSON()
	require.NoError(err)

	var parsedReply GetValidatorsAtReply
	require.NoError(parsedReply.UnmarshalJSON(replyJSON))
	require.Equal(reply, &parsedReply)
}

func TestServiceGetBlockByHeight(t *testing.T) {
	ctrl := gomock.NewController(t)

	blockID := ids.GenerateTestID()
	blockHeight := uint64(1337)

	type test struct {
		name                        string
		serviceAndExpectedBlockFunc func(t *testing.T, ctrl *gomock.Controller) (*Service, interface{})
		encoding                    formatting.Encoding
		expectedErr                 error
	}

	tests := []test{
		{
			name: "block height not found",
			serviceAndExpectedBlockFunc: func(_ *testing.T, ctrl *gomock.Controller) (*Service, interface{}) {
				state := state.NewMockState(ctrl)
				state.EXPECT().GetBlockIDAtHeight(blockHeight).Return(ids.Empty, database.ErrNotFound)

				manager := blockexecutor.NewMockManager(ctrl)
				return &Service{
					vm: &VM{
						state:   state,
						manager: manager,
						ctx: &snow.Context{
							Log: logging.NoLog{},
						},
					},
				}, nil
			},
			encoding:    formatting.Hex,
			expectedErr: database.ErrNotFound,
		},
		{
			name: "block not found",
			serviceAndExpectedBlockFunc: func(_ *testing.T, ctrl *gomock.Controller) (*Service, interface{}) {
				state := state.NewMockState(ctrl)
				state.EXPECT().GetBlockIDAtHeight(blockHeight).Return(blockID, nil)

				manager := blockexecutor.NewMockManager(ctrl)
				manager.EXPECT().GetStatelessBlock(blockID).Return(nil, database.ErrNotFound)
				return &Service{
					vm: &VM{
						state:   state,
						manager: manager,
						ctx: &snow.Context{
							Log: logging.NoLog{},
						},
					},
				}, nil
			},
			encoding:    formatting.Hex,
			expectedErr: database.ErrNotFound,
		},
		{
			name: "JSON format",
			serviceAndExpectedBlockFunc: func(_ *testing.T, ctrl *gomock.Controller) (*Service, interface{}) {
				block := block.NewMockBlock(ctrl)
				block.EXPECT().InitCtx(gomock.Any())

				state := state.NewMockState(ctrl)
				state.EXPECT().GetBlockIDAtHeight(blockHeight).Return(blockID, nil)

				manager := blockexecutor.NewMockManager(ctrl)
				manager.EXPECT().GetStatelessBlock(blockID).Return(block, nil)
				return &Service{
					vm: &VM{
						state:   state,
						manager: manager,
						ctx: &snow.Context{
							Log: logging.NoLog{},
						},
					},
				}, block
			},
			encoding:    formatting.JSON,
			expectedErr: nil,
		},
		{
			name: "hex format",
			serviceAndExpectedBlockFunc: func(t *testing.T, ctrl *gomock.Controller) (*Service, interface{}) {
				block := block.NewMockBlock(ctrl)
				blockBytes := []byte("hi mom")
				block.EXPECT().Bytes().Return(blockBytes)

				state := state.NewMockState(ctrl)
				state.EXPECT().GetBlockIDAtHeight(blockHeight).Return(blockID, nil)

				expected, err := formatting.Encode(formatting.Hex, blockBytes)
				require.NoError(t, err)

				manager := blockexecutor.NewMockManager(ctrl)
				manager.EXPECT().GetStatelessBlock(blockID).Return(block, nil)
				return &Service{
					vm: &VM{
						state:   state,
						manager: manager,
						ctx: &snow.Context{
							Log: logging.NoLog{},
						},
					},
				}, expected
			},
			encoding:    formatting.Hex,
			expectedErr: nil,
		},
		{
			name: "hexc format",
			serviceAndExpectedBlockFunc: func(t *testing.T, ctrl *gomock.Controller) (*Service, interface{}) {
				block := block.NewMockBlock(ctrl)
				blockBytes := []byte("hi mom")
				block.EXPECT().Bytes().Return(blockBytes)

				state := state.NewMockState(ctrl)
				state.EXPECT().GetBlockIDAtHeight(blockHeight).Return(blockID, nil)

				expected, err := formatting.Encode(formatting.HexC, blockBytes)
				require.NoError(t, err)

				manager := blockexecutor.NewMockManager(ctrl)
				manager.EXPECT().GetStatelessBlock(blockID).Return(block, nil)
				return &Service{
					vm: &VM{
						state:   state,
						manager: manager,
						ctx: &snow.Context{
							Log: logging.NoLog{},
						},
					},
				}, expected
			},
			encoding:    formatting.HexC,
			expectedErr: nil,
		},
		{
			name: "hexnc format",
			serviceAndExpectedBlockFunc: func(t *testing.T, ctrl *gomock.Controller) (*Service, interface{}) {
				block := block.NewMockBlock(ctrl)
				blockBytes := []byte("hi mom")
				block.EXPECT().Bytes().Return(blockBytes)

				state := state.NewMockState(ctrl)
				state.EXPECT().GetBlockIDAtHeight(blockHeight).Return(blockID, nil)

				expected, err := formatting.Encode(formatting.HexNC, blockBytes)
				require.NoError(t, err)

				manager := blockexecutor.NewMockManager(ctrl)
				manager.EXPECT().GetStatelessBlock(blockID).Return(block, nil)
				return &Service{
					vm: &VM{
						state:   state,
						manager: manager,
						ctx: &snow.Context{
							Log: logging.NoLog{},
						},
					},
				}, expected
			},
			encoding:    formatting.HexNC,
			expectedErr: nil,
		},
	}

	for _, tt := range tests {
		t.Run(tt.name, func(t *testing.T) {
			require := require.New(t)

			service, expected := tt.serviceAndExpectedBlockFunc(t, ctrl)

			args := &api.GetBlockByHeightArgs{
				Height:   avajson.Uint64(blockHeight),
				Encoding: tt.encoding,
			}
			reply := &api.GetBlockResponse{}
			err := service.GetBlockByHeight(nil, args, reply)
			require.ErrorIs(err, tt.expectedErr)
			if tt.expectedErr != nil {
				return
			}
			require.Equal(tt.encoding, reply.Encoding)

			expectedJSON, err := json.Marshal(expected)
			require.NoError(err)

			require.Equal(json.RawMessage(expectedJSON), reply.Block)
		})
	}
}

<<<<<<< HEAD
func TestGetFeeRates(t *testing.T) {
	require := require.New(t)
	service, _, _ := defaultService(t)

	now := time.Now().Truncate(time.Second)
	service.vm.clock.Set(now)
	feeCfg := fee.GetDynamicConfig(true /*isEActive*/)

	//  initially minimal fees
	reply0 := GetFeeRatesReply{}
	require.NoError(service.GetNextFeeRates(nil, nil, &reply0))
	require.Equal(feeCfg.MinFeeRate, reply0.NextFeeRates)

	// let cumulated complexity go above target. Fee rates will go up
	service.vm.ctx.Lock.Lock()
	elapsedTime := time.Second
	var targetComplexity commonfees.Dimensions
	for i := commonfees.Dimension(0); i < commonfees.FeeDimensions; i++ {
		targetComplexity[i] = feeCfg.BlockTargetComplexityRate[i] * uint64(elapsedTime/time.Second)
	}
	complexity, err := commonfees.Add(targetComplexity, commonfees.Dimensions{10, 20, 30, 40})
	require.NoError(err)
	service.vm.state.SetExcessComplexity(complexity)
	service.vm.ctx.Lock.Unlock()

	reply1 := GetFeeRatesReply{}
	require.NoError(service.GetNextFeeRates(nil, nil, &reply1))
	highFeeRates := reply1.NextFeeRates
	require.True(commonfees.Compare(highFeeRates, feeCfg.MinFeeRate))

	// let time tick. Fee rates will go down
	service.vm.ctx.Lock.Lock()
	now = now.Add(3 * time.Second)
	service.vm.clock.Set(now)
	service.vm.ctx.Lock.Unlock()

	reply2 := GetFeeRatesReply{}
	require.NoError(service.GetNextFeeRates(nil, nil, &reply2))
	require.True(commonfees.Compare(highFeeRates, reply2.NextFeeRates))
=======
func TestServiceGetSubnets(t *testing.T) {
	require := require.New(t)
	service, _, _ := defaultService(t)

	testSubnet1ID := testSubnet1.ID()

	var response GetSubnetsResponse
	require.NoError(service.GetSubnets(nil, &GetSubnetsArgs{}, &response))
	require.Equal([]APISubnet{
		{
			ID: testSubnet1ID,
			ControlKeys: []string{
				"P-testing1d6kkj0qh4wcmus3tk59npwt3rluc6en72ngurd",
				"P-testing17fpqs358de5lgu7a5ftpw2t8axf0pm33983krk",
				"P-testing1lnk637g0edwnqc2tn8tel39652fswa3xk4r65e",
			},
			Threshold: 2,
		},
		{
			ID:          constants.PrimaryNetworkID,
			ControlKeys: []string{},
			Threshold:   0,
		},
	}, response.Subnets)

	newOwnerIDStr := "P-testing1t73fa4p4dypa4s3kgufuvr6hmprjclw66mgqgm"
	newOwnerID, err := service.addrManager.ParseLocalAddress(newOwnerIDStr)
	require.NoError(err)

	service.vm.ctx.Lock.Lock()
	service.vm.state.SetSubnetOwner(testSubnet1ID, &secp256k1fx.OutputOwners{
		Addrs:     []ids.ShortID{newOwnerID},
		Threshold: 1,
	})
	service.vm.ctx.Lock.Unlock()

	require.NoError(service.GetSubnets(nil, &GetSubnetsArgs{}, &response))
	require.Equal([]APISubnet{
		{
			ID: testSubnet1ID,
			ControlKeys: []string{
				newOwnerIDStr,
			},
			Threshold: 1,
		},
		{
			ID:          constants.PrimaryNetworkID,
			ControlKeys: []string{},
			Threshold:   0,
		},
	}, response.Subnets)
>>>>>>> 7d82af2c
}<|MERGE_RESOLUTION|>--- conflicted
+++ resolved
@@ -78,7 +78,6 @@
 	}
 )
 
-<<<<<<< HEAD
 func testReplayFeeCalculator(cfg *config.Config, parentBlkTime time.Time, state state.Chain) (*fee.Calculator, error) {
 	var (
 		blkTime       = state.GetTimestamp()
@@ -105,12 +104,8 @@
 	return feeCalculator, nil
 }
 
-func defaultService(t *testing.T) (*Service, *mutableSharedMemory, *txstest.Builder) {
-	vm, txBuilder, _, mutableSharedMemory := defaultVM(t, latestFork)
-=======
 func defaultService(t *testing.T) (*Service, *mutableSharedMemory, *txstest.WalletFactory) {
 	vm, factory, _, mutableSharedMemory := defaultVM(t, latestFork)
->>>>>>> 7d82af2c
 
 	return &Service{
 		vm:          vm,
@@ -202,7 +197,9 @@
 
 	mutableSharedMemory.SharedMemory = sm
 
-	builder, signer, feeCalc := factory.NewWallet(recipientKey)
+	builder, signer, feeCalc, err := factory.NewWallet(recipientKey)
+	require.NoError(err)
+
 	utx, err := builder.NewImportTx(
 		service.vm.ctx.XChainID,
 		&secp256k1fx.OutputOwners{
@@ -256,7 +253,9 @@
 		{
 			"standard block",
 			func(_ *Service, factory *txstest.WalletFactory) (*txs.Tx, error) {
-				builder, signer, feeCalc := factory.NewWallet(testSubnet1ControlKeys[0], testSubnet1ControlKeys[1])
+				builder, signer, feeCalc, err := factory.NewWallet(testSubnet1ControlKeys[0], testSubnet1ControlKeys[1])
+				require.NoError(t, err)
+
 				utx, err := builder.NewCreateChainTx(
 					testSubnet1.ID(),
 					[]byte{},
@@ -284,7 +283,9 @@
 					Addrs:     []ids.ShortID{ids.GenerateTestShortID()},
 				}
 
-				builder, txSigner, feeCalc := factory.NewWallet(keys[0])
+				builder, txSigner, feeCalc, err := factory.NewWallet(keys[0])
+				require.NoError(t, err)
+
 				utx, err := builder.NewAddPermissionlessValidatorTx(
 					&txs.SubnetValidator{
 						Validator: txs.Validator{
@@ -313,7 +314,9 @@
 		{
 			"atomic block",
 			func(service *Service, factory *txstest.WalletFactory) (*txs.Tx, error) {
-				builder, signer, feeCalc := factory.NewWallet(keys[0])
+				builder, signer, feeCalc, err := factory.NewWallet(keys[0])
+				require.NoError(t, err)
+
 				utx, err := builder.NewExportTx(
 					service.vm.ctx.XChainID,
 					[]*avax.TransferableOutput{{
@@ -515,7 +518,9 @@
 	delegatorNodeID := genesisNodeIDs[0]
 	delegatorStartTime := defaultValidateStartTime
 	delegatorEndTime := defaultGenesisTime.Add(defaultMinStakingDuration)
-	builder, signer, feeCalc := factory.NewWallet(keys[0])
+	builder, signer, feeCalc, err := factory.NewWallet(keys[0])
+	require.NoError(err)
+
 	utx, err := builder.NewAddDelegatorTx(
 		&txs.Validator{
 			NodeID: delegatorNodeID,
@@ -668,7 +673,9 @@
 
 	service.vm.ctx.Lock.Lock()
 
-	builder, signer, feeCalc := factory.NewWallet(keys[0])
+	builder, signer, feeCalc, err := factory.NewWallet(keys[0])
+	require.NoError(err)
+
 	utx, err := builder.NewAddDelegatorTx(
 		&txs.Validator{
 			NodeID: validatorNodeID,
@@ -811,7 +818,9 @@
 
 			service.vm.StaticFeeConfig.CreateAssetTxFee = 100 * defaultTxFee
 
-			builder, signer, feeCalc := factory.NewWallet(testSubnet1ControlKeys[0], testSubnet1ControlKeys[1])
+			builder, signer, feeCalc, err := factory.NewWallet(testSubnet1ControlKeys[0], testSubnet1ControlKeys[1])
+			require.NoError(err)
+
 			utx, err := builder.NewCreateChainTx(
 				testSubnet1.ID(),
 				[]byte{},
@@ -1097,7 +1106,59 @@
 	}
 }
 
-<<<<<<< HEAD
+func TestServiceGetSubnets(t *testing.T) {
+	require := require.New(t)
+	service, _, _ := defaultService(t)
+
+	testSubnet1ID := testSubnet1.ID()
+
+	var response GetSubnetsResponse
+	require.NoError(service.GetSubnets(nil, &GetSubnetsArgs{}, &response))
+	require.Equal([]APISubnet{
+		{
+			ID: testSubnet1ID,
+			ControlKeys: []string{
+				"P-testing1d6kkj0qh4wcmus3tk59npwt3rluc6en72ngurd",
+				"P-testing17fpqs358de5lgu7a5ftpw2t8axf0pm33983krk",
+				"P-testing1lnk637g0edwnqc2tn8tel39652fswa3xk4r65e",
+			},
+			Threshold: 2,
+		},
+		{
+			ID:          constants.PrimaryNetworkID,
+			ControlKeys: []string{},
+			Threshold:   0,
+		},
+	}, response.Subnets)
+
+	newOwnerIDStr := "P-testing1t73fa4p4dypa4s3kgufuvr6hmprjclw66mgqgm"
+	newOwnerID, err := service.addrManager.ParseLocalAddress(newOwnerIDStr)
+	require.NoError(err)
+
+	service.vm.ctx.Lock.Lock()
+	service.vm.state.SetSubnetOwner(testSubnet1ID, &secp256k1fx.OutputOwners{
+		Addrs:     []ids.ShortID{newOwnerID},
+		Threshold: 1,
+	})
+	service.vm.ctx.Lock.Unlock()
+
+	require.NoError(service.GetSubnets(nil, &GetSubnetsArgs{}, &response))
+	require.Equal([]APISubnet{
+		{
+			ID: testSubnet1ID,
+			ControlKeys: []string{
+				newOwnerIDStr,
+			},
+			Threshold: 1,
+		},
+		{
+			ID:          constants.PrimaryNetworkID,
+			ControlKeys: []string{},
+			Threshold:   0,
+		},
+	}, response.Subnets)
+}
+
 func TestGetFeeRates(t *testing.T) {
 	require := require.New(t)
 	service, _, _ := defaultService(t)
@@ -1137,57 +1198,4 @@
 	reply2 := GetFeeRatesReply{}
 	require.NoError(service.GetNextFeeRates(nil, nil, &reply2))
 	require.True(commonfees.Compare(highFeeRates, reply2.NextFeeRates))
-=======
-func TestServiceGetSubnets(t *testing.T) {
-	require := require.New(t)
-	service, _, _ := defaultService(t)
-
-	testSubnet1ID := testSubnet1.ID()
-
-	var response GetSubnetsResponse
-	require.NoError(service.GetSubnets(nil, &GetSubnetsArgs{}, &response))
-	require.Equal([]APISubnet{
-		{
-			ID: testSubnet1ID,
-			ControlKeys: []string{
-				"P-testing1d6kkj0qh4wcmus3tk59npwt3rluc6en72ngurd",
-				"P-testing17fpqs358de5lgu7a5ftpw2t8axf0pm33983krk",
-				"P-testing1lnk637g0edwnqc2tn8tel39652fswa3xk4r65e",
-			},
-			Threshold: 2,
-		},
-		{
-			ID:          constants.PrimaryNetworkID,
-			ControlKeys: []string{},
-			Threshold:   0,
-		},
-	}, response.Subnets)
-
-	newOwnerIDStr := "P-testing1t73fa4p4dypa4s3kgufuvr6hmprjclw66mgqgm"
-	newOwnerID, err := service.addrManager.ParseLocalAddress(newOwnerIDStr)
-	require.NoError(err)
-
-	service.vm.ctx.Lock.Lock()
-	service.vm.state.SetSubnetOwner(testSubnet1ID, &secp256k1fx.OutputOwners{
-		Addrs:     []ids.ShortID{newOwnerID},
-		Threshold: 1,
-	})
-	service.vm.ctx.Lock.Unlock()
-
-	require.NoError(service.GetSubnets(nil, &GetSubnetsArgs{}, &response))
-	require.Equal([]APISubnet{
-		{
-			ID: testSubnet1ID,
-			ControlKeys: []string{
-				newOwnerIDStr,
-			},
-			Threshold: 1,
-		},
-		{
-			ID:          constants.PrimaryNetworkID,
-			ControlKeys: []string{},
-			Threshold:   0,
-		},
-	}, response.Subnets)
->>>>>>> 7d82af2c
 }