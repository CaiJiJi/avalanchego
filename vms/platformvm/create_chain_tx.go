--- conflicted
+++ resolved
@@ -8,115 +8,6 @@
 	"time"
 
 	"github.com/ava-labs/avalanchego/ids"
-<<<<<<< HEAD
-	"github.com/ava-labs/avalanchego/utils/units"
-	"github.com/ava-labs/avalanchego/vms/platformvm/state"
-	"github.com/ava-labs/avalanchego/vms/platformvm/transactions/signed"
-	"github.com/ava-labs/avalanchego/vms/platformvm/transactions/unsigned"
-	"github.com/ava-labs/avalanchego/vms/platformvm/utxos"
-
-	platformutils "github.com/ava-labs/avalanchego/vms/platformvm/utils"
-)
-
-var _ StatefulDecisionTx = &StatefulCreateChainTx{}
-
-const (
-	maxNameLen    = 128
-	maxGenesisLen = units.MiB
-)
-
-// StatefulCreateChainTx is an unsigned CreateChainTx
-type StatefulCreateChainTx struct {
-	*unsigned.CreateChainTx `serialize:"true"`
-
-	txID ids.ID // ID of signed create subnet tx
-}
-
-func (tx *StatefulCreateChainTx) InputUTXOs() ids.Set { return nil }
-
-func (tx *StatefulCreateChainTx) AtomicOperations() (ids.ID, *atomic.Requests, error) {
-	return ids.ID{}, nil, nil
-}
-
-// Attempts to verify this transaction with the provided state.
-func (tx *StatefulCreateChainTx) SemanticVerify(vm *VM, parentState state.Mutable, stx *signed.Tx) error {
-	vs := state.NewVersioned(
-		parentState,
-		parentState.CurrentStakerChainState(),
-		parentState.PendingStakerChainState(),
-	)
-	_, err := tx.Execute(vm, vs, stx)
-	return err
-}
-
-// Execute this transaction.
-func (tx *StatefulCreateChainTx) Execute(
-	vm *VM,
-	vs state.Versioned,
-	stx *signed.Tx,
-) (
-	func() error,
-	error,
-) {
-	// Make sure this transaction is well formed.
-	if len(stx.Creds) == 0 {
-		return nil, unsigned.ErrWrongNumberOfCredentials
-	}
-
-	if err := stx.SyntacticVerify(vm.ctx); err != nil {
-		return nil, err
-	}
-
-	// Select the credentials for each purpose
-	baseTxCredsLen := len(stx.Creds) - 1
-	baseTxCreds := stx.Creds[:baseTxCredsLen]
-	subnetCred := stx.Creds[baseTxCredsLen]
-
-	// Verify the flowcheck
-	timestamp := vs.GetTimestamp()
-	createBlockchainTxFee := vm.getCreateBlockchainTxFee(timestamp)
-	if err := vm.spendHandler.SemanticVerifySpend(
-		vs,
-		tx.CreateChainTx,
-		tx.Ins,
-		tx.Outs,
-		baseTxCreds,
-		createBlockchainTxFee,
-		vm.ctx.AVAXAssetID,
-	); err != nil {
-		return nil, err
-	}
-
-	subnetIntf, _, err := vs.GetTx(tx.SubnetID)
-	if err == database.ErrNotFound {
-		return nil, fmt.Errorf("%s isn't a known subnet", tx.SubnetID)
-	}
-	if err != nil {
-		return nil, err
-	}
-
-	subnet, ok := subnetIntf.Unsigned.(*unsigned.CreateSubnetTx)
-	if !ok {
-		return nil, fmt.Errorf("%s isn't a subnet", tx.SubnetID)
-	}
-
-	// Verify that this chain is authorized by the subnet
-	if err := vm.fx.VerifyPermission(tx, tx.SubnetAuth, subnetCred, subnet.Owner); err != nil {
-		return nil, err
-	}
-
-	// Consume the UTXOS
-	utxos.ConsumeInputs(vs, tx.Ins)
-	// Produce the UTXOS
-	utxos.ProduceOutputs(vs, tx.txID, vm.ctx.AVAXAssetID, tx.Outs)
-	// Attempt to the new chain to the database
-	vs.AddChain(stx)
-
-	// If this proposal is committed and this node is a member of the
-	// subnet that validates the blockchain, create the blockchain
-	onAccept := func() error { return platformutils.CreateChain(vm.Config, tx.CreateChainTx, tx.txID) }
-	return onAccept, nil
-=======
 	"github.com/ava-labs/avalanchego/utils/crypto"
 	"github.com/ava-labs/avalanchego/vms/components/avax"
 	"github.com/ava-labs/avalanchego/vms/platformvm/txs"
@@ -168,7 +59,6 @@
 		return nil, err
 	}
 	return tx, tx.SyntacticVerify(vm.ctx)
->>>>>>> 149c5473
 }
 
 func (vm *VM) getCreateBlockchainTxFee(t time.Time) uint64 {
