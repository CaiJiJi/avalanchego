// Copyright (C) 2019-2024, Ava Labs, Inc. All rights reserved.
// See the file LICENSE for licensing terms.

package fee

import (
	"errors"
	"fmt"
	"time"

	"github.com/ava-labs/avalanchego/codec"
	"github.com/ava-labs/avalanchego/utils/constants"
	"github.com/ava-labs/avalanchego/utils/wrappers"
	"github.com/ava-labs/avalanchego/vms/components/avax"
	"github.com/ava-labs/avalanchego/vms/components/fee"
	"github.com/ava-labs/avalanchego/vms/components/verify"
	"github.com/ava-labs/avalanchego/vms/platformvm/txs"
	"github.com/ava-labs/avalanchego/vms/platformvm/upgrade"
	"github.com/ava-labs/avalanchego/vms/secp256k1fx"
)

var (
	_ txs.Visitor = (*calculator)(nil)

	errFailedFeeCalculation = errors.New("failed fee calculation")
)

func NewStaticCalculator(
	config StaticConfig,
	upgradeTimes upgrade.Config,
	chainTime time.Time,
) *Calculator {
	return &Calculator{
		c: &calculator{
			upgrades:  upgradeTimes,
			staticCfg: config,
			time:      chainTime,
		},
	}
}

// NewDynamicCalculator must be used post E upgrade activation
func NewDynamicCalculator(gasPrice fee.GasPrice, gasCap fee.Gas) *Calculator {
	return &Calculator{
		c: &calculator{
			isEActive:  true,
			feeManager: fee.NewManager(gasPrice, gasCap),
			// credentials are set when CalculateFee is called
		},
	}
}

type Calculator struct {
	c *calculator
}

func (c *Calculator) GetFee() uint64 {
	return c.c.fee
}

func (c *Calculator) ResetFee(newFee uint64) {
	c.c.fee = newFee
}

func (c *Calculator) ComputeFee(tx txs.UnsignedTx, creds []verify.Verifiable) (uint64, error) {
	c.c.credentials = creds
	c.c.fee = 0 // zero fee among different ComputeFee invocations (unlike gas which gets cumulated)
	err := tx.Visit(c.c)
	return c.c.fee, err
}

func (c *Calculator) AddFeesFor(complexity fee.Dimensions) (uint64, error) {
	return c.c.addFeesFor(complexity)
}

func (c *Calculator) RemoveFeesFor(unitsToRm fee.Dimensions) (uint64, error) {
	return c.c.removeFeesFor(unitsToRm)
}

<<<<<<< HEAD
func (c *Calculator) GetGasPrice() fees.GasPrice {
	if c.c.feeManager != nil {
		return c.c.feeManager.GetGasPrice()
=======
func (c *Calculator) GetBlockGas() fee.Gas {
	if c.c.feeManager != nil {
		return c.c.feeManager.GetBlockGas()
>>>>>>> 6f619a9f
	}
	return fees.ZeroGasPrice
}

func (c *Calculator) GetBlockGas() fees.Gas {
	if c.c.feeManager != nil {
		return c.c.feeManager.GetBlockGas()
	}
	return fees.ZeroGas
}

func (c *Calculator) GetExcessGas() fees.Gas {
	if c.c.feeManager != nil {
		return c.c.feeManager.GetExcessGas()
	}
	return fees.ZeroGas
}

type calculator struct {
	// setup
	isEActive bool
	staticCfg StaticConfig

	// Pre E-upgrade inputs
	upgrades upgrade.Config
	time     time.Time

	// Post E-upgrade inputs
	feeManager  *fee.Manager
	credentials []verify.Verifiable

	// outputs of visitor execution
	fee uint64
}

func (c *calculator) AddValidatorTx(*txs.AddValidatorTx) error {
	// AddValidatorTx is banned following Durango activation
	if !c.isEActive {
		c.fee = c.staticCfg.AddPrimaryNetworkValidatorFee
		return nil
	}
	return errFailedFeeCalculation
}

func (c *calculator) AddSubnetValidatorTx(tx *txs.AddSubnetValidatorTx) error {
	if !c.isEActive {
		c.fee = c.staticCfg.AddSubnetValidatorFee
		return nil
	}

	complexity, err := c.meterTx(tx, tx.Outs, tx.Ins)
	if err != nil {
		return err
	}

	_, err = c.addFeesFor(complexity)
	return err
}

func (c *calculator) AddDelegatorTx(*txs.AddDelegatorTx) error {
	// AddDelegatorTx is banned following Durango activation
	if !c.isEActive {
		c.fee = c.staticCfg.AddPrimaryNetworkDelegatorFee
		return nil
	}
	return errFailedFeeCalculation
}

func (c *calculator) CreateChainTx(tx *txs.CreateChainTx) error {
	if !c.isEActive {
		if c.upgrades.IsApricotPhase3Activated(c.time) {
			c.fee = c.staticCfg.CreateBlockchainTxFee
		} else {
			c.fee = c.staticCfg.CreateAssetTxFee
		}
		return nil
	}

	complexity, err := c.meterTx(tx, tx.Outs, tx.Ins)
	if err != nil {
		return err
	}

	_, err = c.addFeesFor(complexity)
	return err
}

func (c *calculator) CreateSubnetTx(tx *txs.CreateSubnetTx) error {
	if !c.isEActive {
		if c.upgrades.IsApricotPhase3Activated(c.time) {
			c.fee = c.staticCfg.CreateSubnetTxFee
		} else {
			c.fee = c.staticCfg.CreateAssetTxFee
		}
		return nil
	}

	complexity, err := c.meterTx(tx, tx.Outs, tx.Ins)
	if err != nil {
		return err
	}

	_, err = c.addFeesFor(complexity)
	return err
}

func (c *calculator) AdvanceTimeTx(*txs.AdvanceTimeTx) error {
	c.fee = 0 // no fees
	return nil
}

func (c *calculator) RewardValidatorTx(*txs.RewardValidatorTx) error {
	c.fee = 0 // no fees
	return nil
}

func (c *calculator) RemoveSubnetValidatorTx(tx *txs.RemoveSubnetValidatorTx) error {
	if !c.isEActive {
		c.fee = c.staticCfg.TxFee
		return nil
	}

	complexity, err := c.meterTx(tx, tx.Outs, tx.Ins)
	if err != nil {
		return err
	}

	_, err = c.addFeesFor(complexity)
	return err
}

func (c *calculator) TransformSubnetTx(tx *txs.TransformSubnetTx) error {
	if !c.isEActive {
		c.fee = c.staticCfg.TransformSubnetTxFee
		return nil
	}

	complexity, err := c.meterTx(tx, tx.Outs, tx.Ins)
	if err != nil {
		return err
	}

	_, err = c.addFeesFor(complexity)
	return err
}

func (c *calculator) TransferSubnetOwnershipTx(tx *txs.TransferSubnetOwnershipTx) error {
	if !c.isEActive {
		c.fee = c.staticCfg.TxFee
		return nil
	}

	complexity, err := c.meterTx(tx, tx.Outs, tx.Ins)
	if err != nil {
		return err
	}

	_, err = c.addFeesFor(complexity)
	return err
}

func (c *calculator) AddPermissionlessValidatorTx(tx *txs.AddPermissionlessValidatorTx) error {
	if !c.isEActive {
		if tx.Subnet != constants.PrimaryNetworkID {
			c.fee = c.staticCfg.AddSubnetValidatorFee
		} else {
			c.fee = c.staticCfg.AddPrimaryNetworkValidatorFee
		}
		return nil
	}

	outs := make([]*avax.TransferableOutput, len(tx.Outs)+len(tx.StakeOuts))
	copy(outs, tx.Outs)
	copy(outs[len(tx.Outs):], tx.StakeOuts)

	complexity, err := c.meterTx(tx, outs, tx.Ins)
	if err != nil {
		return err
	}

	_, err = c.addFeesFor(complexity)
	return err
}

func (c *calculator) AddPermissionlessDelegatorTx(tx *txs.AddPermissionlessDelegatorTx) error {
	if !c.isEActive {
		if tx.Subnet != constants.PrimaryNetworkID {
			c.fee = c.staticCfg.AddSubnetDelegatorFee
		} else {
			c.fee = c.staticCfg.AddPrimaryNetworkDelegatorFee
		}
		return nil
	}

	outs := make([]*avax.TransferableOutput, len(tx.Outs)+len(tx.StakeOuts))
	copy(outs, tx.Outs)
	copy(outs[len(tx.Outs):], tx.StakeOuts)

	complexity, err := c.meterTx(tx, outs, tx.Ins)
	if err != nil {
		return err
	}

	_, err = c.addFeesFor(complexity)
	return err
}

func (c *calculator) BaseTx(tx *txs.BaseTx) error {
	if !c.isEActive {
		c.fee = c.staticCfg.TxFee
		return nil
	}

	complexity, err := c.meterTx(tx, tx.Outs, tx.Ins)
	if err != nil {
		return err
	}

	_, err = c.addFeesFor(complexity)
	return err
}

func (c *calculator) ImportTx(tx *txs.ImportTx) error {
	if !c.isEActive {
		c.fee = c.staticCfg.TxFee
		return nil
	}

	ins := make([]*avax.TransferableInput, len(tx.Ins)+len(tx.ImportedInputs))
	copy(ins, tx.Ins)
	copy(ins[len(tx.Ins):], tx.ImportedInputs)

	complexity, err := c.meterTx(tx, tx.Outs, ins)
	if err != nil {
		return err
	}

	_, err = c.addFeesFor(complexity)
	return err
}

func (c *calculator) ExportTx(tx *txs.ExportTx) error {
	if !c.isEActive {
		c.fee = c.staticCfg.TxFee
		return nil
	}

	outs := make([]*avax.TransferableOutput, len(tx.Outs)+len(tx.ExportedOutputs))
	copy(outs, tx.Outs)
	copy(outs[len(tx.Outs):], tx.ExportedOutputs)

	complexity, err := c.meterTx(tx, outs, tx.Ins)
	if err != nil {
		return err
	}

	_, err = c.addFeesFor(complexity)
	return err
}

func (c *calculator) meterTx(
	uTx txs.UnsignedTx,
	allOuts []*avax.TransferableOutput,
	allIns []*avax.TransferableInput,
) (fee.Dimensions, error) {
	var complexity fee.Dimensions

	uTxSize, err := txs.Codec.Size(txs.CodecVersion, uTx)
	if err != nil {
		return complexity, fmt.Errorf("couldn't calculate UnsignedTx marshal length: %w", err)
	}
	complexity[fee.Bandwidth] = uint64(uTxSize)

	// meter credentials, one by one. Then account for the extra bytes needed to
	// serialize a slice of credentials (codec version bytes + slice size bytes)
	for i, cred := range c.credentials {
		c, ok := cred.(*secp256k1fx.Credential)
		if !ok {
			return complexity, fmt.Errorf("don't know how to calculate complexity of %T", cred)
		}
		credDimensions, err := fee.MeterCredential(txs.Codec, txs.CodecVersion, len(c.Sigs))
		if err != nil {
			return complexity, fmt.Errorf("failed adding credential %d: %w", i, err)
		}
		complexity, err = fee.Add(complexity, credDimensions)
		if err != nil {
			return complexity, fmt.Errorf("failed adding credentials: %w", err)
		}
	}
	complexity[fee.Bandwidth] += wrappers.IntLen // length of the credentials slice
	complexity[fee.Bandwidth] += codec.VersionSize

	for _, in := range allIns {
		inputDimensions, err := fee.MeterInput(txs.Codec, txs.CodecVersion, in)
		if err != nil {
			return complexity, fmt.Errorf("failed retrieving size of inputs: %w", err)
		}
		inputDimensions[fee.Bandwidth] = 0 // inputs bandwidth is already accounted for above, so we zero it
		complexity, err = fee.Add(complexity, inputDimensions)
		if err != nil {
			return complexity, fmt.Errorf("failed adding inputs: %w", err)
		}
	}

	for _, out := range allOuts {
		outputDimensions, err := fee.MeterOutput(txs.Codec, txs.CodecVersion, out)
		if err != nil {
			return complexity, fmt.Errorf("failed retrieving size of outputs: %w", err)
		}
		outputDimensions[fee.Bandwidth] = 0 // outputs bandwidth is already accounted for above, so we zero it
		complexity, err = fee.Add(complexity, outputDimensions)
		if err != nil {
			return complexity, fmt.Errorf("failed adding outputs: %w", err)
		}
	}

	return complexity, nil
}

func (c *calculator) addFeesFor(complexity fee.Dimensions) (uint64, error) {
	if c.feeManager == nil || complexity == fee.Empty {
		return 0, nil
	}

	feeCfg, err := GetDynamicConfig(c.isEActive)
	if err != nil {
		return 0, fmt.Errorf("failed adding fees: %w", err)
	}
	txGas, err := fee.ScalarProd(complexity, feeCfg.FeeDimensionWeights)
	if err != nil {
		return 0, fmt.Errorf("failed adding fees: %w", err)
	}

<<<<<<< HEAD
	if err := c.feeManager.CumulateGas(txGas, c.maxGas); err != nil {
=======
	if err := c.feeManager.CumulateGas(txGas); err != nil {
>>>>>>> 6f619a9f
		return 0, fmt.Errorf("failed cumulating complexity: %w", err)
	}
	fee, err := c.feeManager.CalculateFee(txGas)
	if err != nil {
		return 0, fmt.Errorf("%w: %w", errFailedFeeCalculation, err)
	}

	c.fee += fee
	return fee, nil
}

func (c *calculator) removeFeesFor(unitsToRm fee.Dimensions) (uint64, error) {
	if c.feeManager == nil || unitsToRm == fee.Empty {
		return 0, nil
	}

	feeCfg, err := GetDynamicConfig(c.isEActive)
	if err != nil {
		return 0, fmt.Errorf("failed adding fees: %w", err)
	}
	txGas, err := fee.ScalarProd(unitsToRm, feeCfg.FeeDimensionWeights)
	if err != nil {
		return 0, fmt.Errorf("failed adding fees: %w", err)
	}

	if err := c.feeManager.RemoveGas(txGas); err != nil {
		return 0, fmt.Errorf("failed removing units: %w", err)
	}
	fee, err := c.feeManager.CalculateFee(txGas)
	if err != nil {
		return 0, fmt.Errorf("%w: %w", errFailedFeeCalculation, err)
	}

	c.fee -= fee
	return fee, nil
}<|MERGE_RESOLUTION|>--- conflicted
+++ resolved
@@ -40,11 +40,11 @@
 }
 
 // NewDynamicCalculator must be used post E upgrade activation
-func NewDynamicCalculator(gasPrice fee.GasPrice, gasCap fee.Gas) *Calculator {
+func NewDynamicCalculator(feeManager *fee.Manager) *Calculator {
 	return &Calculator{
 		c: &calculator{
 			isEActive:  true,
-			feeManager: fee.NewManager(gasPrice, gasCap),
+			feeManager: feeManager,
 			// credentials are set when CalculateFee is called
 		},
 	}
@@ -77,31 +77,25 @@
 	return c.c.removeFeesFor(unitsToRm)
 }
 
-<<<<<<< HEAD
-func (c *Calculator) GetGasPrice() fees.GasPrice {
+func (c *Calculator) GetGasPrice() fee.GasPrice {
 	if c.c.feeManager != nil {
 		return c.c.feeManager.GetGasPrice()
-=======
+	}
+	return fee.ZeroGasPrice
+}
+
 func (c *Calculator) GetBlockGas() fee.Gas {
 	if c.c.feeManager != nil {
 		return c.c.feeManager.GetBlockGas()
->>>>>>> 6f619a9f
-	}
-	return fees.ZeroGasPrice
-}
-
-func (c *Calculator) GetBlockGas() fees.Gas {
-	if c.c.feeManager != nil {
-		return c.c.feeManager.GetBlockGas()
-	}
-	return fees.ZeroGas
-}
-
-func (c *Calculator) GetExcessGas() fees.Gas {
+	}
+	return fee.ZeroGas
+}
+
+func (c *Calculator) GetExcessGas() fee.Gas {
 	if c.c.feeManager != nil {
 		return c.c.feeManager.GetExcessGas()
 	}
-	return fees.ZeroGas
+	return fee.ZeroGas
 }
 
 type calculator struct {
@@ -419,11 +413,7 @@
 		return 0, fmt.Errorf("failed adding fees: %w", err)
 	}
 
-<<<<<<< HEAD
-	if err := c.feeManager.CumulateGas(txGas, c.maxGas); err != nil {
-=======
 	if err := c.feeManager.CumulateGas(txGas); err != nil {
->>>>>>> 6f619a9f
 		return 0, fmt.Errorf("failed cumulating complexity: %w", err)
 	}
 	fee, err := c.feeManager.CalculateFee(txGas)
