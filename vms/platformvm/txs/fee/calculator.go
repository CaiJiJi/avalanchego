// Copyright (C) 2019-2024, Ava Labs, Inc. All rights reserved.
// See the file LICENSE for licensing terms.

package fee

import (
	"errors"
	"fmt"
	"time"

	"github.com/ava-labs/avalanchego/codec"
	"github.com/ava-labs/avalanchego/utils/constants"
	"github.com/ava-labs/avalanchego/utils/wrappers"
	"github.com/ava-labs/avalanchego/vms/components/avax"
	"github.com/ava-labs/avalanchego/vms/components/fees"
	"github.com/ava-labs/avalanchego/vms/components/verify"
	"github.com/ava-labs/avalanchego/vms/platformvm/txs"
	"github.com/ava-labs/avalanchego/vms/platformvm/upgrade"
	"github.com/ava-labs/avalanchego/vms/secp256k1fx"
)

<<<<<<< HEAD
var (
	_ txs.Visitor = (*calculator)(nil)

	errFailedFeeCalculation       = errors.New("failed fee calculation")
	errFailedComplexityCumulation = errors.New("failed cumulating complexity")
)

type Calculator struct {
	c *calculator
}

func (c *Calculator) GetFee() uint64 {
	return c.c.fee
}

func (c *Calculator) ResetFee(newFee uint64) {
	c.c.fee = newFee
}

func (c *Calculator) ComputeFee(tx txs.UnsignedTx) (uint64, error) {
	err := tx.Visit(c.c)
	return c.c.fee, err
}

func (c *Calculator) AddFeesFor(complexity fees.Dimensions) (uint64, error) {
	return c.c.addFeesFor(complexity)
}

func (c *Calculator) RemoveFeesFor(unitsToRm fees.Dimensions) (uint64, error) {
	return c.c.removeFeesFor(unitsToRm)
}

type calculator struct {
	// setup
	isEActive bool
=======
var _ txs.Visitor = (*calculator)(nil)

func NewStaticCalculator(config StaticConfig, upgradeTimes upgrade.Config) Calculator {
	return Calculator{
		config:       config,
		upgradeTimes: upgradeTimes,
	}
}

type Calculator struct {
	config       StaticConfig
	upgradeTimes upgrade.Config
}

// [CalculateFee] returns the minimal fee needed to accept [tx], at chain time [time]
func (c Calculator) CalculateFee(tx txs.UnsignedTx, time time.Time) uint64 {
	tmp := &calculator{
		upgrades:  c.upgradeTimes,
		staticCfg: c.config,
		time:      time,
	}

	// this is guaranteed to never return an error
	_ = tx.Visit(tmp)
	return tmp.fee
}

// calculator is intentionally unexported and used through Calculator to provide
// a more convenient API
type calculator struct {
>>>>>>> a1043584
	// Pre E-fork inputs
	upgrades  upgrade.Config
	staticCfg StaticConfig
	time      time.Time
<<<<<<< HEAD

	// Post E-fork inputs
	feeManager         *fees.Manager
	blockMaxComplexity fees.Dimensions
	credentials        []verify.Verifiable

	// outputs of visitor execution
	fee uint64
}

func NewStaticCalculator(cfg StaticConfig, ut upgrade.Config, chainTime time.Time) *Calculator {
	return &Calculator{
		c: &calculator{
			upgrades:  ut,
			staticCfg: cfg,
			time:      chainTime,
		},
	}
}

// NewDynamicCalculator must be used post E upgrade activation
func NewDynamicCalculator(
	cfg StaticConfig,
	feeManager *fees.Manager,
	blockMaxComplexity fees.Dimensions,
	creds []verify.Verifiable,
) *Calculator {
	return &Calculator{
		c: &calculator{
			isEActive:          true,
			staticCfg:          cfg,
			feeManager:         feeManager,
			blockMaxComplexity: blockMaxComplexity,
			credentials:        creds,
		},
	}
}

func (fc *calculator) AddValidatorTx(*txs.AddValidatorTx) error {
	// AddValidatorTx is banned following Durango activation, so we
	// only return the pre EUpgrade fee here
	fc.fee = fc.staticCfg.AddPrimaryNetworkValidatorFee
	return nil
}

func (fc *calculator) AddSubnetValidatorTx(tx *txs.AddSubnetValidatorTx) error {
	if !fc.isEActive {
		fc.fee = fc.staticCfg.AddSubnetValidatorFee
		return nil
	}

	complexity, err := fc.meterTx(tx, tx.Outs, tx.Ins)
	if err != nil {
		return err
	}

	_, err = fc.addFeesFor(complexity)
	return err
}

func (fc *calculator) AddDelegatorTx(*txs.AddDelegatorTx) error {
	// AddValidatorTx is banned following Durango activation, so we
	// only return the pre EUpgrade fee here
	fc.fee = fc.staticCfg.AddPrimaryNetworkDelegatorFee
	return nil
}

func (fc *calculator) CreateChainTx(tx *txs.CreateChainTx) error {
	if !fc.isEActive {
		fc.fee = fc.staticCfg.GetCreateBlockchainTxFee(fc.upgrades, fc.time)
		return nil
	}

	complexity, err := fc.meterTx(tx, tx.Outs, tx.Ins)
	if err != nil {
		return err
	}

	_, err = fc.addFeesFor(complexity)
	return err
}

func (fc *calculator) CreateSubnetTx(tx *txs.CreateSubnetTx) error {
	if !fc.isEActive {
		fc.fee = fc.staticCfg.GetCreateSubnetTxFee(fc.upgrades, fc.time)
		return nil
	}

	complexity, err := fc.meterTx(tx, tx.Outs, tx.Ins)
	if err != nil {
		return err
	}

	_, err = fc.addFeesFor(complexity)
	return err
}

func (fc *calculator) AdvanceTimeTx(*txs.AdvanceTimeTx) error {
	fc.fee = 0
	return nil // no fees
}

func (fc *calculator) RewardValidatorTx(*txs.RewardValidatorTx) error {
	fc.fee = 0
	return nil // no fees
}

func (fc *calculator) RemoveSubnetValidatorTx(tx *txs.RemoveSubnetValidatorTx) error {
	if !fc.isEActive {
		fc.fee = fc.staticCfg.TxFee
		return nil
	}

	complexity, err := fc.meterTx(tx, tx.Outs, tx.Ins)
	if err != nil {
		return err
	}

	_, err = fc.addFeesFor(complexity)
	return err
}

func (fc *calculator) TransformSubnetTx(tx *txs.TransformSubnetTx) error {
	if !fc.isEActive {
		fc.fee = fc.staticCfg.TransformSubnetTxFee
		return nil
	}

	complexity, err := fc.meterTx(tx, tx.Outs, tx.Ins)
	if err != nil {
		return err
	}

	_, err = fc.addFeesFor(complexity)
	return err
}

func (fc *calculator) TransferSubnetOwnershipTx(tx *txs.TransferSubnetOwnershipTx) error {
	if !fc.isEActive {
		fc.fee = fc.staticCfg.TxFee
		return nil
	}

	complexity, err := fc.meterTx(tx, tx.Outs, tx.Ins)
	if err != nil {
		return err
	}

	_, err = fc.addFeesFor(complexity)
	return err
}

func (fc *calculator) AddPermissionlessValidatorTx(tx *txs.AddPermissionlessValidatorTx) error {
	if !fc.isEActive {
		if tx.Subnet != constants.PrimaryNetworkID {
			fc.fee = fc.staticCfg.AddSubnetValidatorFee
		} else {
			fc.fee = fc.staticCfg.AddPrimaryNetworkValidatorFee
		}
		return nil
=======

	// outputs of visitor execution
	fee uint64
}

func (c *calculator) AddValidatorTx(*txs.AddValidatorTx) error {
	c.fee = c.staticCfg.AddPrimaryNetworkValidatorFee
	return nil
}

func (c *calculator) AddSubnetValidatorTx(*txs.AddSubnetValidatorTx) error {
	c.fee = c.staticCfg.AddSubnetValidatorFee
	return nil
}

func (c *calculator) AddDelegatorTx(*txs.AddDelegatorTx) error {
	c.fee = c.staticCfg.AddPrimaryNetworkDelegatorFee
	return nil
}

func (c *calculator) CreateChainTx(*txs.CreateChainTx) error {
	if c.upgrades.IsApricotPhase3Activated(c.time) {
		c.fee = c.staticCfg.CreateBlockchainTxFee
	} else {
		c.fee = c.staticCfg.CreateAssetTxFee
	}
	return nil
}

func (c *calculator) CreateSubnetTx(*txs.CreateSubnetTx) error {
	if c.upgrades.IsApricotPhase3Activated(c.time) {
		c.fee = c.staticCfg.CreateSubnetTxFee
	} else {
		c.fee = c.staticCfg.CreateAssetTxFee
	}
	return nil
}

func (c *calculator) AdvanceTimeTx(*txs.AdvanceTimeTx) error {
	c.fee = 0
	return nil // no fees
}

func (c *calculator) RewardValidatorTx(*txs.RewardValidatorTx) error {
	c.fee = 0
	return nil // no fees
}

func (c *calculator) RemoveSubnetValidatorTx(*txs.RemoveSubnetValidatorTx) error {
	c.fee = c.staticCfg.TxFee
	return nil
}

func (c *calculator) TransformSubnetTx(*txs.TransformSubnetTx) error {
	c.fee = c.staticCfg.TransformSubnetTxFee
	return nil
}

func (c *calculator) TransferSubnetOwnershipTx(*txs.TransferSubnetOwnershipTx) error {
	c.fee = c.staticCfg.TxFee
	return nil
}

func (c *calculator) AddPermissionlessValidatorTx(tx *txs.AddPermissionlessValidatorTx) error {
	if tx.Subnet != constants.PrimaryNetworkID {
		c.fee = c.staticCfg.AddSubnetValidatorFee
	} else {
		c.fee = c.staticCfg.AddPrimaryNetworkValidatorFee
>>>>>>> a1043584
	}

	outs := make([]*avax.TransferableOutput, len(tx.Outs)+len(tx.StakeOuts))
	copy(outs, tx.Outs)
	copy(outs[len(tx.Outs):], tx.StakeOuts)

	complexity, err := fc.meterTx(tx, outs, tx.Ins)
	if err != nil {
		return err
	}

	_, err = fc.addFeesFor(complexity)
	return err
}

<<<<<<< HEAD
func (fc *calculator) AddPermissionlessDelegatorTx(tx *txs.AddPermissionlessDelegatorTx) error {
	if !fc.isEActive {
		if tx.Subnet != constants.PrimaryNetworkID {
			fc.fee = fc.staticCfg.AddSubnetDelegatorFee
		} else {
			fc.fee = fc.staticCfg.AddPrimaryNetworkDelegatorFee
		}
		return nil
=======
func (c *calculator) AddPermissionlessDelegatorTx(tx *txs.AddPermissionlessDelegatorTx) error {
	if tx.Subnet != constants.PrimaryNetworkID {
		c.fee = c.staticCfg.AddSubnetDelegatorFee
	} else {
		c.fee = c.staticCfg.AddPrimaryNetworkDelegatorFee
>>>>>>> a1043584
	}

	outs := make([]*avax.TransferableOutput, len(tx.Outs)+len(tx.StakeOuts))
	copy(outs, tx.Outs)
	copy(outs[len(tx.Outs):], tx.StakeOuts)

	complexity, err := fc.meterTx(tx, outs, tx.Ins)
	if err != nil {
		return err
	}

	_, err = fc.addFeesFor(complexity)
	return err
}

<<<<<<< HEAD
func (fc *calculator) BaseTx(tx *txs.BaseTx) error {
	if !fc.isEActive {
		fc.fee = fc.staticCfg.TxFee
		return nil
	}

	complexity, err := fc.meterTx(tx, tx.Outs, tx.Ins)
	if err != nil {
		return err
	}

	_, err = fc.addFeesFor(complexity)
	return err
}

func (fc *calculator) ImportTx(tx *txs.ImportTx) error {
	if !fc.isEActive {
		fc.fee = fc.staticCfg.TxFee
		return nil
	}

	ins := make([]*avax.TransferableInput, len(tx.Ins)+len(tx.ImportedInputs))
	copy(ins, tx.Ins)
	copy(ins[len(tx.Ins):], tx.ImportedInputs)

	complexity, err := fc.meterTx(tx, tx.Outs, ins)
	if err != nil {
		return err
	}

	_, err = fc.addFeesFor(complexity)
	return err
}

func (fc *calculator) ExportTx(tx *txs.ExportTx) error {
	if !fc.isEActive {
		fc.fee = fc.staticCfg.TxFee
		return nil
	}

	outs := make([]*avax.TransferableOutput, len(tx.Outs)+len(tx.ExportedOutputs))
	copy(outs, tx.Outs)
	copy(outs[len(tx.Outs):], tx.ExportedOutputs)

	complexity, err := fc.meterTx(tx, outs, tx.Ins)
	if err != nil {
		return err
	}

	_, err = fc.addFeesFor(complexity)
	return err
}

func (fc *calculator) meterTx(
	uTx txs.UnsignedTx,
	allOuts []*avax.TransferableOutput,
	allIns []*avax.TransferableInput,
) (fees.Dimensions, error) {
	var complexity fees.Dimensions

	uTxSize, err := txs.Codec.Size(txs.CodecVersion, uTx)
	if err != nil {
		return complexity, fmt.Errorf("couldn't calculate UnsignedTx marshal length: %w", err)
	}
	complexity[fees.Bandwidth] = uint64(uTxSize)

	// meter credentials, one by one. Then account for the extra bytes needed to
	// serialize a slice of credentials (codec version bytes + slice size bytes)
	for i, cred := range fc.credentials {
		c, ok := cred.(*secp256k1fx.Credential)
		if !ok {
			return complexity, fmt.Errorf("don't know how to calculate complexity of %T", cred)
		}
		credDimensions, err := fees.MeterCredential(txs.Codec, txs.CodecVersion, len(c.Sigs))
		if err != nil {
			return complexity, fmt.Errorf("failed adding credential %d: %w", i, err)
		}
		complexity, err = fees.Add(complexity, credDimensions)
		if err != nil {
			return complexity, fmt.Errorf("failed adding credentials: %w", err)
		}
	}
	complexity[fees.Bandwidth] += wrappers.IntLen // length of the credentials slice
	complexity[fees.Bandwidth] += codec.VersionSize

	for _, in := range allIns {
		inputDimensions, err := fees.MeterInput(txs.Codec, txs.CodecVersion, in)
		if err != nil {
			return complexity, fmt.Errorf("failed retrieving size of inputs: %w", err)
		}
		inputDimensions[fees.Bandwidth] = 0 // inputs bandwidth is already accounted for above, so we zero it
		complexity, err = fees.Add(complexity, inputDimensions)
		if err != nil {
			return complexity, fmt.Errorf("failed adding inputs: %w", err)
		}
	}

	for _, out := range allOuts {
		outputDimensions, err := fees.MeterOutput(txs.Codec, txs.CodecVersion, out)
		if err != nil {
			return complexity, fmt.Errorf("failed retrieving size of outputs: %w", err)
		}
		outputDimensions[fees.Bandwidth] = 0 // outputs bandwidth is already accounted for above, so we zero it
		complexity, err = fees.Add(complexity, outputDimensions)
		if err != nil {
			return complexity, fmt.Errorf("failed adding outputs: %w", err)
		}
	}

	return complexity, nil
}

func (fc *calculator) addFeesFor(complexity fees.Dimensions) (uint64, error) {
	if fc.feeManager == nil || complexity == fees.Empty {
		return 0, nil
	}

	boundBreached, dimension := fc.feeManager.CumulateComplexity(complexity, fc.blockMaxComplexity)
	if boundBreached {
		return 0, fmt.Errorf("%w: breached dimension %d", errFailedComplexityCumulation, dimension)
	}

	fee, err := fc.feeManager.CalculateFee(complexity)
	if err != nil {
		return 0, fmt.Errorf("%w: %w", errFailedFeeCalculation, err)
	}

	fc.fee += fee
	return fee, nil
}

func (fc *calculator) removeFeesFor(unitsToRm fees.Dimensions) (uint64, error) {
	if fc.feeManager == nil || unitsToRm == fees.Empty {
		return 0, nil
	}

	if err := fc.feeManager.RemoveComplexity(unitsToRm); err != nil {
		return 0, fmt.Errorf("failed removing units: %w", err)
	}

	fee, err := fc.feeManager.CalculateFee(unitsToRm)
	if err != nil {
		return 0, fmt.Errorf("%w: %w", errFailedFeeCalculation, err)
	}

	fc.fee -= fee
	return fee, nil
=======
func (c *calculator) BaseTx(*txs.BaseTx) error {
	c.fee = c.staticCfg.TxFee
	return nil
}

func (c *calculator) ImportTx(*txs.ImportTx) error {
	c.fee = c.staticCfg.TxFee
	return nil
}

func (c *calculator) ExportTx(*txs.ExportTx) error {
	c.fee = c.staticCfg.TxFee
	return nil
>>>>>>> a1043584
}<|MERGE_RESOLUTION|>--- conflicted
+++ resolved
@@ -19,7 +19,6 @@
 	"github.com/ava-labs/avalanchego/vms/secp256k1fx"
 )
 
-<<<<<<< HEAD
 var (
 	_ txs.Visitor = (*calculator)(nil)
 
@@ -55,45 +54,13 @@
 type calculator struct {
 	// setup
 	isEActive bool
-=======
-var _ txs.Visitor = (*calculator)(nil)
-
-func NewStaticCalculator(config StaticConfig, upgradeTimes upgrade.Config) Calculator {
-	return Calculator{
-		config:       config,
-		upgradeTimes: upgradeTimes,
-	}
-}
-
-type Calculator struct {
-	config       StaticConfig
-	upgradeTimes upgrade.Config
-}
-
-// [CalculateFee] returns the minimal fee needed to accept [tx], at chain time [time]
-func (c Calculator) CalculateFee(tx txs.UnsignedTx, time time.Time) uint64 {
-	tmp := &calculator{
-		upgrades:  c.upgradeTimes,
-		staticCfg: c.config,
-		time:      time,
-	}
-
-	// this is guaranteed to never return an error
-	_ = tx.Visit(tmp)
-	return tmp.fee
-}
-
-// calculator is intentionally unexported and used through Calculator to provide
-// a more convenient API
-type calculator struct {
->>>>>>> a1043584
-	// Pre E-fork inputs
+
+	// Pre E-upgrade inputs
 	upgrades  upgrade.Config
 	staticCfg StaticConfig
 	time      time.Time
-<<<<<<< HEAD
-
-	// Post E-fork inputs
+
+	// Post E-upgrade inputs
 	feeManager         *fees.Manager
 	blockMaxComplexity fees.Dimensions
 	credentials        []verify.Verifiable
@@ -130,165 +97,71 @@
 	}
 }
 
-func (fc *calculator) AddValidatorTx(*txs.AddValidatorTx) error {
+func (c *calculator) AddValidatorTx(*txs.AddValidatorTx) error {
 	// AddValidatorTx is banned following Durango activation, so we
 	// only return the pre EUpgrade fee here
-	fc.fee = fc.staticCfg.AddPrimaryNetworkValidatorFee
+	c.fee = c.staticCfg.AddPrimaryNetworkValidatorFee
 	return nil
 }
 
-func (fc *calculator) AddSubnetValidatorTx(tx *txs.AddSubnetValidatorTx) error {
-	if !fc.isEActive {
-		fc.fee = fc.staticCfg.AddSubnetValidatorFee
-		return nil
-	}
-
-	complexity, err := fc.meterTx(tx, tx.Outs, tx.Ins)
-	if err != nil {
-		return err
-	}
-
-	_, err = fc.addFeesFor(complexity)
-	return err
-}
-
-func (fc *calculator) AddDelegatorTx(*txs.AddDelegatorTx) error {
+func (c *calculator) AddSubnetValidatorTx(tx *txs.AddSubnetValidatorTx) error {
+	if !c.isEActive {
+		c.fee = c.staticCfg.AddSubnetValidatorFee
+		return nil
+	}
+
+	complexity, err := c.meterTx(tx, tx.Outs, tx.Ins)
+	if err != nil {
+		return err
+	}
+
+	_, err = c.addFeesFor(complexity)
+	return err
+}
+
+func (c *calculator) AddDelegatorTx(*txs.AddDelegatorTx) error {
 	// AddValidatorTx is banned following Durango activation, so we
 	// only return the pre EUpgrade fee here
-	fc.fee = fc.staticCfg.AddPrimaryNetworkDelegatorFee
-	return nil
-}
-
-func (fc *calculator) CreateChainTx(tx *txs.CreateChainTx) error {
-	if !fc.isEActive {
-		fc.fee = fc.staticCfg.GetCreateBlockchainTxFee(fc.upgrades, fc.time)
-		return nil
-	}
-
-	complexity, err := fc.meterTx(tx, tx.Outs, tx.Ins)
-	if err != nil {
-		return err
-	}
-
-	_, err = fc.addFeesFor(complexity)
-	return err
-}
-
-func (fc *calculator) CreateSubnetTx(tx *txs.CreateSubnetTx) error {
-	if !fc.isEActive {
-		fc.fee = fc.staticCfg.GetCreateSubnetTxFee(fc.upgrades, fc.time)
-		return nil
-	}
-
-	complexity, err := fc.meterTx(tx, tx.Outs, tx.Ins)
-	if err != nil {
-		return err
-	}
-
-	_, err = fc.addFeesFor(complexity)
-	return err
-}
-
-func (fc *calculator) AdvanceTimeTx(*txs.AdvanceTimeTx) error {
-	fc.fee = 0
-	return nil // no fees
-}
-
-func (fc *calculator) RewardValidatorTx(*txs.RewardValidatorTx) error {
-	fc.fee = 0
-	return nil // no fees
-}
-
-func (fc *calculator) RemoveSubnetValidatorTx(tx *txs.RemoveSubnetValidatorTx) error {
-	if !fc.isEActive {
-		fc.fee = fc.staticCfg.TxFee
-		return nil
-	}
-
-	complexity, err := fc.meterTx(tx, tx.Outs, tx.Ins)
-	if err != nil {
-		return err
-	}
-
-	_, err = fc.addFeesFor(complexity)
-	return err
-}
-
-func (fc *calculator) TransformSubnetTx(tx *txs.TransformSubnetTx) error {
-	if !fc.isEActive {
-		fc.fee = fc.staticCfg.TransformSubnetTxFee
-		return nil
-	}
-
-	complexity, err := fc.meterTx(tx, tx.Outs, tx.Ins)
-	if err != nil {
-		return err
-	}
-
-	_, err = fc.addFeesFor(complexity)
-	return err
-}
-
-func (fc *calculator) TransferSubnetOwnershipTx(tx *txs.TransferSubnetOwnershipTx) error {
-	if !fc.isEActive {
-		fc.fee = fc.staticCfg.TxFee
-		return nil
-	}
-
-	complexity, err := fc.meterTx(tx, tx.Outs, tx.Ins)
-	if err != nil {
-		return err
-	}
-
-	_, err = fc.addFeesFor(complexity)
-	return err
-}
-
-func (fc *calculator) AddPermissionlessValidatorTx(tx *txs.AddPermissionlessValidatorTx) error {
-	if !fc.isEActive {
-		if tx.Subnet != constants.PrimaryNetworkID {
-			fc.fee = fc.staticCfg.AddSubnetValidatorFee
-		} else {
-			fc.fee = fc.staticCfg.AddPrimaryNetworkValidatorFee
-		}
-		return nil
-=======
-
-	// outputs of visitor execution
-	fee uint64
-}
-
-func (c *calculator) AddValidatorTx(*txs.AddValidatorTx) error {
-	c.fee = c.staticCfg.AddPrimaryNetworkValidatorFee
-	return nil
-}
-
-func (c *calculator) AddSubnetValidatorTx(*txs.AddSubnetValidatorTx) error {
-	c.fee = c.staticCfg.AddSubnetValidatorFee
-	return nil
-}
-
-func (c *calculator) AddDelegatorTx(*txs.AddDelegatorTx) error {
 	c.fee = c.staticCfg.AddPrimaryNetworkDelegatorFee
 	return nil
 }
 
-func (c *calculator) CreateChainTx(*txs.CreateChainTx) error {
-	if c.upgrades.IsApricotPhase3Activated(c.time) {
-		c.fee = c.staticCfg.CreateBlockchainTxFee
-	} else {
-		c.fee = c.staticCfg.CreateAssetTxFee
-	}
-	return nil
-}
-
-func (c *calculator) CreateSubnetTx(*txs.CreateSubnetTx) error {
-	if c.upgrades.IsApricotPhase3Activated(c.time) {
-		c.fee = c.staticCfg.CreateSubnetTxFee
-	} else {
-		c.fee = c.staticCfg.CreateAssetTxFee
-	}
-	return nil
+func (c *calculator) CreateChainTx(tx *txs.CreateChainTx) error {
+	if !c.isEActive {
+		if c.upgrades.IsApricotPhase3Activated(c.time) {
+			c.fee = c.staticCfg.CreateBlockchainTxFee
+		} else {
+			c.fee = c.staticCfg.CreateAssetTxFee
+		}
+		return nil
+	}
+
+	complexity, err := c.meterTx(tx, tx.Outs, tx.Ins)
+	if err != nil {
+		return err
+	}
+
+	_, err = c.addFeesFor(complexity)
+	return err
+}
+
+func (c *calculator) CreateSubnetTx(tx *txs.CreateSubnetTx) error {
+	if !c.isEActive {
+		if c.upgrades.IsApricotPhase3Activated(c.time) {
+			c.fee = c.staticCfg.CreateSubnetTxFee
+		} else {
+			c.fee = c.staticCfg.CreateAssetTxFee
+		}
+		return nil
+	}
+
+	complexity, err := c.meterTx(tx, tx.Outs, tx.Ins)
+	if err != nil {
+		return err
+	}
+
+	_, err = c.addFeesFor(complexity)
+	return err
 }
 
 func (c *calculator) AdvanceTimeTx(*txs.AdvanceTimeTx) error {
@@ -301,92 +174,115 @@
 	return nil // no fees
 }
 
-func (c *calculator) RemoveSubnetValidatorTx(*txs.RemoveSubnetValidatorTx) error {
-	c.fee = c.staticCfg.TxFee
-	return nil
-}
-
-func (c *calculator) TransformSubnetTx(*txs.TransformSubnetTx) error {
-	c.fee = c.staticCfg.TransformSubnetTxFee
-	return nil
-}
-
-func (c *calculator) TransferSubnetOwnershipTx(*txs.TransferSubnetOwnershipTx) error {
-	c.fee = c.staticCfg.TxFee
-	return nil
+func (c *calculator) RemoveSubnetValidatorTx(tx *txs.RemoveSubnetValidatorTx) error {
+	if !c.isEActive {
+		c.fee = c.staticCfg.TxFee
+		return nil
+	}
+
+	complexity, err := c.meterTx(tx, tx.Outs, tx.Ins)
+	if err != nil {
+		return err
+	}
+
+	_, err = c.addFeesFor(complexity)
+	return err
+}
+
+func (c *calculator) TransformSubnetTx(tx *txs.TransformSubnetTx) error {
+	if !c.isEActive {
+		c.fee = c.staticCfg.TransformSubnetTxFee
+		return nil
+	}
+
+	complexity, err := c.meterTx(tx, tx.Outs, tx.Ins)
+	if err != nil {
+		return err
+	}
+
+	_, err = c.addFeesFor(complexity)
+	return err
+}
+
+func (c *calculator) TransferSubnetOwnershipTx(tx *txs.TransferSubnetOwnershipTx) error {
+	if !c.isEActive {
+		c.fee = c.staticCfg.TxFee
+		return nil
+	}
+
+	complexity, err := c.meterTx(tx, tx.Outs, tx.Ins)
+	if err != nil {
+		return err
+	}
+
+	_, err = c.addFeesFor(complexity)
+	return err
 }
 
 func (c *calculator) AddPermissionlessValidatorTx(tx *txs.AddPermissionlessValidatorTx) error {
-	if tx.Subnet != constants.PrimaryNetworkID {
-		c.fee = c.staticCfg.AddSubnetValidatorFee
-	} else {
-		c.fee = c.staticCfg.AddPrimaryNetworkValidatorFee
->>>>>>> a1043584
+	if !c.isEActive {
+		if tx.Subnet != constants.PrimaryNetworkID {
+			c.fee = c.staticCfg.AddSubnetValidatorFee
+		} else {
+			c.fee = c.staticCfg.AddPrimaryNetworkValidatorFee
+		}
+		return nil
 	}
 
 	outs := make([]*avax.TransferableOutput, len(tx.Outs)+len(tx.StakeOuts))
 	copy(outs, tx.Outs)
 	copy(outs[len(tx.Outs):], tx.StakeOuts)
 
-	complexity, err := fc.meterTx(tx, outs, tx.Ins)
-	if err != nil {
-		return err
-	}
-
-	_, err = fc.addFeesFor(complexity)
-	return err
-}
-
-<<<<<<< HEAD
-func (fc *calculator) AddPermissionlessDelegatorTx(tx *txs.AddPermissionlessDelegatorTx) error {
-	if !fc.isEActive {
+	complexity, err := c.meterTx(tx, outs, tx.Ins)
+	if err != nil {
+		return err
+	}
+
+	_, err = c.addFeesFor(complexity)
+	return err
+}
+
+func (c *calculator) AddPermissionlessDelegatorTx(tx *txs.AddPermissionlessDelegatorTx) error {
+	if !c.isEActive {
 		if tx.Subnet != constants.PrimaryNetworkID {
-			fc.fee = fc.staticCfg.AddSubnetDelegatorFee
+			c.fee = c.staticCfg.AddSubnetDelegatorFee
 		} else {
-			fc.fee = fc.staticCfg.AddPrimaryNetworkDelegatorFee
-		}
-		return nil
-=======
-func (c *calculator) AddPermissionlessDelegatorTx(tx *txs.AddPermissionlessDelegatorTx) error {
-	if tx.Subnet != constants.PrimaryNetworkID {
-		c.fee = c.staticCfg.AddSubnetDelegatorFee
-	} else {
-		c.fee = c.staticCfg.AddPrimaryNetworkDelegatorFee
->>>>>>> a1043584
+			c.fee = c.staticCfg.AddPrimaryNetworkDelegatorFee
+		}
+		return nil
 	}
 
 	outs := make([]*avax.TransferableOutput, len(tx.Outs)+len(tx.StakeOuts))
 	copy(outs, tx.Outs)
 	copy(outs[len(tx.Outs):], tx.StakeOuts)
 
-	complexity, err := fc.meterTx(tx, outs, tx.Ins)
-	if err != nil {
-		return err
-	}
-
-	_, err = fc.addFeesFor(complexity)
-	return err
-}
-
-<<<<<<< HEAD
-func (fc *calculator) BaseTx(tx *txs.BaseTx) error {
-	if !fc.isEActive {
-		fc.fee = fc.staticCfg.TxFee
-		return nil
-	}
-
-	complexity, err := fc.meterTx(tx, tx.Outs, tx.Ins)
-	if err != nil {
-		return err
-	}
-
-	_, err = fc.addFeesFor(complexity)
-	return err
-}
-
-func (fc *calculator) ImportTx(tx *txs.ImportTx) error {
-	if !fc.isEActive {
-		fc.fee = fc.staticCfg.TxFee
+	complexity, err := c.meterTx(tx, outs, tx.Ins)
+	if err != nil {
+		return err
+	}
+
+	_, err = c.addFeesFor(complexity)
+	return err
+}
+
+func (c *calculator) BaseTx(tx *txs.BaseTx) error {
+	if !c.isEActive {
+		c.fee = c.staticCfg.TxFee
+		return nil
+	}
+
+	complexity, err := c.meterTx(tx, tx.Outs, tx.Ins)
+	if err != nil {
+		return err
+	}
+
+	_, err = c.addFeesFor(complexity)
+	return err
+}
+
+func (c *calculator) ImportTx(tx *txs.ImportTx) error {
+	if !c.isEActive {
+		c.fee = c.staticCfg.TxFee
 		return nil
 	}
 
@@ -394,18 +290,18 @@
 	copy(ins, tx.Ins)
 	copy(ins[len(tx.Ins):], tx.ImportedInputs)
 
-	complexity, err := fc.meterTx(tx, tx.Outs, ins)
-	if err != nil {
-		return err
-	}
-
-	_, err = fc.addFeesFor(complexity)
-	return err
-}
-
-func (fc *calculator) ExportTx(tx *txs.ExportTx) error {
-	if !fc.isEActive {
-		fc.fee = fc.staticCfg.TxFee
+	complexity, err := c.meterTx(tx, tx.Outs, ins)
+	if err != nil {
+		return err
+	}
+
+	_, err = c.addFeesFor(complexity)
+	return err
+}
+
+func (c *calculator) ExportTx(tx *txs.ExportTx) error {
+	if !c.isEActive {
+		c.fee = c.staticCfg.TxFee
 		return nil
 	}
 
@@ -413,16 +309,16 @@
 	copy(outs, tx.Outs)
 	copy(outs[len(tx.Outs):], tx.ExportedOutputs)
 
-	complexity, err := fc.meterTx(tx, outs, tx.Ins)
-	if err != nil {
-		return err
-	}
-
-	_, err = fc.addFeesFor(complexity)
-	return err
-}
-
-func (fc *calculator) meterTx(
+	complexity, err := c.meterTx(tx, outs, tx.Ins)
+	if err != nil {
+		return err
+	}
+
+	_, err = c.addFeesFor(complexity)
+	return err
+}
+
+func (c *calculator) meterTx(
 	uTx txs.UnsignedTx,
 	allOuts []*avax.TransferableOutput,
 	allIns []*avax.TransferableInput,
@@ -437,7 +333,7 @@
 
 	// meter credentials, one by one. Then account for the extra bytes needed to
 	// serialize a slice of credentials (codec version bytes + slice size bytes)
-	for i, cred := range fc.credentials {
+	for i, cred := range c.credentials {
 		c, ok := cred.(*secp256k1fx.Credential)
 		if !ok {
 			return complexity, fmt.Errorf("don't know how to calculate complexity of %T", cred)
@@ -481,54 +377,39 @@
 	return complexity, nil
 }
 
-func (fc *calculator) addFeesFor(complexity fees.Dimensions) (uint64, error) {
-	if fc.feeManager == nil || complexity == fees.Empty {
+func (c *calculator) addFeesFor(complexity fees.Dimensions) (uint64, error) {
+	if c.feeManager == nil || complexity == fees.Empty {
 		return 0, nil
 	}
 
-	boundBreached, dimension := fc.feeManager.CumulateComplexity(complexity, fc.blockMaxComplexity)
+	boundBreached, dimension := c.feeManager.CumulateComplexity(complexity, c.blockMaxComplexity)
 	if boundBreached {
 		return 0, fmt.Errorf("%w: breached dimension %d", errFailedComplexityCumulation, dimension)
 	}
 
-	fee, err := fc.feeManager.CalculateFee(complexity)
+	fee, err := c.feeManager.CalculateFee(complexity)
 	if err != nil {
 		return 0, fmt.Errorf("%w: %w", errFailedFeeCalculation, err)
 	}
 
-	fc.fee += fee
+	c.fee += fee
 	return fee, nil
 }
 
-func (fc *calculator) removeFeesFor(unitsToRm fees.Dimensions) (uint64, error) {
-	if fc.feeManager == nil || unitsToRm == fees.Empty {
+func (c *calculator) removeFeesFor(unitsToRm fees.Dimensions) (uint64, error) {
+	if c.feeManager == nil || unitsToRm == fees.Empty {
 		return 0, nil
 	}
 
-	if err := fc.feeManager.RemoveComplexity(unitsToRm); err != nil {
+	if err := c.feeManager.RemoveComplexity(unitsToRm); err != nil {
 		return 0, fmt.Errorf("failed removing units: %w", err)
 	}
 
-	fee, err := fc.feeManager.CalculateFee(unitsToRm)
+	fee, err := c.feeManager.CalculateFee(unitsToRm)
 	if err != nil {
 		return 0, fmt.Errorf("%w: %w", errFailedFeeCalculation, err)
 	}
 
-	fc.fee -= fee
+	c.fee -= fee
 	return fee, nil
-=======
-func (c *calculator) BaseTx(*txs.BaseTx) error {
-	c.fee = c.staticCfg.TxFee
-	return nil
-}
-
-func (c *calculator) ImportTx(*txs.ImportTx) error {
-	c.fee = c.staticCfg.TxFee
-	return nil
-}
-
-func (c *calculator) ExportTx(*txs.ExportTx) error {
-	c.fee = c.staticCfg.TxFee
-	return nil
->>>>>>> a1043584
 }