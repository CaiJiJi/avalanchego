// Copyright (C) 2019-2024, Ava Labs, Inc. All rights reserved.
// See the file LICENSE for licensing terms.

package fee

import (
	"errors"
	"fmt"
	"time"

	"github.com/ava-labs/avalanchego/codec"
	"github.com/ava-labs/avalanchego/utils/constants"
	"github.com/ava-labs/avalanchego/utils/wrappers"
	"github.com/ava-labs/avalanchego/vms/components/avax"
	"github.com/ava-labs/avalanchego/vms/components/fees"
	"github.com/ava-labs/avalanchego/vms/components/verify"
	"github.com/ava-labs/avalanchego/vms/platformvm/txs"
	"github.com/ava-labs/avalanchego/vms/platformvm/upgrade"
	"github.com/ava-labs/avalanchego/vms/secp256k1fx"
)

var (
	_ txs.Visitor = (*calculator)(nil)

	errFailedFeeCalculation       = errors.New("failed fee calculation")
	errFailedComplexityCumulation = errors.New("failed cumulating complexity")
)

func NewStaticCalculator(cfg StaticConfig, ut upgrade.Config, chainTime time.Time) *Calculator {
	return &Calculator{
		c: &calculator{
			upgrades:  ut,
			staticCfg: cfg,
			time:      chainTime,
		},
	}
}

// NewDynamicCalculator must be used post E upgrade activation
func NewDynamicCalculator(
	cfg StaticConfig,
	feeManager *fees.Manager,
	blockMaxComplexity fees.Dimensions,
	creds []verify.Verifiable,
) *Calculator {
	return &Calculator{
		c: &calculator{
			isEActive:          true,
			staticCfg:          cfg,
			feeManager:         feeManager,
			blockMaxComplexity: blockMaxComplexity,
			credentials:        creds,
		},
	}
}

type Calculator struct {
	c *calculator
}

<<<<<<< HEAD
func (c *Calculator) GetFee() uint64 {
	return c.c.fee
}

func (c *Calculator) ResetFee(newFee uint64) {
	c.c.fee = newFee
}

func (c *Calculator) ComputeFee(tx txs.UnsignedTx) (uint64, error) {
	err := tx.Visit(c.c)
	return c.c.fee, err
}

func (c *Calculator) AddFeesFor(complexity fees.Dimensions) (uint64, error) {
	return c.c.addFeesFor(complexity)
}
=======
// [CalculateFee] returns the minimal fee needed to accept [tx], at chain time [time]
func (c *Calculator) CalculateFee(tx txs.UnsignedTx, time time.Time) uint64 {
	tmp := &calculator{
		upgrades:  c.upgradeTimes,
		staticCfg: c.config,
		time:      time,
	}
>>>>>>> be373e2d

func (c *Calculator) RemoveFeesFor(unitsToRm fees.Dimensions) (uint64, error) {
	return c.c.removeFeesFor(unitsToRm)
}

type calculator struct {
	// setup
	isEActive bool

	// Pre E-upgrade inputs
	upgrades  upgrade.Config
	staticCfg StaticConfig
	time      time.Time

	// Post E-upgrade inputs
	feeManager         *fees.Manager
	blockMaxComplexity fees.Dimensions
	credentials        []verify.Verifiable

	// outputs of visitor execution
	fee uint64
}

func (c *calculator) AddValidatorTx(*txs.AddValidatorTx) error {
	// AddValidatorTx is banned following Durango activation, so we
	// only return the pre EUpgrade fee here
	c.fee = c.staticCfg.AddPrimaryNetworkValidatorFee
	return nil
}

func (c *calculator) AddSubnetValidatorTx(tx *txs.AddSubnetValidatorTx) error {
	if !c.isEActive {
		c.fee = c.staticCfg.AddSubnetValidatorFee
		return nil
	}

	complexity, err := c.meterTx(tx, tx.Outs, tx.Ins)
	if err != nil {
		return err
	}

	_, err = c.addFeesFor(complexity)
	return err
}

func (c *calculator) AddDelegatorTx(*txs.AddDelegatorTx) error {
	// AddValidatorTx is banned following Durango activation, so we
	// only return the pre EUpgrade fee here
	c.fee = c.staticCfg.AddPrimaryNetworkDelegatorFee
	return nil
}

func (c *calculator) CreateChainTx(tx *txs.CreateChainTx) error {
	if !c.isEActive {
		if c.upgrades.IsApricotPhase3Activated(c.time) {
			c.fee = c.staticCfg.CreateBlockchainTxFee
		} else {
			c.fee = c.staticCfg.CreateAssetTxFee
		}
		return nil
	}

	complexity, err := c.meterTx(tx, tx.Outs, tx.Ins)
	if err != nil {
		return err
	}

	_, err = c.addFeesFor(complexity)
	return err
}

func (c *calculator) CreateSubnetTx(tx *txs.CreateSubnetTx) error {
	if !c.isEActive {
		if c.upgrades.IsApricotPhase3Activated(c.time) {
			c.fee = c.staticCfg.CreateSubnetTxFee
		} else {
			c.fee = c.staticCfg.CreateAssetTxFee
		}
		return nil
	}

	complexity, err := c.meterTx(tx, tx.Outs, tx.Ins)
	if err != nil {
		return err
	}

	_, err = c.addFeesFor(complexity)
	return err
}

func (c *calculator) AdvanceTimeTx(*txs.AdvanceTimeTx) error {
	c.fee = 0 // no fees
	return nil
}

func (c *calculator) RewardValidatorTx(*txs.RewardValidatorTx) error {
	c.fee = 0 // no fees
	return nil
}

func (c *calculator) RemoveSubnetValidatorTx(tx *txs.RemoveSubnetValidatorTx) error {
	if !c.isEActive {
		c.fee = c.staticCfg.TxFee
		return nil
	}

	complexity, err := c.meterTx(tx, tx.Outs, tx.Ins)
	if err != nil {
		return err
	}

	_, err = c.addFeesFor(complexity)
	return err
}

func (c *calculator) TransformSubnetTx(tx *txs.TransformSubnetTx) error {
	if !c.isEActive {
		c.fee = c.staticCfg.TransformSubnetTxFee
		return nil
	}

	complexity, err := c.meterTx(tx, tx.Outs, tx.Ins)
	if err != nil {
		return err
	}

	_, err = c.addFeesFor(complexity)
	return err
}

func (c *calculator) TransferSubnetOwnershipTx(tx *txs.TransferSubnetOwnershipTx) error {
	if !c.isEActive {
		c.fee = c.staticCfg.TxFee
		return nil
	}

	complexity, err := c.meterTx(tx, tx.Outs, tx.Ins)
	if err != nil {
		return err
	}

	_, err = c.addFeesFor(complexity)
	return err
}

func (c *calculator) AddPermissionlessValidatorTx(tx *txs.AddPermissionlessValidatorTx) error {
	if !c.isEActive {
		if tx.Subnet != constants.PrimaryNetworkID {
			c.fee = c.staticCfg.AddSubnetValidatorFee
		} else {
			c.fee = c.staticCfg.AddPrimaryNetworkValidatorFee
		}
		return nil
	}

	outs := make([]*avax.TransferableOutput, len(tx.Outs)+len(tx.StakeOuts))
	copy(outs, tx.Outs)
	copy(outs[len(tx.Outs):], tx.StakeOuts)

	complexity, err := c.meterTx(tx, outs, tx.Ins)
	if err != nil {
		return err
	}

	_, err = c.addFeesFor(complexity)
	return err
}

func (c *calculator) AddPermissionlessDelegatorTx(tx *txs.AddPermissionlessDelegatorTx) error {
	if !c.isEActive {
		if tx.Subnet != constants.PrimaryNetworkID {
			c.fee = c.staticCfg.AddSubnetDelegatorFee
		} else {
			c.fee = c.staticCfg.AddPrimaryNetworkDelegatorFee
		}
		return nil
	}

	outs := make([]*avax.TransferableOutput, len(tx.Outs)+len(tx.StakeOuts))
	copy(outs, tx.Outs)
	copy(outs[len(tx.Outs):], tx.StakeOuts)

	complexity, err := c.meterTx(tx, outs, tx.Ins)
	if err != nil {
		return err
	}

	_, err = c.addFeesFor(complexity)
	return err
}

func (c *calculator) BaseTx(tx *txs.BaseTx) error {
	if !c.isEActive {
		c.fee = c.staticCfg.TxFee
		return nil
	}

	complexity, err := c.meterTx(tx, tx.Outs, tx.Ins)
	if err != nil {
		return err
	}

	_, err = c.addFeesFor(complexity)
	return err
}

func (c *calculator) ImportTx(tx *txs.ImportTx) error {
	if !c.isEActive {
		c.fee = c.staticCfg.TxFee
		return nil
	}

	ins := make([]*avax.TransferableInput, len(tx.Ins)+len(tx.ImportedInputs))
	copy(ins, tx.Ins)
	copy(ins[len(tx.Ins):], tx.ImportedInputs)

	complexity, err := c.meterTx(tx, tx.Outs, ins)
	if err != nil {
		return err
	}

	_, err = c.addFeesFor(complexity)
	return err
}

func (c *calculator) ExportTx(tx *txs.ExportTx) error {
	if !c.isEActive {
		c.fee = c.staticCfg.TxFee
		return nil
	}

	outs := make([]*avax.TransferableOutput, len(tx.Outs)+len(tx.ExportedOutputs))
	copy(outs, tx.Outs)
	copy(outs[len(tx.Outs):], tx.ExportedOutputs)

	complexity, err := c.meterTx(tx, outs, tx.Ins)
	if err != nil {
		return err
	}

	_, err = c.addFeesFor(complexity)
	return err
}

func (c *calculator) meterTx(
	uTx txs.UnsignedTx,
	allOuts []*avax.TransferableOutput,
	allIns []*avax.TransferableInput,
) (fees.Dimensions, error) {
	var complexity fees.Dimensions

	uTxSize, err := txs.Codec.Size(txs.CodecVersion, uTx)
	if err != nil {
		return complexity, fmt.Errorf("couldn't calculate UnsignedTx marshal length: %w", err)
	}
	complexity[fees.Bandwidth] = uint64(uTxSize)

	// meter credentials, one by one. Then account for the extra bytes needed to
	// serialize a slice of credentials (codec version bytes + slice size bytes)
	for i, cred := range c.credentials {
		c, ok := cred.(*secp256k1fx.Credential)
		if !ok {
			return complexity, fmt.Errorf("don't know how to calculate complexity of %T", cred)
		}
		credDimensions, err := fees.MeterCredential(txs.Codec, txs.CodecVersion, len(c.Sigs))
		if err != nil {
			return complexity, fmt.Errorf("failed adding credential %d: %w", i, err)
		}
		complexity, err = fees.Add(complexity, credDimensions)
		if err != nil {
			return complexity, fmt.Errorf("failed adding credentials: %w", err)
		}
	}
	complexity[fees.Bandwidth] += wrappers.IntLen // length of the credentials slice
	complexity[fees.Bandwidth] += codec.VersionSize

	for _, in := range allIns {
		inputDimensions, err := fees.MeterInput(txs.Codec, txs.CodecVersion, in)
		if err != nil {
			return complexity, fmt.Errorf("failed retrieving size of inputs: %w", err)
		}
		inputDimensions[fees.Bandwidth] = 0 // inputs bandwidth is already accounted for above, so we zero it
		complexity, err = fees.Add(complexity, inputDimensions)
		if err != nil {
			return complexity, fmt.Errorf("failed adding inputs: %w", err)
		}
	}

	for _, out := range allOuts {
		outputDimensions, err := fees.MeterOutput(txs.Codec, txs.CodecVersion, out)
		if err != nil {
			return complexity, fmt.Errorf("failed retrieving size of outputs: %w", err)
		}
		outputDimensions[fees.Bandwidth] = 0 // outputs bandwidth is already accounted for above, so we zero it
		complexity, err = fees.Add(complexity, outputDimensions)
		if err != nil {
			return complexity, fmt.Errorf("failed adding outputs: %w", err)
		}
	}

	return complexity, nil
}

func (c *calculator) addFeesFor(complexity fees.Dimensions) (uint64, error) {
	if c.feeManager == nil || complexity == fees.Empty {
		return 0, nil
	}

	boundBreached, dimension := c.feeManager.CumulateComplexity(complexity, c.blockMaxComplexity)
	if boundBreached {
		return 0, fmt.Errorf("%w: breached dimension %d", errFailedComplexityCumulation, dimension)
	}

	fee, err := c.feeManager.CalculateFee(complexity)
	if err != nil {
		return 0, fmt.Errorf("%w: %w", errFailedFeeCalculation, err)
	}

	c.fee += fee
	return fee, nil
}

func (c *calculator) removeFeesFor(unitsToRm fees.Dimensions) (uint64, error) {
	if c.feeManager == nil || unitsToRm == fees.Empty {
		return 0, nil
	}

	if err := c.feeManager.RemoveComplexity(unitsToRm); err != nil {
		return 0, fmt.Errorf("failed removing units: %w", err)
	}

	fee, err := c.feeManager.CalculateFee(unitsToRm)
	if err != nil {
		return 0, fmt.Errorf("%w: %w", errFailedFeeCalculation, err)
	}

	c.fee -= fee
	return fee, nil
}<|MERGE_RESOLUTION|>--- conflicted
+++ resolved
@@ -58,7 +58,6 @@
 	c *calculator
 }
 
-<<<<<<< HEAD
 func (c *Calculator) GetFee() uint64 {
 	return c.c.fee
 }
@@ -75,15 +74,6 @@
 func (c *Calculator) AddFeesFor(complexity fees.Dimensions) (uint64, error) {
 	return c.c.addFeesFor(complexity)
 }
-=======
-// [CalculateFee] returns the minimal fee needed to accept [tx], at chain time [time]
-func (c *Calculator) CalculateFee(tx txs.UnsignedTx, time time.Time) uint64 {
-	tmp := &calculator{
-		upgrades:  c.upgradeTimes,
-		staticCfg: c.config,
-		time:      time,
-	}
->>>>>>> be373e2d
 
 func (c *Calculator) RemoveFeesFor(unitsToRm fees.Dimensions) (uint64, error) {
 	return c.c.removeFeesFor(unitsToRm)
