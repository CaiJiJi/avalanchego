// Copyright (C) 2019-2024, Ava Labs, Inc. All rights reserved.
// See the file LICENSE for licensing terms.

package fee

import (
	"github.com/ava-labs/avalanchego/utils/units"
	"github.com/ava-labs/avalanchego/vms/components/fee"
)

const testDynamicPrice = 100

var (
	testStaticConfig = StaticConfig{
		TxFee:                         1 * units.Avax,
		CreateSubnetTxFee:             2 * units.Avax,
		TransformSubnetTxFee:          3 * units.Avax,
		CreateBlockchainTxFee:         4 * units.Avax,
		AddPrimaryNetworkValidatorFee: 5 * units.Avax,
		AddPrimaryNetworkDelegatorFee: 6 * units.Avax,
		AddSubnetValidatorFee:         7 * units.Avax,
		AddSubnetDelegatorFee:         8 * units.Avax,
	}
	testDynamicWeights = fee.Dimensions{
		fee.Bandwidth: 1,
		fee.DBRead:    200,
		fee.DBWrite:   300,
		fee.Compute:   0, // TODO: Populate
	}

	// TODO: Rather than hardcoding transactions, consider implementing and
	// using a transaction generator.
	txTests = []struct {
		name                  string
		tx                    string
		expectedStaticFee     uint64
		expectedStaticFeeErr  error
		expectedComplexity    fee.Dimensions
		expectedComplexityErr error
		expectedDynamicFee    uint64
		expectedDynamicFeeErr error
	}{
		{
			name:                  "AdvanceTimeTx",
			tx:                    "0000000000130000000066a56fe700000000",
			expectedStaticFeeErr:  ErrUnsupportedTx,
			expectedComplexityErr: ErrUnsupportedTx,
			expectedDynamicFee:    0,
			expectedDynamicFeeErr: ErrUnsupportedTx,
		},
		{
			name:                  "RewardValidatorTx",
			tx:                    "0000000000143d0ad12b8ee8928edf248ca91ca55600fb383f07c32bff1d6dec472b25cf59a700000000",
			expectedStaticFeeErr:  ErrUnsupportedTx,
			expectedComplexityErr: ErrUnsupportedTx,
			expectedDynamicFee:    0,
			expectedDynamicFeeErr: ErrUnsupportedTx,
		},
		{
			name:                  "AddValidatorTx",
			tx:                    "00000000000c0000000100000000000000000000000000000000000000000000000000000000000000000000000000000001000000000000000000000000000000000000000000000000000000000000000000000f4b21e67317cbc4be2aeb00677ad6462778a8f52274b9d605df2591b23027a87dff00000015000000006134088000000005000001d1a94a200000000001000000000000000400000000b3da694c70b8bee4478051313621c3f2282088b4000000005f6976d500000000614aaa19000001d1a94a20000000000121e67317cbc4be2aeb00677ad6462778a8f52274b9d605df2591b23027a87dff00000016000000006134088000000007000001d1a94a20000000000000000000000000010000000120868ed5ac611711b33d2e4f97085347415db1c40000000b0000000000000000000000010000000120868ed5ac611711b33d2e4f97085347415db1c400009c40000000010000000900000001620513952dd17c8726d52e9e621618cb38f09fd194abb4cd7b4ee35ecd10880a562ad968dc81a89beab4e87d88d5d582aa73d0d265c87892d1ffff1f6e00f0ef00",
			expectedStaticFee:     testStaticConfig.AddPrimaryNetworkValidatorFee,
			expectedComplexityErr: ErrUnsupportedTx,
			expectedDynamicFee:    0,
			expectedDynamicFeeErr: ErrUnsupportedTx,
		},
		{
			name:                  "AddDelegatorTx",
			tx:                    "00000000000e000000050000000000000000000000000000000000000000000000000000000000000000000000013d9bdac0ed1d761330cf680efdeb1a42159eb387d6d2950c96f7d28f61bbe2aa00000007000000003b9aca0000000000000000000000000100000001f887b4c7030e95d2495603ae5d8b14cc0a66781a000000011767be999a49ca24fe705de032fa613b682493110fd6468ae7fb56bde1b9d729000000003d9bdac0ed1d761330cf680efdeb1a42159eb387d6d2950c96f7d28f61bbe2aa00000005000000012a05f20000000001000000000000000400000000c51c552c49174e2e18b392049d3e4cd48b11490f000000005f692452000000005f73b05200000000ee6b2800000000013d9bdac0ed1d761330cf680efdeb1a42159eb387d6d2950c96f7d28f61bbe2aa0000000700000000ee6b280000000000000000000000000100000001e0cfe8cae22827d032805ded484e393ce51cbedb0000000b00000000000000000000000100000001e0cfe8cae22827d032805ded484e393ce51cbedb00000001000000090000000135cd78758035ed528d230317e5d880083a86a2b68c4a95655571828fe226548f235031c8dabd1fe06366a57613c4370ac26c4c59d1a1c46287a59906ec41b88f00",
			expectedStaticFee:     testStaticConfig.AddPrimaryNetworkDelegatorFee,
			expectedComplexityErr: ErrUnsupportedTx,
			expectedDynamicFee:    0,
			expectedDynamicFeeErr: ErrUnsupportedTx,
		},
		{
			name:              "AddPermissionlessValidatorTx for primary network",
			tx:                "00000000001900003039000000000000000000000000000000000000000000000000000000000000000000000001dbcf890f77f49b96857648b72b77f9f82937f28a68704af05da0dc12ba53f2db0000000700238520ba8b1e00000000000000000000000001000000013cb7d3842e8cee6a0ebd09f1fe884f6861e1b29c00000001043c91e9d508169329034e2a68110427a311f945efc53ed3f3493d335b393fd100000000dbcf890f77f49b96857648b72b77f9f82937f28a68704af05da0dc12ba53f2db00000005002386f263d53e00000000010000000000000000c582872c37c81efa2c94ea347af49cdc23a830aa00000000669ae35f0000000066b692df000001d1a94a200000000000000000000000000000000000000000000000000000000000000000000000001ca3783a891cb41cadbfcf456da149f30e7af972677a162b984bef0779f254baac51ec042df1781d1295df80fb41c801269731fc6c25e1e5940dc3cb8509e30348fa712742cfdc83678acc9f95908eb98b89b28802fb559b4a2a6ff3216707c07f0ceb0b45a95f4f9a9540bbd3331d8ab4f233bffa4abb97fad9d59a1695f31b92a2b89e365facf7ab8c30de7c4a496d1e00000001dbcf890f77f49b96857648b72b77f9f82937f28a68704af05da0dc12ba53f2db00000007000001d1a94a2000000000000000000000000001000000013cb7d3842e8cee6a0ebd09f1fe884f6861e1b29c0000000b000000000000000000000001000000013cb7d3842e8cee6a0ebd09f1fe884f6861e1b29c0000000b000000000000000000000001000000013cb7d3842e8cee6a0ebd09f1fe884f6861e1b29c0007a12000000001000000090000000135f122f90bcece0d6c43e07fed1829578a23bc1734f8a4b46203f9f192ea1aec7526f3dca8fddec7418988615e6543012452bae1544275aae435313ec006ec9000",
			expectedStaticFee: testStaticConfig.AddPrimaryNetworkValidatorFee,
			expectedComplexity: fee.Dimensions{
				fee.Bandwidth: 691, // The length of the tx in bytes
				fee.DBRead:    IntrinsicAddPermissionlessValidatorTxComplexities[fee.DBRead] + intrinsicInputDBRead,
				fee.DBWrite:   IntrinsicAddPermissionlessValidatorTxComplexities[fee.DBWrite] + intrinsicInputDBWrite + 2*intrinsicOutputDBWrite,
				fee.Compute:   0, // TODO: implement
			},
<<<<<<< HEAD
			expectedComplexityErr: nil,
			expectedDynamicFee:    229_100,
			expectedDynamicFeeErr: nil,
=======
>>>>>>> 5256137c
		},
		{
			name:              "AddPermissionlessValidatorTx for subnet",
			tx:                "000000000019000030390000000000000000000000000000000000000000000000000000000000000000000000022f6399f3e626fe1e75f9daa5e726cb64b7bfec0b6e6d8930eaa9dfa336edca7a000000070000000000006091000000000000000000000001000000013cb7d3842e8cee6a0ebd09f1fe884f6861e1b29cdbcf890f77f49b96857648b72b77f9f82937f28a68704af05da0dc12ba53f2db0000000700238520ba6c9980000000000000000000000001000000013cb7d3842e8cee6a0ebd09f1fe884f6861e1b29c00000002038b42b73d3dc695c76ca12f966e97fe0681b1200f9a5e28d088720a18ea23c9000000002f6399f3e626fe1e75f9daa5e726cb64b7bfec0b6e6d8930eaa9dfa336edca7a00000005000000000000609b0000000100000000a378b74b3293a9d885bd9961f2cc2e1b3364d393c9be875964f2bd614214572c00000000dbcf890f77f49b96857648b72b77f9f82937f28a68704af05da0dc12ba53f2db0000000500238520ba7bdbc0000000010000000000000000c582872c37c81efa2c94ea347af49cdc23a830aa0000000066a57a160000000066b7ef16000000000000000a97ea88082100491617204ed70c19fc1a2fce4474bee962904359d0b59e84c1240000001b000000012f6399f3e626fe1e75f9daa5e726cb64b7bfec0b6e6d8930eaa9dfa336edca7a00000007000000000000000a000000000000000000000001000000013cb7d3842e8cee6a0ebd09f1fe884f6861e1b29c0000000b000000000000000000000000000000000000000b00000000000000000000000000000000000f4240000000020000000900000001593fc20f88a8ce0b3470b0bb103e5f7e09f65023b6515d36660da53f9a15dedc1037ee27a8c4a27c24e20ad3b0ab4bd1ff3a02a6fcc2cbe04282bfe9902c9ae6000000000900000001593fc20f88a8ce0b3470b0bb103e5f7e09f65023b6515d36660da53f9a15dedc1037ee27a8c4a27c24e20ad3b0ab4bd1ff3a02a6fcc2cbe04282bfe9902c9ae600",
			expectedStaticFee: testStaticConfig.AddSubnetValidatorFee,
			expectedComplexity: fee.Dimensions{
				fee.Bandwidth: 748, // The length of the tx in bytes
				fee.DBRead:    IntrinsicAddPermissionlessValidatorTxComplexities[fee.DBRead] + 2*intrinsicInputDBRead,
				fee.DBWrite:   IntrinsicAddPermissionlessValidatorTxComplexities[fee.DBWrite] + 2*intrinsicInputDBWrite + 3*intrinsicOutputDBWrite,
				fee.Compute:   0, // TODO: implement
			},
<<<<<<< HEAD
			expectedComplexityErr: nil,
			expectedDynamicFee:    314_800,
			expectedDynamicFeeErr: nil,
=======
>>>>>>> 5256137c
		},
		{
			name:              "AddPermissionlessDelegatorTx for primary network",
			tx:                "00000000001a00003039000000000000000000000000000000000000000000000000000000000000000000000001dbcf890f77f49b96857648b72b77f9f82937f28a68704af05da0dc12ba53f2db000000070023834f1140fe00000000000000000000000001000000013cb7d3842e8cee6a0ebd09f1fe884f6861e1b29c000000017d199179744b3b82d0071c83c2fb7dd6b95a2cdbe9dde295e0ae4f8c2287370300000000dbcf890f77f49b96857648b72b77f9f82937f28a68704af05da0dc12ba53f2db0000000500238520ba8b1e00000000010000000000000000c582872c37c81efa2c94ea347af49cdc23a830aa00000000669ae6080000000066ad5b08000001d1a94a2000000000000000000000000000000000000000000000000000000000000000000000000001dbcf890f77f49b96857648b72b77f9f82937f28a68704af05da0dc12ba53f2db00000007000001d1a94a2000000000000000000000000001000000013cb7d3842e8cee6a0ebd09f1fe884f6861e1b29c0000000b000000000000000000000001000000013cb7d3842e8cee6a0ebd09f1fe884f6861e1b29c0000000100000009000000012261556f74a29f02ffc2725a567db2c81f75d0892525dbebaa1cf8650534cc70061123533a9553184cb02d899943ff0bf0b39c77b173c133854bc7c8bc7ab9a400",
			expectedStaticFee: testStaticConfig.AddPrimaryNetworkDelegatorFee,
			expectedComplexity: fee.Dimensions{
				fee.Bandwidth: 499, // The length of the tx in bytes
				fee.DBRead:    IntrinsicAddPermissionlessDelegatorTxComplexities[fee.DBRead] + 1*intrinsicInputDBRead,
				fee.DBWrite:   IntrinsicAddPermissionlessDelegatorTxComplexities[fee.DBWrite] + 1*intrinsicInputDBWrite + 2*intrinsicOutputDBWrite,
				fee.Compute:   0, // TODO: implement
			},
<<<<<<< HEAD
			expectedComplexityErr: nil,
			expectedDynamicFee:    209_900,
			expectedDynamicFeeErr: nil,
=======
>>>>>>> 5256137c
		},
		{
			name:              "AddPermissionlessDelegatorTx for subnet",
			tx:                "00000000001a000030390000000000000000000000000000000000000000000000000000000000000000000000022f6399f3e626fe1e75f9daa5e726cb64b7bfec0b6e6d8930eaa9dfa336edca7a000000070000000000006087000000000000000000000001000000013cb7d3842e8cee6a0ebd09f1fe884f6861e1b29cdbcf890f77f49b96857648b72b77f9f82937f28a68704af05da0dc12ba53f2db0000000700470c1336195b80000000000000000000000001000000013cb7d3842e8cee6a0ebd09f1fe884f6861e1b29c000000029494c80361884942e4292c3531e8e790fcf7561e74404ded27eab8634e3fb30f000000002f6399f3e626fe1e75f9daa5e726cb64b7bfec0b6e6d8930eaa9dfa336edca7a00000005000000000000609100000001000000009494c80361884942e4292c3531e8e790fcf7561e74404ded27eab8634e3fb30f00000001dbcf890f77f49b96857648b72b77f9f82937f28a68704af05da0dc12ba53f2db0000000500470c1336289dc0000000010000000000000000c582872c37c81efa2c94ea347af49cdc23a830aa0000000066a57c1d0000000066b7f11d000000000000000a97ea88082100491617204ed70c19fc1a2fce4474bee962904359d0b59e84c124000000012f6399f3e626fe1e75f9daa5e726cb64b7bfec0b6e6d8930eaa9dfa336edca7a00000007000000000000000a000000000000000000000001000000013cb7d3842e8cee6a0ebd09f1fe884f6861e1b29c0000000b00000000000000000000000000000000000000020000000900000001764190e2405fef72fce0d355e3dcc58a9f5621e583ae718cb2c23b55957995d1206d0b5efcc3cef99815e17a4b2cccd700147a759b7279a131745b237659666a000000000900000001764190e2405fef72fce0d355e3dcc58a9f5621e583ae718cb2c23b55957995d1206d0b5efcc3cef99815e17a4b2cccd700147a759b7279a131745b237659666a00",
			expectedStaticFee: testStaticConfig.AddSubnetDelegatorFee,
			expectedComplexity: fee.Dimensions{
				fee.Bandwidth: 720, // The length of the tx in bytes
				fee.DBRead:    IntrinsicAddPermissionlessDelegatorTxComplexities[fee.DBRead] + 2*intrinsicInputDBRead,
				fee.DBWrite:   IntrinsicAddPermissionlessDelegatorTxComplexities[fee.DBWrite] + 2*intrinsicInputDBWrite + 3*intrinsicOutputDBWrite,
				fee.Compute:   0, // TODO: implement
			},
<<<<<<< HEAD
			expectedComplexityErr: nil,
			expectedDynamicFee:    312_000,
			expectedDynamicFeeErr: nil,
=======
>>>>>>> 5256137c
		},
		{
			name:              "AddSubnetValidatorTx",
			tx:                "00000000000d00003039000000000000000000000000000000000000000000000000000000000000000000000001dbcf890f77f49b96857648b72b77f9f82937f28a68704af05da0dc12ba53f2db000000070023834f1131bbc0000000000000000000000001000000013cb7d3842e8cee6a0ebd09f1fe884f6861e1b29c0000000138f94d1a0514eaabdaf4c52cad8d62b26cee61eaa951f5b75a5e57c2ee3793c800000000dbcf890f77f49b96857648b72b77f9f82937f28a68704af05da0dc12ba53f2db000000050023834f1140fe00000000010000000000000000c582872c37c81efa2c94ea347af49cdc23a830aa00000000669ae7c90000000066ad5cc9000000000000c13797ea88082100491617204ed70c19fc1a2fce4474bee962904359d0b59e84c1240000000a00000001000000000000000200000009000000012127130d37877fb1ec4b2374ef72571d49cd7b0319a3769e5da19041a138166c10b1a5c07cf5ccf0419066cbe3bab9827cf29f9fa6213ebdadf19d4849501eb60000000009000000012127130d37877fb1ec4b2374ef72571d49cd7b0319a3769e5da19041a138166c10b1a5c07cf5ccf0419066cbe3bab9827cf29f9fa6213ebdadf19d4849501eb600",
			expectedStaticFee: testStaticConfig.AddSubnetValidatorFee,
			expectedComplexity: fee.Dimensions{
				fee.Bandwidth: 460, // The length of the tx in bytes
				fee.DBRead:    IntrinsicAddSubnetValidatorTxComplexities[fee.DBRead] + intrinsicInputDBRead,
				fee.DBWrite:   IntrinsicAddSubnetValidatorTxComplexities[fee.DBWrite] + intrinsicInputDBWrite + intrinsicOutputDBWrite,
				fee.Compute:   0, // TODO: implement
			},
<<<<<<< HEAD
			expectedComplexityErr: nil,
			expectedDynamicFee:    196_000,
			expectedDynamicFeeErr: nil,
=======
>>>>>>> 5256137c
		},
		{
			name:              "BaseTx",
			tx:                "00000000002200003039000000000000000000000000000000000000000000000000000000000000000000000002dbcf890f77f49b96857648b72b77f9f82937f28a68704af05da0dc12ba53f2db00000007000000003b9aca00000000000000000100000002000000024a177205df5c29929d06db9d941f83d5ea985de3e902a9a86640bfdb1cd0e36c0cc982b83e5765fadbcf890f77f49b96857648b72b77f9f82937f28a68704af05da0dc12ba53f2db000000070023834ed587af80000000000000000000000001000000013cb7d3842e8cee6a0ebd09f1fe884f6861e1b29c00000001fa4ff39749d44f29563ed9da03193d4a19ef419da4ce326594817ca266fda5ed00000000dbcf890f77f49b96857648b72b77f9f82937f28a68704af05da0dc12ba53f2db000000050023834f1131bbc00000000100000000000000000000000100000009000000014a7b54c63dd25a532b5fe5045b6d0e1db876e067422f12c9c327333c2c792d9273405ac8bbbc2cce549bbd3d0f9274242085ee257adfdb859b0f8d55bdd16fb000",
			expectedStaticFee: testStaticConfig.TxFee,
			expectedComplexity: fee.Dimensions{
				fee.Bandwidth: 399, // The length of the tx in bytes
				fee.DBRead:    IntrinsicBaseTxComplexities[fee.DBRead] + intrinsicInputDBRead,
				fee.DBWrite:   IntrinsicBaseTxComplexities[fee.DBWrite] + intrinsicInputDBWrite + 2*intrinsicOutputDBWrite,
				fee.Compute:   0, // TODO: implement
			},
<<<<<<< HEAD
			expectedComplexityErr: nil,
			expectedDynamicFee:    149_900,
			expectedDynamicFeeErr: nil,
=======
>>>>>>> 5256137c
		},
		{
			name:              "CreateChainTx",
			tx:                "00000000000f00003039000000000000000000000000000000000000000000000000000000000000000000000001dbcf890f77f49b96857648b72b77f9f82937f28a68704af05da0dc12ba53f2db00000007002386f263d53e00000000000000000000000001000000013cb7d3842e8cee6a0ebd09f1fe884f6861e1b29c0000000197ea88082100491617204ed70c19fc1a2fce4474bee962904359d0b59e84c12400000000dbcf890f77f49b96857648b72b77f9f82937f28a68704af05da0dc12ba53f2db00000005002386f269cb1f0000000001000000000000000097ea88082100491617204ed70c19fc1a2fce4474bee962904359d0b59e84c12400096c65742074686572657873766d00000000000000000000000000000000000000000000000000000000000000000000002a000000000000669ae21e000000013cb7d3842e8cee6a0ebd09f1fe884f6861e1b29cffffffffffffffff0000000a0000000100000000000000020000000900000001cf8104877b1a59b472f4f34d360c0e4f38e92c5fa334215430d0b99cf78eae8f621b6daf0b0f5c3a58a9497601f978698a1e5545d1873db8f2f38ecb7496c2f8010000000900000001cf8104877b1a59b472f4f34d360c0e4f38e92c5fa334215430d0b99cf78eae8f621b6daf0b0f5c3a58a9497601f978698a1e5545d1873db8f2f38ecb7496c2f801",
			expectedStaticFee: testStaticConfig.CreateBlockchainTxFee,
			expectedComplexity: fee.Dimensions{
				fee.Bandwidth: 509, // The length of the tx in bytes
				fee.DBRead:    IntrinsicCreateChainTxComplexities[fee.DBRead] + intrinsicInputDBRead,
				fee.DBWrite:   IntrinsicCreateChainTxComplexities[fee.DBWrite] + intrinsicInputDBWrite + intrinsicOutputDBWrite,
				fee.Compute:   0, // TODO: implement
			},
<<<<<<< HEAD
			expectedComplexityErr: nil,
			expectedDynamicFee:    180_900,
			expectedDynamicFeeErr: nil,
=======
>>>>>>> 5256137c
		},
		{
			name:              "CreateSubnetTx",
			tx:                "00000000001000003039000000000000000000000000000000000000000000000000000000000000000000000001dbcf890f77f49b96857648b72b77f9f82937f28a68704af05da0dc12ba53f2db00000007002386f269cb1f00000000000000000000000001000000013cb7d3842e8cee6a0ebd09f1fe884f6861e1b29c00000001000000000000000000000000000000000000000000000000000000000000000000000001dbcf890f77f49b96857648b72b77f9f82937f28a68704af05da0dc12ba53f2db00000005002386f26fc100000000000100000000000000000000000b000000000000000000000001000000013cb7d3842e8cee6a0ebd09f1fe884f6861e1b29c000000010000000900000001b3c905e7227e619bd6b98c164a8b2b4a8ce89ac5142bbb1c42b139df2d17fd777c4c76eae66cef3de90800e567407945f58d918978f734f8ca4eda6923c78eb201",
			expectedStaticFee: testStaticConfig.CreateSubnetTxFee,
			expectedComplexity: fee.Dimensions{
				fee.Bandwidth: 339, // The length of the tx in bytes
				fee.DBRead:    IntrinsicCreateSubnetTxComplexities[fee.DBRead] + intrinsicInputDBRead,
				fee.DBWrite:   IntrinsicCreateSubnetTxComplexities[fee.DBWrite] + intrinsicInputDBWrite + intrinsicOutputDBWrite,
				fee.Compute:   0, // TODO: implement
			},
<<<<<<< HEAD
			expectedComplexityErr: nil,
			expectedDynamicFee:    143_900,
			expectedDynamicFeeErr: nil,
=======
>>>>>>> 5256137c
		},
		{
			name:              "ExportTx",
			tx:                "00000000001200003039000000000000000000000000000000000000000000000000000000000000000000000001dbcf890f77f49b96857648b72b77f9f82937f28a68704af05da0dc12ba53f2db000000070023834e99dda340000000000000000000000001000000013cb7d3842e8cee6a0ebd09f1fe884f6861e1b29c00000001f62c03574790b6a31a988f90c3e91c50fdd6f5d93baf200057463021ff23ec5c00000001dbcf890f77f49b96857648b72b77f9f82937f28a68704af05da0dc12ba53f2db000000050023834ed587af800000000100000000000000009d0775f450604bd2fbc49ce0c5c1c6dfeb2dc2acb8c92c26eeae6e6df4502b1900000001dbcf890f77f49b96857648b72b77f9f82937f28a68704af05da0dc12ba53f2db00000007000000003b9aca00000000000000000100000002000000024a177205df5c29929d06db9d941f83d5ea985de3e902a9a86640bfdb1cd0e36c0cc982b83e5765fa000000010000000900000001129a07c92045e0b9d0a203fcb5b53db7890fabce1397ff6a2ad16c98ef0151891ae72949d240122abf37b1206b95e05ff171df164a98e6bdf2384432eac2c30200",
			expectedStaticFee: testStaticConfig.TxFee,
			expectedComplexity: fee.Dimensions{
				fee.Bandwidth: 435, // The length of the tx in bytes
				fee.DBRead:    IntrinsicExportTxComplexities[fee.DBRead] + intrinsicInputDBRead,
				fee.DBWrite:   IntrinsicExportTxComplexities[fee.DBWrite] + intrinsicInputDBWrite + 2*intrinsicOutputDBWrite,
				fee.Compute:   0, // TODO: implement
			},
<<<<<<< HEAD
			expectedComplexityErr: nil,
			expectedDynamicFee:    153_500,
			expectedDynamicFeeErr: nil,
=======
>>>>>>> 5256137c
		},
		{
			name:              "ImportTx",
			tx:                "00000000001100003039000000000000000000000000000000000000000000000000000000000000000000000001dbcf890f77f49b96857648b72b77f9f82937f28a68704af05da0dc12ba53f2db00000007000000003b8b87c0000000000000000100000001000000013cb7d3842e8cee6a0ebd09f1fe884f6861e1b29c0000000000000000d891ad56056d9c01f18f43f58b5c784ad07a4a49cf3d1f11623804b5cba2c6bf0000000163684415710a7d65f4ccb095edff59f897106b94d38937fc60e3ffc29892833b00000001dbcf890f77f49b96857648b72b77f9f82937f28a68704af05da0dc12ba53f2db00000005000000003b9aca00000000010000000000000001000000090000000148ea12cb0950e47d852b99765208f5a811d3c8a47fa7b23fd524bd970019d157029f973abb91c31a146752ef8178434deb331db24c8dca5e61c961e6ac2f3b6700",
			expectedStaticFee: testStaticConfig.TxFee,
			expectedComplexity: fee.Dimensions{
				fee.Bandwidth: 335, // The length of the tx in bytes
				fee.DBRead:    IntrinsicImportTxComplexities[fee.DBRead] + intrinsicInputDBRead,
				fee.DBWrite:   IntrinsicImportTxComplexities[fee.DBWrite] + intrinsicInputDBWrite + intrinsicOutputDBWrite,
				fee.Compute:   0, // TODO: implement
			},
<<<<<<< HEAD
			expectedComplexityErr: nil,
			expectedDynamicFee:    113_500,
			expectedDynamicFeeErr: nil,
=======
>>>>>>> 5256137c
		},
		{
			name:              "RemoveSubnetValidatorTx",
			tx:                "00000000001700003039000000000000000000000000000000000000000000000000000000000000000000000001dbcf890f77f49b96857648b72b77f9f82937f28a68704af05da0dc12ba53f2db000000070023834e99ce6100000000000000000000000001000000013cb7d3842e8cee6a0ebd09f1fe884f6861e1b29c00000001cd4569cfd044d50636fa597c700710403b3b52d3b75c30c542a111cc52c911ec00000000dbcf890f77f49b96857648b72b77f9f82937f28a68704af05da0dc12ba53f2db000000050023834e99dda340000000010000000000000000c582872c37c81efa2c94ea347af49cdc23a830aa97ea88082100491617204ed70c19fc1a2fce4474bee962904359d0b59e84c1240000000a0000000100000000000000020000000900000001673ee3e5a3a1221935274e8ff5c45b27ebe570e9731948e393a8ebef6a15391c189a54de7d2396095492ae171103cd4bfccfc2a4dafa001d48c130694c105c2d010000000900000001673ee3e5a3a1221935274e8ff5c45b27ebe570e9731948e393a8ebef6a15391c189a54de7d2396095492ae171103cd4bfccfc2a4dafa001d48c130694c105c2d01",
			expectedStaticFee: testStaticConfig.TxFee,
			expectedComplexity: fee.Dimensions{
				fee.Bandwidth: 436, // The length of the tx in bytes
				fee.DBRead:    IntrinsicRemoveSubnetValidatorTxComplexities[fee.DBRead] + intrinsicInputDBRead,
				fee.DBWrite:   IntrinsicRemoveSubnetValidatorTxComplexities[fee.DBWrite] + intrinsicInputDBWrite + intrinsicOutputDBWrite,
				fee.Compute:   0, // TODO: implement
			},
<<<<<<< HEAD
			expectedComplexityErr: nil,
			expectedDynamicFee:    193_600,
			expectedDynamicFeeErr: nil,
=======
>>>>>>> 5256137c
		},
		{
			name:                  "TransformSubnetTx",
			tx:                    "000000000018000030390000000000000000000000000000000000000000000000000000000000000000000000022f6399f3e626fe1e75f9daa5e726cb64b7bfec0b6e6d8930eaa9dfa336edca7a00000007000000000000609b000000000000000000000001000000013cb7d3842e8cee6a0ebd09f1fe884f6861e1b29cdbcf890f77f49b96857648b72b77f9f82937f28a68704af05da0dc12ba53f2db00000007002386f263c5fbc0000000000000000000000001000000013cb7d3842e8cee6a0ebd09f1fe884f6861e1b29c0000000294a113f31a30ee643288277574434f9066e0cdc1d53d6eb2610805c388814134000000002f6399f3e626fe1e75f9daa5e726cb64b7bfec0b6e6d8930eaa9dfa336edca7a00000005000000000000c137000000010000000094a113f31a30ee643288277574434f9066e0cdc1d53d6eb2610805c38881413400000001dbcf890f77f49b96857648b72b77f9f82937f28a68704af05da0dc12ba53f2db00000005002386f269bbdcc000000001000000000000000097ea88082100491617204ed70c19fc1a2fce4474bee962904359d0b59e84c1242f6399f3e626fe1e75f9daa5e726cb64b7bfec0b6e6d8930eaa9dfa336edca7a000000000000609b000000000000c1370000000000000001000000000000000a0000000000000001000000000000006400127500001fa40000000001000000000000000a64000000010000000a00000001000000000000000300000009000000015c640ddd6afc7d8059ef54663654d74f0c56cc1ed0b974d401171cdae0b29be67f3223e299d3e5e7c492ef4c7110ddf44d672bd698c42947bfb15ab750f0ca820000000009000000015c640ddd6afc7d8059ef54663654d74f0c56cc1ed0b974d401171cdae0b29be67f3223e299d3e5e7c492ef4c7110ddf44d672bd698c42947bfb15ab750f0ca820000000009000000015c640ddd6afc7d8059ef54663654d74f0c56cc1ed0b974d401171cdae0b29be67f3223e299d3e5e7c492ef4c7110ddf44d672bd698c42947bfb15ab750f0ca8200",
			expectedStaticFee:     testStaticConfig.TransformSubnetTxFee,
			expectedComplexityErr: ErrUnsupportedTx,
			expectedDynamicFee:    0,
			expectedDynamicFeeErr: ErrUnsupportedTx,
		},
		{
			name:              "TransferSubnetOwnershipTx",
			tx:                "00000000002100003039000000000000000000000000000000000000000000000000000000000000000000000001dbcf890f77f49b96857648b72b77f9f82937f28a68704af05da0dc12ba53f2db000000070023834e99bf1ec0000000000000000000000001000000013cb7d3842e8cee6a0ebd09f1fe884f6861e1b29c000000018f6e5f2840e34f9a375f35627a44bb0b9974285d280dc3220aa9489f97b17ebd00000000dbcf890f77f49b96857648b72b77f9f82937f28a68704af05da0dc12ba53f2db000000050023834e99ce610000000001000000000000000097ea88082100491617204ed70c19fc1a2fce4474bee962904359d0b59e84c1240000000a00000001000000000000000b00000000000000000000000000000000000000020000000900000001e3479034ed8134dd23e154e1ec6e61b25073a20750ebf808e50ec1aae180ef430f8151347afdf6606bc7866f7f068b01719e4dad12e2976af1159fb048f73f7f010000000900000001e3479034ed8134dd23e154e1ec6e61b25073a20750ebf808e50ec1aae180ef430f8151347afdf6606bc7866f7f068b01719e4dad12e2976af1159fb048f73f7f01",
			expectedStaticFee: testStaticConfig.TxFee,
			expectedComplexity: fee.Dimensions{
				fee.Bandwidth: 436, // The length of the tx in bytes
				fee.DBRead:    IntrinsicTransferSubnetOwnershipTxComplexities[fee.DBRead] + intrinsicInputDBRead,
				fee.DBWrite:   IntrinsicTransferSubnetOwnershipTxComplexities[fee.DBWrite] + intrinsicInputDBWrite + intrinsicOutputDBWrite,
				fee.Compute:   0, // TODO: implement
			},
<<<<<<< HEAD
			expectedComplexityErr: nil,
			expectedDynamicFee:    173_600,
			expectedDynamicFeeErr: nil,
=======
>>>>>>> 5256137c
		},
	}
)<|MERGE_RESOLUTION|>--- conflicted
+++ resolved
@@ -45,7 +45,6 @@
 			tx:                    "0000000000130000000066a56fe700000000",
 			expectedStaticFeeErr:  ErrUnsupportedTx,
 			expectedComplexityErr: ErrUnsupportedTx,
-			expectedDynamicFee:    0,
 			expectedDynamicFeeErr: ErrUnsupportedTx,
 		},
 		{
@@ -53,7 +52,6 @@
 			tx:                    "0000000000143d0ad12b8ee8928edf248ca91ca55600fb383f07c32bff1d6dec472b25cf59a700000000",
 			expectedStaticFeeErr:  ErrUnsupportedTx,
 			expectedComplexityErr: ErrUnsupportedTx,
-			expectedDynamicFee:    0,
 			expectedDynamicFeeErr: ErrUnsupportedTx,
 		},
 		{
@@ -61,7 +59,6 @@
 			tx:                    "00000000000c0000000100000000000000000000000000000000000000000000000000000000000000000000000000000001000000000000000000000000000000000000000000000000000000000000000000000f4b21e67317cbc4be2aeb00677ad6462778a8f52274b9d605df2591b23027a87dff00000015000000006134088000000005000001d1a94a200000000001000000000000000400000000b3da694c70b8bee4478051313621c3f2282088b4000000005f6976d500000000614aaa19000001d1a94a20000000000121e67317cbc4be2aeb00677ad6462778a8f52274b9d605df2591b23027a87dff00000016000000006134088000000007000001d1a94a20000000000000000000000000010000000120868ed5ac611711b33d2e4f97085347415db1c40000000b0000000000000000000000010000000120868ed5ac611711b33d2e4f97085347415db1c400009c40000000010000000900000001620513952dd17c8726d52e9e621618cb38f09fd194abb4cd7b4ee35ecd10880a562ad968dc81a89beab4e87d88d5d582aa73d0d265c87892d1ffff1f6e00f0ef00",
 			expectedStaticFee:     testStaticConfig.AddPrimaryNetworkValidatorFee,
 			expectedComplexityErr: ErrUnsupportedTx,
-			expectedDynamicFee:    0,
 			expectedDynamicFeeErr: ErrUnsupportedTx,
 		},
 		{
@@ -69,7 +66,6 @@
 			tx:                    "00000000000e000000050000000000000000000000000000000000000000000000000000000000000000000000013d9bdac0ed1d761330cf680efdeb1a42159eb387d6d2950c96f7d28f61bbe2aa00000007000000003b9aca0000000000000000000000000100000001f887b4c7030e95d2495603ae5d8b14cc0a66781a000000011767be999a49ca24fe705de032fa613b682493110fd6468ae7fb56bde1b9d729000000003d9bdac0ed1d761330cf680efdeb1a42159eb387d6d2950c96f7d28f61bbe2aa00000005000000012a05f20000000001000000000000000400000000c51c552c49174e2e18b392049d3e4cd48b11490f000000005f692452000000005f73b05200000000ee6b2800000000013d9bdac0ed1d761330cf680efdeb1a42159eb387d6d2950c96f7d28f61bbe2aa0000000700000000ee6b280000000000000000000000000100000001e0cfe8cae22827d032805ded484e393ce51cbedb0000000b00000000000000000000000100000001e0cfe8cae22827d032805ded484e393ce51cbedb00000001000000090000000135cd78758035ed528d230317e5d880083a86a2b68c4a95655571828fe226548f235031c8dabd1fe06366a57613c4370ac26c4c59d1a1c46287a59906ec41b88f00",
 			expectedStaticFee:     testStaticConfig.AddPrimaryNetworkDelegatorFee,
 			expectedComplexityErr: ErrUnsupportedTx,
-			expectedDynamicFee:    0,
 			expectedDynamicFeeErr: ErrUnsupportedTx,
 		},
 		{
@@ -82,12 +78,7 @@
 				fee.DBWrite:   IntrinsicAddPermissionlessValidatorTxComplexities[fee.DBWrite] + intrinsicInputDBWrite + 2*intrinsicOutputDBWrite,
 				fee.Compute:   0, // TODO: implement
 			},
-<<<<<<< HEAD
-			expectedComplexityErr: nil,
-			expectedDynamicFee:    229_100,
-			expectedDynamicFeeErr: nil,
-=======
->>>>>>> 5256137c
+			expectedDynamicFee: 229_100,
 		},
 		{
 			name:              "AddPermissionlessValidatorTx for subnet",
@@ -99,12 +90,7 @@
 				fee.DBWrite:   IntrinsicAddPermissionlessValidatorTxComplexities[fee.DBWrite] + 2*intrinsicInputDBWrite + 3*intrinsicOutputDBWrite,
 				fee.Compute:   0, // TODO: implement
 			},
-<<<<<<< HEAD
-			expectedComplexityErr: nil,
-			expectedDynamicFee:    314_800,
-			expectedDynamicFeeErr: nil,
-=======
->>>>>>> 5256137c
+			expectedDynamicFee: 314_800,
 		},
 		{
 			name:              "AddPermissionlessDelegatorTx for primary network",
@@ -116,12 +102,7 @@
 				fee.DBWrite:   IntrinsicAddPermissionlessDelegatorTxComplexities[fee.DBWrite] + 1*intrinsicInputDBWrite + 2*intrinsicOutputDBWrite,
 				fee.Compute:   0, // TODO: implement
 			},
-<<<<<<< HEAD
-			expectedComplexityErr: nil,
-			expectedDynamicFee:    209_900,
-			expectedDynamicFeeErr: nil,
-=======
->>>>>>> 5256137c
+			expectedDynamicFee: 209_900,
 		},
 		{
 			name:              "AddPermissionlessDelegatorTx for subnet",
@@ -133,12 +114,7 @@
 				fee.DBWrite:   IntrinsicAddPermissionlessDelegatorTxComplexities[fee.DBWrite] + 2*intrinsicInputDBWrite + 3*intrinsicOutputDBWrite,
 				fee.Compute:   0, // TODO: implement
 			},
-<<<<<<< HEAD
-			expectedComplexityErr: nil,
-			expectedDynamicFee:    312_000,
-			expectedDynamicFeeErr: nil,
-=======
->>>>>>> 5256137c
+			expectedDynamicFee: 312_000,
 		},
 		{
 			name:              "AddSubnetValidatorTx",
@@ -150,12 +126,7 @@
 				fee.DBWrite:   IntrinsicAddSubnetValidatorTxComplexities[fee.DBWrite] + intrinsicInputDBWrite + intrinsicOutputDBWrite,
 				fee.Compute:   0, // TODO: implement
 			},
-<<<<<<< HEAD
-			expectedComplexityErr: nil,
-			expectedDynamicFee:    196_000,
-			expectedDynamicFeeErr: nil,
-=======
->>>>>>> 5256137c
+			expectedDynamicFee: 196_000,
 		},
 		{
 			name:              "BaseTx",
@@ -167,12 +138,7 @@
 				fee.DBWrite:   IntrinsicBaseTxComplexities[fee.DBWrite] + intrinsicInputDBWrite + 2*intrinsicOutputDBWrite,
 				fee.Compute:   0, // TODO: implement
 			},
-<<<<<<< HEAD
-			expectedComplexityErr: nil,
-			expectedDynamicFee:    149_900,
-			expectedDynamicFeeErr: nil,
-=======
->>>>>>> 5256137c
+			expectedDynamicFee: 149_900,
 		},
 		{
 			name:              "CreateChainTx",
@@ -184,12 +150,7 @@
 				fee.DBWrite:   IntrinsicCreateChainTxComplexities[fee.DBWrite] + intrinsicInputDBWrite + intrinsicOutputDBWrite,
 				fee.Compute:   0, // TODO: implement
 			},
-<<<<<<< HEAD
-			expectedComplexityErr: nil,
-			expectedDynamicFee:    180_900,
-			expectedDynamicFeeErr: nil,
-=======
->>>>>>> 5256137c
+			expectedDynamicFee: 180_900,
 		},
 		{
 			name:              "CreateSubnetTx",
@@ -201,12 +162,7 @@
 				fee.DBWrite:   IntrinsicCreateSubnetTxComplexities[fee.DBWrite] + intrinsicInputDBWrite + intrinsicOutputDBWrite,
 				fee.Compute:   0, // TODO: implement
 			},
-<<<<<<< HEAD
-			expectedComplexityErr: nil,
-			expectedDynamicFee:    143_900,
-			expectedDynamicFeeErr: nil,
-=======
->>>>>>> 5256137c
+			expectedDynamicFee: 143_900,
 		},
 		{
 			name:              "ExportTx",
@@ -218,12 +174,7 @@
 				fee.DBWrite:   IntrinsicExportTxComplexities[fee.DBWrite] + intrinsicInputDBWrite + 2*intrinsicOutputDBWrite,
 				fee.Compute:   0, // TODO: implement
 			},
-<<<<<<< HEAD
-			expectedComplexityErr: nil,
-			expectedDynamicFee:    153_500,
-			expectedDynamicFeeErr: nil,
-=======
->>>>>>> 5256137c
+			expectedDynamicFee: 153_500,
 		},
 		{
 			name:              "ImportTx",
@@ -235,12 +186,7 @@
 				fee.DBWrite:   IntrinsicImportTxComplexities[fee.DBWrite] + intrinsicInputDBWrite + intrinsicOutputDBWrite,
 				fee.Compute:   0, // TODO: implement
 			},
-<<<<<<< HEAD
-			expectedComplexityErr: nil,
-			expectedDynamicFee:    113_500,
-			expectedDynamicFeeErr: nil,
-=======
->>>>>>> 5256137c
+			expectedDynamicFee: 113_500,
 		},
 		{
 			name:              "RemoveSubnetValidatorTx",
@@ -252,19 +198,13 @@
 				fee.DBWrite:   IntrinsicRemoveSubnetValidatorTxComplexities[fee.DBWrite] + intrinsicInputDBWrite + intrinsicOutputDBWrite,
 				fee.Compute:   0, // TODO: implement
 			},
-<<<<<<< HEAD
-			expectedComplexityErr: nil,
-			expectedDynamicFee:    193_600,
-			expectedDynamicFeeErr: nil,
-=======
->>>>>>> 5256137c
+			expectedDynamicFee: 193_600,
 		},
 		{
 			name:                  "TransformSubnetTx",
 			tx:                    "000000000018000030390000000000000000000000000000000000000000000000000000000000000000000000022f6399f3e626fe1e75f9daa5e726cb64b7bfec0b6e6d8930eaa9dfa336edca7a00000007000000000000609b000000000000000000000001000000013cb7d3842e8cee6a0ebd09f1fe884f6861e1b29cdbcf890f77f49b96857648b72b77f9f82937f28a68704af05da0dc12ba53f2db00000007002386f263c5fbc0000000000000000000000001000000013cb7d3842e8cee6a0ebd09f1fe884f6861e1b29c0000000294a113f31a30ee643288277574434f9066e0cdc1d53d6eb2610805c388814134000000002f6399f3e626fe1e75f9daa5e726cb64b7bfec0b6e6d8930eaa9dfa336edca7a00000005000000000000c137000000010000000094a113f31a30ee643288277574434f9066e0cdc1d53d6eb2610805c38881413400000001dbcf890f77f49b96857648b72b77f9f82937f28a68704af05da0dc12ba53f2db00000005002386f269bbdcc000000001000000000000000097ea88082100491617204ed70c19fc1a2fce4474bee962904359d0b59e84c1242f6399f3e626fe1e75f9daa5e726cb64b7bfec0b6e6d8930eaa9dfa336edca7a000000000000609b000000000000c1370000000000000001000000000000000a0000000000000001000000000000006400127500001fa40000000001000000000000000a64000000010000000a00000001000000000000000300000009000000015c640ddd6afc7d8059ef54663654d74f0c56cc1ed0b974d401171cdae0b29be67f3223e299d3e5e7c492ef4c7110ddf44d672bd698c42947bfb15ab750f0ca820000000009000000015c640ddd6afc7d8059ef54663654d74f0c56cc1ed0b974d401171cdae0b29be67f3223e299d3e5e7c492ef4c7110ddf44d672bd698c42947bfb15ab750f0ca820000000009000000015c640ddd6afc7d8059ef54663654d74f0c56cc1ed0b974d401171cdae0b29be67f3223e299d3e5e7c492ef4c7110ddf44d672bd698c42947bfb15ab750f0ca8200",
 			expectedStaticFee:     testStaticConfig.TransformSubnetTxFee,
 			expectedComplexityErr: ErrUnsupportedTx,
-			expectedDynamicFee:    0,
 			expectedDynamicFeeErr: ErrUnsupportedTx,
 		},
 		{
@@ -277,12 +217,7 @@
 				fee.DBWrite:   IntrinsicTransferSubnetOwnershipTxComplexities[fee.DBWrite] + intrinsicInputDBWrite + intrinsicOutputDBWrite,
 				fee.Compute:   0, // TODO: implement
 			},
-<<<<<<< HEAD
-			expectedComplexityErr: nil,
-			expectedDynamicFee:    173_600,
-			expectedDynamicFeeErr: nil,
-=======
->>>>>>> 5256137c
+			expectedDynamicFee: 173_600,
 		},
 	}
 )