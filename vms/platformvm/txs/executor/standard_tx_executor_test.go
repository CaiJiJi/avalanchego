// Copyright (C) 2019-2023, Ava Labs, Inc. All rights reserved.
// See the file LICENSE for licensing terms.

package executor

import (
	"errors"
	"fmt"
	"math"
	"testing"
	"time"

	"github.com/stretchr/testify/require"

	"go.uber.org/mock/gomock"

	"github.com/ava-labs/avalanchego/database"
	"github.com/ava-labs/avalanchego/ids"
	"github.com/ava-labs/avalanchego/snow"
	"github.com/ava-labs/avalanchego/utils"
	"github.com/ava-labs/avalanchego/utils/constants"
	"github.com/ava-labs/avalanchego/utils/crypto/secp256k1"
	"github.com/ava-labs/avalanchego/utils/hashing"
	"github.com/ava-labs/avalanchego/vms/components/avax"
	"github.com/ava-labs/avalanchego/vms/components/verify"
	"github.com/ava-labs/avalanchego/vms/platformvm/config"
	"github.com/ava-labs/avalanchego/vms/platformvm/fx"
	"github.com/ava-labs/avalanchego/vms/platformvm/reward"
	"github.com/ava-labs/avalanchego/vms/platformvm/state"
	"github.com/ava-labs/avalanchego/vms/platformvm/status"
	"github.com/ava-labs/avalanchego/vms/platformvm/txs"
	"github.com/ava-labs/avalanchego/vms/platformvm/utxo"
	"github.com/ava-labs/avalanchego/vms/secp256k1fx"
)

// This tests that the math performed during TransformSubnetTx execution can
// never overflow
const _ time.Duration = math.MaxUint32 * time.Second

var errTest = errors.New("non-nil error")

func TestStandardTxExecutorAddValidatorTxEmptyID(t *testing.T) {
	require := require.New(t)
	env := newEnvironment(t, false /*=postBanff*/, false /*=postCortina*/, false /*=postDurango*/)
	env.ctx.Lock.Lock()
	defer func() {
		require.NoError(shutdownEnvironment(env))
	}()

	chainTime := env.state.GetTimestamp()
	startTime := defaultValidateStartTime.Add(1 * time.Second)

	tests := []struct {
		banffTime     time.Time
		expectedError error
	}{
		{ // Case: Before banff
			banffTime:     chainTime.Add(1),
			expectedError: errEmptyNodeID,
		},
		{ // Case: At banff
			banffTime:     chainTime,
			expectedError: errEmptyNodeID,
		},
		{ // Case: After banff
			banffTime:     chainTime.Add(-1),
			expectedError: errEmptyNodeID,
		},
	}
	for _, test := range tests {
		// Case: Empty validator node ID after banff
		env.config.BanffTime = test.banffTime

		tx, err := env.txBuilder.NewAddValidatorTx( // create the tx
			env.config.MinValidatorStake,
			uint64(startTime.Unix()),
			uint64(defaultValidateEndTime.Unix()),
			ids.EmptyNodeID,
			ids.GenerateTestShortID(),
			reward.PercentDenominator,
			[]*secp256k1.PrivateKey{preFundedKeys[0]},
			ids.ShortEmpty, // change addr
		)
		require.NoError(err)

		stateDiff, err := state.NewDiff(lastAcceptedID, env)
		require.NoError(err)

		executor := StandardTxExecutor{
			Backend: &env.backend,
			State:   stateDiff,
			Tx:      tx,
		}
		err = tx.Unsigned.Visit(&executor)
		require.ErrorIs(err, test.expectedError)
	}
}

func TestStandardTxExecutorAddDelegator(t *testing.T) {
	dummyHeight := uint64(1)
	rewardAddress := preFundedKeys[0].PublicKey().Address()
	nodeID := ids.NodeIDFromShortNodeID(genesisNodeIDs[0])

	newValidatorID := ids.GenerateTestNodeID()
	newValidatorStartTime := defaultValidateStartTime.Add(5 * time.Second)
	newValidatorEndTime := defaultValidateEndTime.Add(-5 * time.Second)

	// [addMinStakeValidator] adds a new validator to the primary network's
	// pending validator set with the minimum staking amount
	addMinStakeValidator := func(target *environment) {
		tx, err := target.txBuilder.NewAddValidatorTx(
			target.config.MinValidatorStake,      // stake amount
			uint64(newValidatorStartTime.Unix()), // start time
			uint64(newValidatorEndTime.Unix()),   // end time
			newValidatorID,                       // node ID
			rewardAddress,                        // Reward Address
			reward.PercentDenominator,            // Shares
			[]*secp256k1.PrivateKey{preFundedKeys[0]},
			ids.ShortEmpty,
		)
		require.NoError(t, err)

		addValTx := tx.Unsigned.(*txs.AddValidatorTx)
		staker, err := state.NewCurrentStaker(
			tx.ID(),
			addValTx,
			newValidatorStartTime,
			0,
		)
		require.NoError(t, err)

		target.state.PutCurrentValidator(staker)
		target.state.AddTx(tx, status.Committed)
		target.state.SetHeight(dummyHeight)
		require.NoError(t, target.state.Commit())
	}

	// [addMaxStakeValidator] adds a new validator to the primary network's
	// pending validator set with the maximum staking amount
	addMaxStakeValidator := func(target *environment) {
		tx, err := target.txBuilder.NewAddValidatorTx(
			target.config.MaxValidatorStake,      // stake amount
			uint64(newValidatorStartTime.Unix()), // start time
			uint64(newValidatorEndTime.Unix()),   // end time
			newValidatorID,                       // node ID
			rewardAddress,                        // Reward Address
			reward.PercentDenominator,            // Shared
			[]*secp256k1.PrivateKey{preFundedKeys[0]},
			ids.ShortEmpty,
		)
		require.NoError(t, err)

		addValTx := tx.Unsigned.(*txs.AddValidatorTx)
		staker, err := state.NewCurrentStaker(
			tx.ID(),
			addValTx,
			newValidatorStartTime,
			0,
		)
		require.NoError(t, err)

		target.state.PutCurrentValidator(staker)
		target.state.AddTx(tx, status.Committed)
		target.state.SetHeight(dummyHeight)
		require.NoError(t, target.state.Commit())
	}

	dummyH := newEnvironment(t, false /*=postBanff*/, false /*=postCortina*/, false /*=postDurango*/)
	currentTimestamp := dummyH.state.GetTimestamp()

	type test struct {
		description          string
		stakeAmount          uint64
		startTime            time.Time
		endTime              time.Time
		nodeID               ids.NodeID
		rewardAddress        ids.ShortID
		feeKeys              []*secp256k1.PrivateKey
		setup                func(*environment)
		AP3Time              time.Time
		expectedExecutionErr error
		expectedMempoolErr   error
	}

	tests := []test{
		{
			description:          "validator stops validating earlier than delegator",
			stakeAmount:          dummyH.config.MinDelegatorStake,
			startTime:            defaultValidateStartTime.Add(time.Second),
			endTime:              defaultValidateEndTime.Add(time.Second),
			nodeID:               nodeID,
			rewardAddress:        rewardAddress,
			feeKeys:              []*secp256k1.PrivateKey{preFundedKeys[0]},
			setup:                nil,
			AP3Time:              defaultGenesisTime,
			expectedExecutionErr: ErrPeriodMismatch,
			expectedMempoolErr:   ErrPeriodMismatch,
		},
		{
			description:          fmt.Sprintf("delegator should not be added more than (%s) in the future", MaxFutureStartTime),
			stakeAmount:          dummyH.config.MinDelegatorStake,
			startTime:            currentTimestamp.Add(MaxFutureStartTime + time.Second),
			endTime:              currentTimestamp.Add(MaxFutureStartTime + defaultMinStakingDuration + time.Second),
			nodeID:               nodeID,
			rewardAddress:        rewardAddress,
			feeKeys:              []*secp256k1.PrivateKey{preFundedKeys[0]},
			setup:                nil,
			AP3Time:              defaultGenesisTime,
			expectedExecutionErr: ErrFutureStakeTime,
			expectedMempoolErr:   nil,
		},
		{
			description:          "validator not in the current or pending validator sets",
			stakeAmount:          dummyH.config.MinDelegatorStake,
			startTime:            defaultValidateStartTime.Add(5 * time.Second),
			endTime:              defaultValidateEndTime.Add(-5 * time.Second),
			nodeID:               newValidatorID,
			rewardAddress:        rewardAddress,
			feeKeys:              []*secp256k1.PrivateKey{preFundedKeys[0]},
			setup:                nil,
			AP3Time:              defaultGenesisTime,
			expectedExecutionErr: database.ErrNotFound,
			expectedMempoolErr:   database.ErrNotFound,
		},
		{
			description:          "delegator starts before validator",
			stakeAmount:          dummyH.config.MinDelegatorStake,
			startTime:            newValidatorStartTime.Add(-1 * time.Second), // start validating subnet before primary network
			endTime:              newValidatorEndTime,
			nodeID:               newValidatorID,
			rewardAddress:        rewardAddress,
			feeKeys:              []*secp256k1.PrivateKey{preFundedKeys[0]},
			setup:                addMinStakeValidator,
			AP3Time:              defaultGenesisTime,
			expectedExecutionErr: ErrPeriodMismatch,
			expectedMempoolErr:   ErrPeriodMismatch,
		},
		{
			description:          "delegator stops before validator",
			stakeAmount:          dummyH.config.MinDelegatorStake,
			startTime:            newValidatorStartTime,
			endTime:              newValidatorEndTime.Add(time.Second), // stop validating subnet after stopping validating primary network
			nodeID:               newValidatorID,
			rewardAddress:        rewardAddress,
			feeKeys:              []*secp256k1.PrivateKey{preFundedKeys[0]},
			setup:                addMinStakeValidator,
			AP3Time:              defaultGenesisTime,
			expectedExecutionErr: ErrPeriodMismatch,
			expectedMempoolErr:   ErrPeriodMismatch,
		},
		{
			description:          "valid",
			stakeAmount:          dummyH.config.MinDelegatorStake,
			startTime:            newValidatorStartTime, // same start time as for primary network
			endTime:              newValidatorEndTime,   // same end time as for primary network
			nodeID:               newValidatorID,
			rewardAddress:        rewardAddress,
			feeKeys:              []*secp256k1.PrivateKey{preFundedKeys[0]},
			setup:                addMinStakeValidator,
			AP3Time:              defaultGenesisTime,
			expectedExecutionErr: nil,
			expectedMempoolErr:   nil,
		},
		{
			description:          "starts delegating at current timestamp",
			stakeAmount:          dummyH.config.MinDelegatorStake,           // weight
			startTime:            currentTimestamp,                          // start time
			endTime:              defaultValidateEndTime,                    // end time
			nodeID:               nodeID,                                    // node ID
			rewardAddress:        rewardAddress,                             // Reward Address
			feeKeys:              []*secp256k1.PrivateKey{preFundedKeys[0]}, // tx fee payer
			setup:                nil,
			AP3Time:              defaultGenesisTime,
			expectedExecutionErr: ErrTimestampNotBeforeStartTime,
			expectedMempoolErr:   ErrTimestampNotBeforeStartTime,
		},
		{
			description:   "tx fee paying key has no funds",
			stakeAmount:   dummyH.config.MinDelegatorStake,           // weight
			startTime:     defaultValidateStartTime.Add(time.Second), // start time
			endTime:       defaultValidateEndTime,                    // end time
			nodeID:        nodeID,                                    // node ID
			rewardAddress: rewardAddress,                             // Reward Address
			feeKeys:       []*secp256k1.PrivateKey{preFundedKeys[1]}, // tx fee payer
			setup: func(target *environment) { // Remove all UTXOs owned by keys[1]
				utxoIDs, err := target.state.UTXOIDs(
					preFundedKeys[1].PublicKey().Address().Bytes(),
					ids.Empty,
					math.MaxInt32)
				require.NoError(t, err)

				for _, utxoID := range utxoIDs {
					target.state.DeleteUTXO(utxoID)
				}
				target.state.SetHeight(dummyHeight)
				require.NoError(t, target.state.Commit())
			},
			AP3Time:              defaultGenesisTime,
			expectedExecutionErr: ErrFlowCheckFailed,
			expectedMempoolErr:   ErrFlowCheckFailed,
		},
		{
			description:          "over delegation before AP3",
			stakeAmount:          dummyH.config.MinDelegatorStake,
			startTime:            newValidatorStartTime, // same start time as for primary network
			endTime:              newValidatorEndTime,   // same end time as for primary network
			nodeID:               newValidatorID,
			rewardAddress:        rewardAddress,
			feeKeys:              []*secp256k1.PrivateKey{preFundedKeys[0]},
			setup:                addMaxStakeValidator,
			AP3Time:              defaultValidateEndTime,
			expectedExecutionErr: nil,
			expectedMempoolErr:   nil,
		},
		{
			description:          "over delegation after AP3",
			stakeAmount:          dummyH.config.MinDelegatorStake,
			startTime:            newValidatorStartTime, // same start time as for primary network
			endTime:              newValidatorEndTime,   // same end time as for primary network
			nodeID:               newValidatorID,
			rewardAddress:        rewardAddress,
			feeKeys:              []*secp256k1.PrivateKey{preFundedKeys[0]},
			setup:                addMaxStakeValidator,
			AP3Time:              defaultGenesisTime,
			expectedExecutionErr: ErrOverDelegated,
			expectedMempoolErr:   ErrOverDelegated,
		},
	}

	for _, tt := range tests {
		t.Run(tt.description, func(t *testing.T) {
			require := require.New(t)
			freshTH := newEnvironment(t, false /*=postBanff*/, false /*=postCortina*/, false /*=postDurango*/)
			freshTH.config.ApricotPhase3Time = tt.AP3Time
			defer func() {
				require.NoError(shutdownEnvironment(freshTH))
			}()

			tx, err := freshTH.txBuilder.NewAddDelegatorTx(
				tt.stakeAmount,
				uint64(tt.startTime.Unix()),
				uint64(tt.endTime.Unix()),
				tt.nodeID,
				tt.rewardAddress,
				tt.feeKeys,
				ids.ShortEmpty,
			)
			require.NoError(err)

			if tt.setup != nil {
				tt.setup(freshTH)
			}

			onAcceptState, err := state.NewDiff(lastAcceptedID, freshTH)
			require.NoError(err)

			freshTH.config.BanffTime = onAcceptState.GetTimestamp()

			executor := StandardTxExecutor{
				Backend: &freshTH.backend,
				State:   onAcceptState,
				Tx:      tx,
			}
			err = tx.Unsigned.Visit(&executor)
			require.ErrorIs(err, tt.expectedExecutionErr)

			mempoolExecutor := MempoolTxVerifier{
				Backend:       &freshTH.backend,
				ParentID:      lastAcceptedID,
				StateVersions: freshTH,
				Tx:            tx,
			}
			err = tx.Unsigned.Visit(&mempoolExecutor)
			require.ErrorIs(err, tt.expectedMempoolErr)
		})
	}
}

func TestStandardTxExecutorAddSubnetValidator(t *testing.T) {
	require := require.New(t)
	env := newEnvironment(t, false /*=postBanff*/, false /*=postCortina*/, false /*=postDurango*/)
	env.ctx.Lock.Lock()
	defer func() {
		require.NoError(shutdownEnvironment(env))
	}()

<<<<<<< HEAD
	nodeID := ids.NodeIDFromShortNodeID(genesisNodeIDs[0])
	env.config.BanffTime = env.state.GetTimestamp()
=======
	nodeID := genesisNodeIDs[0]
>>>>>>> e26d9c9f

	{
		// Case: Proposed validator currently validating primary network
		// but stops validating subnet after stops validating primary network
		// (note that keys[0] is a genesis validator)
		startTime := defaultValidateStartTime.Add(time.Second)
		tx, err := env.txBuilder.NewAddSubnetValidatorTx(
			defaultWeight,
			uint64(startTime.Unix()),
			uint64(defaultValidateEndTime.Unix())+1,
			nodeID,
			testSubnet1.ID(),
			[]*secp256k1.PrivateKey{testSubnet1ControlKeys[0], testSubnet1ControlKeys[1]},
			ids.ShortEmpty, // change addr
		)
		require.NoError(err)

		onAcceptState, err := state.NewDiff(lastAcceptedID, env)
		require.NoError(err)

		executor := StandardTxExecutor{
			Backend: &env.backend,
			State:   onAcceptState,
			Tx:      tx,
		}
		err = tx.Unsigned.Visit(&executor)
		require.ErrorIs(err, ErrPeriodMismatch)
	}

	{
		// Case: Proposed validator currently validating primary network
		// and proposed subnet validation period is subset of
		// primary network validation period
		// (note that keys[0] is a genesis validator)
		tx, err := env.txBuilder.NewAddSubnetValidatorTx(
			defaultWeight,
			uint64(defaultValidateStartTime.Unix()+1),
			uint64(defaultValidateEndTime.Unix()),
			nodeID,
			testSubnet1.ID(),
			[]*secp256k1.PrivateKey{testSubnet1ControlKeys[0], testSubnet1ControlKeys[1]},
			ids.ShortEmpty, // change addr
		)
		require.NoError(err)

		onAcceptState, err := state.NewDiff(lastAcceptedID, env)
		require.NoError(err)

		executor := StandardTxExecutor{
			Backend: &env.backend,
			State:   onAcceptState,
			Tx:      tx,
		}
		require.NoError(tx.Unsigned.Visit(&executor))
	}

	// Add a validator to pending validator set of primary network
	// Starts validating primary network 10 seconds after genesis
	pendingDSValidatorID := ids.GenerateTestNodeID()
	dsStartTime := defaultGenesisTime.Add(10 * time.Second)
	dsEndTime := dsStartTime.Add(5 * defaultMinStakingDuration)

	addDSTx, err := env.txBuilder.NewAddValidatorTx(
		env.config.MinValidatorStake, // stake amount
		uint64(dsStartTime.Unix()),   // start time
		uint64(dsEndTime.Unix()),     // end time
		pendingDSValidatorID,         // node ID
		ids.GenerateTestShortID(),    // reward address
		reward.PercentDenominator,    // shares
		[]*secp256k1.PrivateKey{preFundedKeys[0]},
		ids.ShortEmpty,
	)
	require.NoError(err)

	{
		// Case: Proposed validator isn't in pending or current validator sets
		tx, err := env.txBuilder.NewAddSubnetValidatorTx(
			defaultWeight,
			uint64(dsStartTime.Unix()), // start validating subnet before primary network
			uint64(dsEndTime.Unix()),
			pendingDSValidatorID,
			testSubnet1.ID(),
			[]*secp256k1.PrivateKey{testSubnet1ControlKeys[0], testSubnet1ControlKeys[1]},
			ids.ShortEmpty, // change addr
		)
		require.NoError(err)

		onAcceptState, err := state.NewDiff(lastAcceptedID, env)
		require.NoError(err)

		executor := StandardTxExecutor{
			Backend: &env.backend,
			State:   onAcceptState,
			Tx:      tx,
		}
		err = tx.Unsigned.Visit(&executor)
		require.ErrorIs(err, ErrNotValidator)
	}

	addValTx := addDSTx.Unsigned.(*txs.AddValidatorTx)
	staker, err := state.NewCurrentStaker(
		addDSTx.ID(),
		addValTx,
		dsStartTime,
		0,
	)
	require.NoError(err)

	env.state.PutCurrentValidator(staker)
	env.state.AddTx(addDSTx, status.Committed)
	dummyHeight := uint64(1)
	env.state.SetHeight(dummyHeight)
	require.NoError(env.state.Commit())

	// Node with ID key.PublicKey().Address() now a pending validator for primary network

	{
		// Case: Proposed validator is pending validator of primary network
		// but starts validating subnet before primary network
		tx, err := env.txBuilder.NewAddSubnetValidatorTx(
			defaultWeight,
			uint64(dsStartTime.Unix())-1, // start validating subnet before primary network
			uint64(dsEndTime.Unix()),
			pendingDSValidatorID,
			testSubnet1.ID(),
			[]*secp256k1.PrivateKey{testSubnet1ControlKeys[0], testSubnet1ControlKeys[1]},
			ids.ShortEmpty, // change addr
		)
		require.NoError(err)

		onAcceptState, err := state.NewDiff(lastAcceptedID, env)
		require.NoError(err)

		executor := StandardTxExecutor{
			Backend: &env.backend,
			State:   onAcceptState,
			Tx:      tx,
		}
		err = tx.Unsigned.Visit(&executor)
		require.ErrorIs(err, ErrPeriodMismatch)
	}

	{
		// Case: Proposed validator is pending validator of primary network
		// but stops validating subnet after primary network
		tx, err := env.txBuilder.NewAddSubnetValidatorTx(
			defaultWeight,
			uint64(dsStartTime.Unix()),
			uint64(dsEndTime.Unix())+1, // stop validating subnet after stopping validating primary network
			pendingDSValidatorID,
			testSubnet1.ID(),
			[]*secp256k1.PrivateKey{testSubnet1ControlKeys[0], testSubnet1ControlKeys[1]},
			ids.ShortEmpty, // change addr
		)
		require.NoError(err)

		onAcceptState, err := state.NewDiff(lastAcceptedID, env)
		require.NoError(err)

		executor := StandardTxExecutor{
			Backend: &env.backend,
			State:   onAcceptState,
			Tx:      tx,
		}
		err = tx.Unsigned.Visit(&executor)
		require.ErrorIs(err, ErrPeriodMismatch)
	}

	{
		// Case: Proposed validator is pending validator of primary network and
		// period validating subnet is subset of time validating primary network
		tx, err := env.txBuilder.NewAddSubnetValidatorTx(
			defaultWeight,
			uint64(dsStartTime.Unix()), // same start time as for primary network
			uint64(dsEndTime.Unix()),   // same end time as for primary network
			pendingDSValidatorID,
			testSubnet1.ID(),
			[]*secp256k1.PrivateKey{testSubnet1ControlKeys[0], testSubnet1ControlKeys[1]},
			ids.ShortEmpty, // change addr
		)
		require.NoError(err)

		onAcceptState, err := state.NewDiff(lastAcceptedID, env)
		require.NoError(err)
		executor := StandardTxExecutor{
			Backend: &env.backend,
			State:   onAcceptState,
			Tx:      tx,
		}
		require.NoError(tx.Unsigned.Visit(&executor))
	}

	// Case: Proposed validator start validating at/before current timestamp
	// First, advance the timestamp
	newTimestamp := defaultGenesisTime.Add(2 * time.Second)
	env.state.SetTimestamp(newTimestamp)

	{
		tx, err := env.txBuilder.NewAddSubnetValidatorTx(
			defaultWeight,               // weight
			uint64(newTimestamp.Unix()), // start time
			uint64(newTimestamp.Add(defaultMinStakingDuration).Unix()), // end time
			nodeID,           // node ID
			testSubnet1.ID(), // subnet ID
			[]*secp256k1.PrivateKey{testSubnet1ControlKeys[0], testSubnet1ControlKeys[1]},
			ids.ShortEmpty, // change addr
		)
		require.NoError(err)

		onAcceptState, err := state.NewDiff(lastAcceptedID, env)
		require.NoError(err)

		executor := StandardTxExecutor{
			Backend: &env.backend,
			State:   onAcceptState,
			Tx:      tx,
		}
		err = tx.Unsigned.Visit(&executor)
		require.ErrorIs(err, ErrTimestampNotBeforeStartTime)
	}

	// reset the timestamp
	env.state.SetTimestamp(defaultGenesisTime)

	// Case: Proposed validator already validating the subnet
	// First, add validator as validator of subnet
	subnetTx, err := env.txBuilder.NewAddSubnetValidatorTx(
		defaultWeight,                           // weight
		uint64(defaultValidateStartTime.Unix()), // start time
		uint64(defaultValidateEndTime.Unix()),   // end time
		nodeID,                                  // node ID
		testSubnet1.ID(),                        // subnet ID
		[]*secp256k1.PrivateKey{testSubnet1ControlKeys[0], testSubnet1ControlKeys[1]},
		ids.ShortEmpty,
	)
	require.NoError(err)

	addSubnetValTx := subnetTx.Unsigned.(*txs.AddSubnetValidatorTx)
	staker, err = state.NewCurrentStaker(
		subnetTx.ID(),
		addSubnetValTx,
		defaultValidateStartTime,
		0,
	)
	require.NoError(err)

	env.state.PutCurrentValidator(staker)
	env.state.AddTx(subnetTx, status.Committed)
	env.state.SetHeight(dummyHeight)
	require.NoError(env.state.Commit())

	{
		// Node with ID nodeIDKey.PublicKey().Address() now validating subnet with ID testSubnet1.ID
		startTime := defaultValidateStartTime.Add(time.Second)
		duplicateSubnetTx, err := env.txBuilder.NewAddSubnetValidatorTx(
			defaultWeight,                         // weight
			uint64(startTime.Unix()),              // start time
			uint64(defaultValidateEndTime.Unix()), // end time
			nodeID,                                // node ID
			testSubnet1.ID(),                      // subnet ID
			[]*secp256k1.PrivateKey{testSubnet1ControlKeys[0], testSubnet1ControlKeys[1]},
			ids.ShortEmpty, // change addr
		)
		require.NoError(err)

		onAcceptState, err := state.NewDiff(lastAcceptedID, env)
		require.NoError(err)

		executor := StandardTxExecutor{
			Backend: &env.backend,
			State:   onAcceptState,
			Tx:      duplicateSubnetTx,
		}
		err = duplicateSubnetTx.Unsigned.Visit(&executor)
		require.ErrorIs(err, ErrDuplicateValidator)
	}

	env.state.DeleteCurrentValidator(staker)
	env.state.SetHeight(dummyHeight)
	require.NoError(env.state.Commit())

	{
		// Case: Duplicate signatures
		startTime := defaultValidateStartTime.Add(time.Second)
		tx, err := env.txBuilder.NewAddSubnetValidatorTx(
			defaultWeight,            // weight
			uint64(startTime.Unix()), // start time
			uint64(startTime.Add(defaultMinStakingDuration).Unix())+1, // end time
			nodeID,           // node ID
			testSubnet1.ID(), // subnet ID
			[]*secp256k1.PrivateKey{testSubnet1ControlKeys[0], testSubnet1ControlKeys[1], testSubnet1ControlKeys[2]},
			ids.ShortEmpty, // change addr
		)
		require.NoError(err)

		// Duplicate a signature
		addSubnetValidatorTx := tx.Unsigned.(*txs.AddSubnetValidatorTx)
		input := addSubnetValidatorTx.SubnetAuth.(*secp256k1fx.Input)
		input.SigIndices = append(input.SigIndices, input.SigIndices[0])
		// This tx was syntactically verified when it was created...pretend it wasn't so we don't use cache
		addSubnetValidatorTx.SyntacticallyVerified = false

		onAcceptState, err := state.NewDiff(lastAcceptedID, env)
		require.NoError(err)

		executor := StandardTxExecutor{
			Backend: &env.backend,
			State:   onAcceptState,
			Tx:      tx,
		}
		err = tx.Unsigned.Visit(&executor)
		require.ErrorIs(err, secp256k1fx.ErrInputIndicesNotSortedUnique)
	}

	{
		// Case: Too few signatures
		startTime := defaultValidateStartTime.Add(time.Second)
		tx, err := env.txBuilder.NewAddSubnetValidatorTx(
			defaultWeight,            // weight
			uint64(startTime.Unix()), // start time
			uint64(startTime.Add(defaultMinStakingDuration).Unix()), // end time
			nodeID,           // node ID
			testSubnet1.ID(), // subnet ID
			[]*secp256k1.PrivateKey{testSubnet1ControlKeys[0], testSubnet1ControlKeys[2]},
			ids.ShortEmpty, // change addr
		)
		require.NoError(err)

		// Remove a signature
		addSubnetValidatorTx := tx.Unsigned.(*txs.AddSubnetValidatorTx)
		input := addSubnetValidatorTx.SubnetAuth.(*secp256k1fx.Input)
		input.SigIndices = input.SigIndices[1:]
		// This tx was syntactically verified when it was created...pretend it wasn't so we don't use cache
		addSubnetValidatorTx.SyntacticallyVerified = false

		onAcceptState, err := state.NewDiff(lastAcceptedID, env)
		require.NoError(err)

		executor := StandardTxExecutor{
			Backend: &env.backend,
			State:   onAcceptState,
			Tx:      tx,
		}
		err = tx.Unsigned.Visit(&executor)
		require.ErrorIs(err, errUnauthorizedSubnetModification)
	}

	{
		// Case: Control Signature from invalid key (keys[3] is not a control key)
		startTime := defaultValidateStartTime.Add(time.Second)
		tx, err := env.txBuilder.NewAddSubnetValidatorTx(
			defaultWeight,            // weight
			uint64(startTime.Unix()), // start time
			uint64(startTime.Add(defaultMinStakingDuration).Unix()), // end time
			nodeID,           // node ID
			testSubnet1.ID(), // subnet ID
			[]*secp256k1.PrivateKey{testSubnet1ControlKeys[0], preFundedKeys[1]},
			ids.ShortEmpty, // change addr
		)
		require.NoError(err)

		// Replace a valid signature with one from keys[3]
		sig, err := preFundedKeys[3].SignHash(hashing.ComputeHash256(tx.Unsigned.Bytes()))
		require.NoError(err)
		copy(tx.Creds[1].(*secp256k1fx.Credential).Sigs[0][:], sig)

		onAcceptState, err := state.NewDiff(lastAcceptedID, env)
		require.NoError(err)

		executor := StandardTxExecutor{
			Backend: &env.backend,
			State:   onAcceptState,
			Tx:      tx,
		}
		err = tx.Unsigned.Visit(&executor)
		require.ErrorIs(err, errUnauthorizedSubnetModification)
	}

	{
		// Case: Proposed validator in pending validator set for subnet
		// First, add validator to pending validator set of subnet
		startTime := defaultValidateStartTime.Add(time.Second)
		tx, err := env.txBuilder.NewAddSubnetValidatorTx(
			defaultWeight,              // weight
			uint64(startTime.Unix())+1, // start time
			uint64(startTime.Add(defaultMinStakingDuration).Unix())+1, // end time
			nodeID,           // node ID
			testSubnet1.ID(), // subnet ID
			[]*secp256k1.PrivateKey{testSubnet1ControlKeys[0], testSubnet1ControlKeys[1]},
			ids.ShortEmpty, // change addr
		)
		require.NoError(err)

		addSubnetValTx := subnetTx.Unsigned.(*txs.AddSubnetValidatorTx)
		staker, err = state.NewCurrentStaker(
			subnetTx.ID(),
			addSubnetValTx,
			defaultValidateStartTime,
			0,
		)
		require.NoError(err)

		env.state.PutCurrentValidator(staker)
		env.state.AddTx(tx, status.Committed)
		env.state.SetHeight(dummyHeight)
		require.NoError(env.state.Commit())

		onAcceptState, err := state.NewDiff(lastAcceptedID, env)
		require.NoError(err)

		executor := StandardTxExecutor{
			Backend: &env.backend,
			State:   onAcceptState,
			Tx:      tx,
		}
		err = tx.Unsigned.Visit(&executor)
		require.ErrorIs(err, ErrDuplicateValidator)
	}
}

func TestStandardTxExecutorBanffAddValidator(t *testing.T) {
	require := require.New(t)
	env := newEnvironment(t, true /*=postBanff*/, false /*=postCortina*/, false /*=postDurango*/)
	env.ctx.Lock.Lock()
	defer func() {
		require.NoError(shutdownEnvironment(env))
	}()

	nodeID := ids.GenerateTestNodeID()

	{
		// Case: Validator's start time too early
		tx, err := env.txBuilder.NewAddValidatorTx(
			env.config.MinValidatorStake,
			uint64(defaultValidateStartTime.Unix())-1,
			uint64(defaultValidateEndTime.Unix()),
			nodeID,
			ids.ShortEmpty,
			reward.PercentDenominator,
			[]*secp256k1.PrivateKey{preFundedKeys[0]},
			ids.ShortEmpty, // change addr
		)
		require.NoError(err)

		onAcceptState, err := state.NewDiff(lastAcceptedID, env)
		require.NoError(err)

		executor := StandardTxExecutor{
			Backend: &env.backend,
			State:   onAcceptState,
			Tx:      tx,
		}
		err = tx.Unsigned.Visit(&executor)
		require.ErrorIs(err, ErrTimestampNotBeforeStartTime)
	}

	{
		// Case: Validator's start time too far in the future
		tx, err := env.txBuilder.NewAddValidatorTx(
			env.config.MinValidatorStake,
			uint64(defaultValidateStartTime.Add(MaxFutureStartTime).Unix()+1),
			uint64(defaultValidateStartTime.Add(MaxFutureStartTime).Add(defaultMinStakingDuration).Unix()+1),
			nodeID,
			ids.ShortEmpty,
			reward.PercentDenominator,
			[]*secp256k1.PrivateKey{preFundedKeys[0]},
			ids.ShortEmpty, // change addr
		)
		require.NoError(err)

		onAcceptState, err := state.NewDiff(lastAcceptedID, env)
		require.NoError(err)

		executor := StandardTxExecutor{
			Backend: &env.backend,
			State:   onAcceptState,
			Tx:      tx,
		}
		err = tx.Unsigned.Visit(&executor)
		require.ErrorIs(err, ErrFutureStakeTime)
	}

	{
		// Case: Validator in current validator set of primary network
		startTime := defaultValidateStartTime.Add(1 * time.Second)
		tx, err := env.txBuilder.NewAddValidatorTx(
			env.config.MinValidatorStake,                            // stake amount
			uint64(startTime.Unix()),                                // start time
			uint64(startTime.Add(defaultMinStakingDuration).Unix()), // end time
			nodeID,
			ids.ShortEmpty,
			reward.PercentDenominator, // shares
			[]*secp256k1.PrivateKey{preFundedKeys[0]},
			ids.ShortEmpty, // change addr // key
		)
		require.NoError(err)

		addValTx := tx.Unsigned.(*txs.AddValidatorTx)
		staker, err := state.NewCurrentStaker(
			tx.ID(),
			addValTx,
			startTime,
			0,
		)
		require.NoError(err)

		onAcceptState, err := state.NewDiff(lastAcceptedID, env)
		require.NoError(err)

		onAcceptState.PutCurrentValidator(staker)
		onAcceptState.AddTx(tx, status.Committed)

		executor := StandardTxExecutor{
			Backend: &env.backend,
			State:   onAcceptState,
			Tx:      tx,
		}
		err = tx.Unsigned.Visit(&executor)
		require.ErrorIs(err, ErrAlreadyValidator)
	}

	{
		// Case: Validator in pending validator set of primary network
		startTime := defaultValidateStartTime.Add(1 * time.Second)
		tx, err := env.txBuilder.NewAddValidatorTx(
			env.config.MinValidatorStake,                            // stake amount
			uint64(startTime.Unix()),                                // start time
			uint64(startTime.Add(defaultMinStakingDuration).Unix()), // end time
			nodeID,
			ids.ShortEmpty,
			reward.PercentDenominator, // shares
			[]*secp256k1.PrivateKey{preFundedKeys[0]},
			ids.ShortEmpty, // change addr // key
		)
		require.NoError(err)

		staker, err := state.NewPendingStaker(
			tx.ID(),
			tx.Unsigned.(*txs.AddValidatorTx),
		)
		require.NoError(err)

		onAcceptState, err := state.NewDiff(lastAcceptedID, env)
		require.NoError(err)

		onAcceptState.PutPendingValidator(staker)
		onAcceptState.AddTx(tx, status.Committed)

		executor := StandardTxExecutor{
			Backend: &env.backend,
			State:   onAcceptState,
			Tx:      tx,
		}
		err = tx.Unsigned.Visit(&executor)
		require.ErrorIs(err, ErrAlreadyValidator)
	}

	{
		// Case: Validator doesn't have enough tokens to cover stake amount
		startTime := defaultValidateStartTime.Add(1 * time.Second)
		tx, err := env.txBuilder.NewAddValidatorTx( // create the tx
			env.config.MinValidatorStake,
			uint64(startTime.Unix()),
			uint64(startTime.Add(defaultMinStakingDuration).Unix()),
			nodeID,
			ids.ShortEmpty,
			reward.PercentDenominator,
			[]*secp256k1.PrivateKey{preFundedKeys[0]},
			ids.ShortEmpty, // change addr
		)
		require.NoError(err)

		// Remove all UTXOs owned by preFundedKeys[0]
		utxoIDs, err := env.state.UTXOIDs(preFundedKeys[0].PublicKey().Address().Bytes(), ids.Empty, math.MaxInt32)
		require.NoError(err)

		onAcceptState, err := state.NewDiff(lastAcceptedID, env)
		require.NoError(err)

		for _, utxoID := range utxoIDs {
			onAcceptState.DeleteUTXO(utxoID)
		}

		executor := StandardTxExecutor{
			Backend: &env.backend,
			State:   onAcceptState,
			Tx:      tx,
		}
		err = tx.Unsigned.Visit(&executor)
		require.ErrorIs(err, ErrFlowCheckFailed)
	}
}

func TestStandardTxExecutorDurangoAddValidator(t *testing.T) {
	require := require.New(t)
	env := newEnvironment(t, true /*=postBanff*/, true /*=postCortina*/, true /*=postDurango*/)
	env.ctx.Lock.Lock()
	defer func() {
		require.NoError(shutdownEnvironment(env))
		env.ctx.Lock.Unlock()
	}()

	var (
		nodeID    = ids.GenerateTestNodeID()
		chainTime = env.state.GetTimestamp()
		endTime   = chainTime.Add(defaultMaxStakingDuration)
	)

	addValTx, err := env.txBuilder.NewAddValidatorTx(
		env.config.MinValidatorStake,
		0,
		uint64(endTime.Unix()),
		nodeID,
		ids.ShortEmpty,
		reward.PercentDenominator,
		[]*secp256k1.PrivateKey{preFundedKeys[0]},
		ids.ShortEmpty, // change addr
	)
	require.NoError(err)

	onAcceptState, err := state.NewDiff(env.state.GetLastAccepted(), env)
	require.NoError(err)

	require.NoError(addValTx.Unsigned.Visit(&StandardTxExecutor{
		Backend: &env.backend,
		State:   onAcceptState,
		Tx:      addValTx,
	}))

	// Check that a current validator is added
	val, err := onAcceptState.GetCurrentValidator(constants.PrimaryNetworkID, nodeID)
	require.NoError(err)

	require.Equal(addValTx.ID(), val.TxID)
	require.Equal(chainTime, val.StartTime)
	require.Equal(endTime, val.EndTime)
}

// Returns a RemoveSubnetValidatorTx that passes syntactic verification.
func newRemoveSubnetValidatorTx(t *testing.T) (*txs.RemoveSubnetValidatorTx, *txs.Tx) {
	t.Helper()

	creds := []verify.Verifiable{
		&secp256k1fx.Credential{
			Sigs: make([][65]byte, 1),
		},
		&secp256k1fx.Credential{
			Sigs: make([][65]byte, 1),
		},
	}
	unsignedTx := &txs.RemoveSubnetValidatorTx{
		BaseTx: txs.BaseTx{
			BaseTx: avax.BaseTx{
				Ins: []*avax.TransferableInput{{
					UTXOID: avax.UTXOID{
						TxID: ids.GenerateTestID(),
					},
					Asset: avax.Asset{
						ID: ids.GenerateTestID(),
					},
					In: &secp256k1fx.TransferInput{
						Amt: 1,
						Input: secp256k1fx.Input{
							SigIndices: []uint32{0, 1},
						},
					},
				}},
				Outs: []*avax.TransferableOutput{
					{
						Asset: avax.Asset{
							ID: ids.GenerateTestID(),
						},
						Out: &secp256k1fx.TransferOutput{
							Amt: 1,
							OutputOwners: secp256k1fx.OutputOwners{
								Threshold: 1,
								Addrs:     []ids.ShortID{ids.GenerateTestShortID()},
							},
						},
					},
				},
				Memo: []byte("hi"),
			},
		},
		Subnet: ids.GenerateTestID(),
		NodeID: ids.GenerateTestShortNodeID(),
		SubnetAuth: &secp256k1fx.Credential{
			Sigs: make([][65]byte, 1),
		},
	}
	tx := &txs.Tx{
		Unsigned: unsignedTx,
		Creds:    creds,
	}
	require.NoError(t, tx.Initialize(txs.Codec))
	return unsignedTx, tx
}

// mock implementations that can be used in tests
// for verifying RemoveSubnetValidatorTx.
type removeSubnetValidatorTxVerifyEnv struct {
	latestForkTime time.Time
	fx             *fx.MockFx
	flowChecker    *utxo.MockVerifier
	unsignedTx     *txs.RemoveSubnetValidatorTx
	tx             *txs.Tx
	state          *state.MockDiff
	staker         *state.Staker
}

// Returns mock implementations that can be used in tests
// for verifying RemoveSubnetValidatorTx.
func newValidRemoveSubnetValidatorTxVerifyEnv(t *testing.T, ctrl *gomock.Controller) removeSubnetValidatorTxVerifyEnv {
	t.Helper()

	now := time.Now()
	mockFx := fx.NewMockFx(ctrl)
	mockFlowChecker := utxo.NewMockVerifier(ctrl)
	unsignedTx, tx := newRemoveSubnetValidatorTx(t)
	mockState := state.NewMockDiff(ctrl)
	return removeSubnetValidatorTxVerifyEnv{
		latestForkTime: now,
		fx:             mockFx,
		flowChecker:    mockFlowChecker,
		unsignedTx:     unsignedTx,
		tx:             tx,
		state:          mockState,
		staker: &state.Staker{
			TxID:     ids.GenerateTestID(),
			NodeID:   ids.GenerateTestNodeID(),
			Priority: txs.SubnetPermissionedValidatorCurrentPriority,
		},
	}
}

func TestStandardExecutorRemoveSubnetValidatorTx(t *testing.T) {
	type test struct {
		name        string
		newExecutor func(*gomock.Controller) (*txs.RemoveSubnetValidatorTx, *StandardTxExecutor)
		expectedErr error
	}

	tests := []test{
		{
			name: "valid tx",
			newExecutor: func(ctrl *gomock.Controller) (*txs.RemoveSubnetValidatorTx, *StandardTxExecutor) {
				env := newValidRemoveSubnetValidatorTxVerifyEnv(t, ctrl)

				// Set dependency expectations.
				env.state.EXPECT().GetCurrentValidator(env.unsignedTx.Subnet, ids.NodeIDFromShortNodeID(env.unsignedTx.NodeID)).Return(env.staker, nil).Times(1)
				subnetOwner := fx.NewMockOwner(ctrl)
				env.state.EXPECT().GetSubnetOwner(env.unsignedTx.Subnet).Return(subnetOwner, nil).Times(1)
				env.fx.EXPECT().VerifyPermission(env.unsignedTx, env.unsignedTx.SubnetAuth, env.tx.Creds[len(env.tx.Creds)-1], subnetOwner).Return(nil).Times(1)
				env.flowChecker.EXPECT().VerifySpend(
					env.unsignedTx, env.state, env.unsignedTx.Ins, env.unsignedTx.Outs, env.tx.Creds[:len(env.tx.Creds)-1], gomock.Any(),
				).Return(nil).Times(1)
				env.state.EXPECT().DeleteCurrentValidator(env.staker)
				env.state.EXPECT().DeleteUTXO(gomock.Any()).Times(len(env.unsignedTx.Ins))
				env.state.EXPECT().AddUTXO(gomock.Any()).Times(len(env.unsignedTx.Outs))
				e := &StandardTxExecutor{
					Backend: &Backend{
						Config: &config.Config{
							BanffTime:   env.latestForkTime,
							CortinaTime: env.latestForkTime,
							DurangoTime: env.latestForkTime,
						},
						Bootstrapped: &utils.Atomic[bool]{},
						Fx:           env.fx,
						FlowChecker:  env.flowChecker,
						Ctx:          &snow.Context{},
					},
					Tx:    env.tx,
					State: env.state,
				}
				e.Bootstrapped.Set(true)
				return env.unsignedTx, e
			},
			expectedErr: nil,
		},
		{
			name: "tx fails syntactic verification",
			newExecutor: func(ctrl *gomock.Controller) (*txs.RemoveSubnetValidatorTx, *StandardTxExecutor) {
				env := newValidRemoveSubnetValidatorTxVerifyEnv(t, ctrl)
				// Setting the subnet ID to the Primary Network ID makes the tx fail syntactic verification
				env.tx.Unsigned.(*txs.RemoveSubnetValidatorTx).Subnet = constants.PrimaryNetworkID
				env.state = state.NewMockDiff(ctrl)
				e := &StandardTxExecutor{
					Backend: &Backend{
						Config: &config.Config{
							BanffTime:   env.latestForkTime,
							CortinaTime: env.latestForkTime,
							DurangoTime: env.latestForkTime,
						},
						Bootstrapped: &utils.Atomic[bool]{},
						Fx:           env.fx,
						FlowChecker:  env.flowChecker,
						Ctx:          &snow.Context{},
					},
					Tx:    env.tx,
					State: env.state,
				}
				e.Bootstrapped.Set(true)
				return env.unsignedTx, e
			},
			expectedErr: txs.ErrRemovePrimaryNetworkValidator,
		},
		{
			name: "node isn't a validator of the subnet",
			newExecutor: func(ctrl *gomock.Controller) (*txs.RemoveSubnetValidatorTx, *StandardTxExecutor) {
				env := newValidRemoveSubnetValidatorTxVerifyEnv(t, ctrl)
				env.state = state.NewMockDiff(ctrl)
				env.state.EXPECT().GetCurrentValidator(env.unsignedTx.Subnet, ids.NodeIDFromShortNodeID(env.unsignedTx.NodeID)).Return(nil, database.ErrNotFound)
				env.state.EXPECT().GetPendingValidator(env.unsignedTx.Subnet, ids.NodeIDFromShortNodeID(env.unsignedTx.NodeID)).Return(nil, database.ErrNotFound)
				e := &StandardTxExecutor{
					Backend: &Backend{
						Config: &config.Config{
							BanffTime:   env.latestForkTime,
							CortinaTime: env.latestForkTime,
							DurangoTime: env.latestForkTime,
						},
						Bootstrapped: &utils.Atomic[bool]{},
						Fx:           env.fx,
						FlowChecker:  env.flowChecker,
						Ctx:          &snow.Context{},
					},
					Tx:    env.tx,
					State: env.state,
				}
				e.Bootstrapped.Set(true)
				return env.unsignedTx, e
			},
			expectedErr: ErrNotValidator,
		},
		{
			name: "validator is permissionless",
			newExecutor: func(ctrl *gomock.Controller) (*txs.RemoveSubnetValidatorTx, *StandardTxExecutor) {
				env := newValidRemoveSubnetValidatorTxVerifyEnv(t, ctrl)

				staker := *env.staker
				staker.Priority = txs.SubnetPermissionlessValidatorCurrentPriority

				// Set dependency expectations.
				env.state.EXPECT().GetCurrentValidator(env.unsignedTx.Subnet, ids.NodeIDFromShortNodeID(env.unsignedTx.NodeID)).Return(&staker, nil).Times(1)
				e := &StandardTxExecutor{
					Backend: &Backend{
						Config: &config.Config{
							BanffTime:   env.latestForkTime,
							CortinaTime: env.latestForkTime,
							DurangoTime: env.latestForkTime,
						},
						Bootstrapped: &utils.Atomic[bool]{},
						Fx:           env.fx,
						FlowChecker:  env.flowChecker,
						Ctx:          &snow.Context{},
					},
					Tx:    env.tx,
					State: env.state,
				}
				e.Bootstrapped.Set(true)
				return env.unsignedTx, e
			},
			expectedErr: ErrRemovePermissionlessValidator,
		},
		{
			name: "tx has no credentials",
			newExecutor: func(ctrl *gomock.Controller) (*txs.RemoveSubnetValidatorTx, *StandardTxExecutor) {
				env := newValidRemoveSubnetValidatorTxVerifyEnv(t, ctrl)
				// Remove credentials
				env.tx.Creds = nil
				env.state = state.NewMockDiff(ctrl)
				env.state.EXPECT().GetCurrentValidator(env.unsignedTx.Subnet, ids.NodeIDFromShortNodeID(env.unsignedTx.NodeID)).Return(env.staker, nil)
				e := &StandardTxExecutor{
					Backend: &Backend{
						Config: &config.Config{
							BanffTime:   env.latestForkTime,
							CortinaTime: env.latestForkTime,
							DurangoTime: env.latestForkTime,
						},
						Bootstrapped: &utils.Atomic[bool]{},
						Fx:           env.fx,
						FlowChecker:  env.flowChecker,
						Ctx:          &snow.Context{},
					},
					Tx:    env.tx,
					State: env.state,
				}
				e.Bootstrapped.Set(true)
				return env.unsignedTx, e
			},
			expectedErr: errWrongNumberOfCredentials,
		},
		{
			name: "can't find subnet",
			newExecutor: func(ctrl *gomock.Controller) (*txs.RemoveSubnetValidatorTx, *StandardTxExecutor) {
				env := newValidRemoveSubnetValidatorTxVerifyEnv(t, ctrl)
				env.state = state.NewMockDiff(ctrl)
				env.state.EXPECT().GetCurrentValidator(env.unsignedTx.Subnet, ids.NodeIDFromShortNodeID(env.unsignedTx.NodeID)).Return(env.staker, nil)
				env.state.EXPECT().GetSubnetOwner(env.unsignedTx.Subnet).Return(nil, database.ErrNotFound)
				e := &StandardTxExecutor{
					Backend: &Backend{
						Config: &config.Config{
							BanffTime:   env.latestForkTime,
							CortinaTime: env.latestForkTime,
							DurangoTime: env.latestForkTime,
						},
						Bootstrapped: &utils.Atomic[bool]{},
						Fx:           env.fx,
						FlowChecker:  env.flowChecker,
						Ctx:          &snow.Context{},
					},
					Tx:    env.tx,
					State: env.state,
				}
				e.Bootstrapped.Set(true)
				return env.unsignedTx, e
			},
			expectedErr: database.ErrNotFound,
		},
		{
			name: "no permission to remove validator",
			newExecutor: func(ctrl *gomock.Controller) (*txs.RemoveSubnetValidatorTx, *StandardTxExecutor) {
				env := newValidRemoveSubnetValidatorTxVerifyEnv(t, ctrl)
				env.state = state.NewMockDiff(ctrl)
				env.state.EXPECT().GetCurrentValidator(env.unsignedTx.Subnet, ids.NodeIDFromShortNodeID(env.unsignedTx.NodeID)).Return(env.staker, nil)
				subnetOwner := fx.NewMockOwner(ctrl)
				env.state.EXPECT().GetSubnetOwner(env.unsignedTx.Subnet).Return(subnetOwner, nil)
				env.fx.EXPECT().VerifyPermission(gomock.Any(), env.unsignedTx.SubnetAuth, env.tx.Creds[len(env.tx.Creds)-1], subnetOwner).Return(errTest)
				e := &StandardTxExecutor{
					Backend: &Backend{
						Config: &config.Config{
							BanffTime:   env.latestForkTime,
							CortinaTime: env.latestForkTime,
							DurangoTime: env.latestForkTime,
						},
						Bootstrapped: &utils.Atomic[bool]{},
						Fx:           env.fx,
						FlowChecker:  env.flowChecker,
						Ctx:          &snow.Context{},
					},
					Tx:    env.tx,
					State: env.state,
				}
				e.Bootstrapped.Set(true)
				return env.unsignedTx, e
			},
			expectedErr: errUnauthorizedSubnetModification,
		},
		{
			name: "flow checker failed",
			newExecutor: func(ctrl *gomock.Controller) (*txs.RemoveSubnetValidatorTx, *StandardTxExecutor) {
				env := newValidRemoveSubnetValidatorTxVerifyEnv(t, ctrl)
				env.state = state.NewMockDiff(ctrl)
				env.state.EXPECT().GetCurrentValidator(env.unsignedTx.Subnet, ids.NodeIDFromShortNodeID(env.unsignedTx.NodeID)).Return(env.staker, nil)
				subnetOwner := fx.NewMockOwner(ctrl)
				env.state.EXPECT().GetSubnetOwner(env.unsignedTx.Subnet).Return(subnetOwner, nil)
				env.fx.EXPECT().VerifyPermission(gomock.Any(), env.unsignedTx.SubnetAuth, env.tx.Creds[len(env.tx.Creds)-1], subnetOwner).Return(nil)
				env.flowChecker.EXPECT().VerifySpend(
					gomock.Any(), gomock.Any(), gomock.Any(), gomock.Any(), gomock.Any(), gomock.Any(),
				).Return(errTest)
				e := &StandardTxExecutor{
					Backend: &Backend{
						Config: &config.Config{
							BanffTime:   env.latestForkTime,
							CortinaTime: env.latestForkTime,
							DurangoTime: env.latestForkTime,
						},
						Bootstrapped: &utils.Atomic[bool]{},
						Fx:           env.fx,
						FlowChecker:  env.flowChecker,
						Ctx:          &snow.Context{},
					},
					Tx:    env.tx,
					State: env.state,
				}
				e.Bootstrapped.Set(true)
				return env.unsignedTx, e
			},
			expectedErr: ErrFlowCheckFailed,
		},
	}

	for _, tt := range tests {
		t.Run(tt.name, func(t *testing.T) {
			require := require.New(t)
			ctrl := gomock.NewController(t)

			unsignedTx, executor := tt.newExecutor(ctrl)
			err := executor.RemoveSubnetValidatorTx(unsignedTx)
			require.ErrorIs(err, tt.expectedErr)
		})
	}
}

// Returns a TransformSubnetTx that passes syntactic verification.
func newTransformSubnetTx(t *testing.T) (*txs.TransformSubnetTx, *txs.Tx) {
	t.Helper()

	creds := []verify.Verifiable{
		&secp256k1fx.Credential{
			Sigs: make([][65]byte, 1),
		},
		&secp256k1fx.Credential{
			Sigs: make([][65]byte, 1),
		},
	}
	unsignedTx := &txs.TransformSubnetTx{
		BaseTx: txs.BaseTx{
			BaseTx: avax.BaseTx{
				Ins: []*avax.TransferableInput{{
					UTXOID: avax.UTXOID{
						TxID: ids.GenerateTestID(),
					},
					Asset: avax.Asset{
						ID: ids.GenerateTestID(),
					},
					In: &secp256k1fx.TransferInput{
						Amt: 1,
						Input: secp256k1fx.Input{
							SigIndices: []uint32{0, 1},
						},
					},
				}},
				Outs: []*avax.TransferableOutput{
					{
						Asset: avax.Asset{
							ID: ids.GenerateTestID(),
						},
						Out: &secp256k1fx.TransferOutput{
							Amt: 1,
							OutputOwners: secp256k1fx.OutputOwners{
								Threshold: 1,
								Addrs:     []ids.ShortID{ids.GenerateTestShortID()},
							},
						},
					},
				},
				Memo: []byte("hi"),
			},
		},
		Subnet:                   ids.GenerateTestID(),
		AssetID:                  ids.GenerateTestID(),
		InitialSupply:            10,
		MaximumSupply:            10,
		MinConsumptionRate:       0,
		MaxConsumptionRate:       reward.PercentDenominator,
		MinValidatorStake:        2,
		MaxValidatorStake:        10,
		MinStakeDuration:         1,
		MaxStakeDuration:         2,
		MinDelegationFee:         reward.PercentDenominator,
		MinDelegatorStake:        1,
		MaxValidatorWeightFactor: 1,
		UptimeRequirement:        reward.PercentDenominator,
		SubnetAuth: &secp256k1fx.Credential{
			Sigs: make([][65]byte, 1),
		},
	}
	tx := &txs.Tx{
		Unsigned: unsignedTx,
		Creds:    creds,
	}
	require.NoError(t, tx.Initialize(txs.Codec))
	return unsignedTx, tx
}

// mock implementations that can be used in tests
// for verifying TransformSubnetTx.
type transformSubnetTxVerifyEnv struct {
	latestForkTime time.Time
	fx             *fx.MockFx
	flowChecker    *utxo.MockVerifier
	unsignedTx     *txs.TransformSubnetTx
	tx             *txs.Tx
	state          *state.MockDiff
	staker         *state.Staker
}

// Returns mock implementations that can be used in tests
// for verifying TransformSubnetTx.
func newValidTransformSubnetTxVerifyEnv(t *testing.T, ctrl *gomock.Controller) transformSubnetTxVerifyEnv {
	t.Helper()

	now := time.Now()
	mockFx := fx.NewMockFx(ctrl)
	mockFlowChecker := utxo.NewMockVerifier(ctrl)
	unsignedTx, tx := newTransformSubnetTx(t)
	mockState := state.NewMockDiff(ctrl)
	return transformSubnetTxVerifyEnv{
		latestForkTime: now,
		fx:             mockFx,
		flowChecker:    mockFlowChecker,
		unsignedTx:     unsignedTx,
		tx:             tx,
		state:          mockState,
		staker: &state.Staker{
			TxID:   ids.GenerateTestID(),
			NodeID: ids.GenerateTestNodeID(),
		},
	}
}

func TestStandardExecutorTransformSubnetTx(t *testing.T) {
	type test struct {
		name        string
		newExecutor func(*gomock.Controller) (*txs.TransformSubnetTx, *StandardTxExecutor)
		err         error
	}

	tests := []test{
		{
			name: "tx fails syntactic verification",
			newExecutor: func(ctrl *gomock.Controller) (*txs.TransformSubnetTx, *StandardTxExecutor) {
				env := newValidTransformSubnetTxVerifyEnv(t, ctrl)
				// Setting the tx to nil makes the tx fail syntactic verification
				env.tx.Unsigned = (*txs.TransformSubnetTx)(nil)
				env.state = state.NewMockDiff(ctrl)
				e := &StandardTxExecutor{
					Backend: &Backend{
						Config: &config.Config{
							BanffTime:   env.latestForkTime,
							CortinaTime: env.latestForkTime,
							DurangoTime: env.latestForkTime,
						},
						Bootstrapped: &utils.Atomic[bool]{},
						Fx:           env.fx,
						FlowChecker:  env.flowChecker,
						Ctx:          &snow.Context{},
					},
					Tx:    env.tx,
					State: env.state,
				}
				e.Bootstrapped.Set(true)
				return env.unsignedTx, e
			},
			err: txs.ErrNilTx,
		},
		{
			name: "max stake duration too large",
			newExecutor: func(ctrl *gomock.Controller) (*txs.TransformSubnetTx, *StandardTxExecutor) {
				env := newValidTransformSubnetTxVerifyEnv(t, ctrl)
				env.unsignedTx.MaxStakeDuration = math.MaxUint32
				env.state = state.NewMockDiff(ctrl)
				e := &StandardTxExecutor{
					Backend: &Backend{
						Config: &config.Config{
							BanffTime:   env.latestForkTime,
							CortinaTime: env.latestForkTime,
							DurangoTime: env.latestForkTime,
						},
						Bootstrapped: &utils.Atomic[bool]{},
						Fx:           env.fx,
						FlowChecker:  env.flowChecker,
						Ctx:          &snow.Context{},
					},
					Tx:    env.tx,
					State: env.state,
				}
				e.Bootstrapped.Set(true)
				return env.unsignedTx, e
			},
			err: errMaxStakeDurationTooLarge,
		},
		{
			name: "fail subnet authorization",
			newExecutor: func(ctrl *gomock.Controller) (*txs.TransformSubnetTx, *StandardTxExecutor) {
				env := newValidTransformSubnetTxVerifyEnv(t, ctrl)
				// Remove credentials
				env.tx.Creds = nil
				env.state = state.NewMockDiff(ctrl)
				e := &StandardTxExecutor{
					Backend: &Backend{
						Config: &config.Config{
							BanffTime:        env.latestForkTime,
							CortinaTime:      env.latestForkTime,
							DurangoTime:      env.latestForkTime,
							MaxStakeDuration: math.MaxInt64,
						},
						Bootstrapped: &utils.Atomic[bool]{},
						Fx:           env.fx,
						FlowChecker:  env.flowChecker,
						Ctx:          &snow.Context{},
					},
					Tx:    env.tx,
					State: env.state,
				}
				e.Bootstrapped.Set(true)
				return env.unsignedTx, e
			},
			err: errWrongNumberOfCredentials,
		},
		{
			name: "flow checker failed",
			newExecutor: func(ctrl *gomock.Controller) (*txs.TransformSubnetTx, *StandardTxExecutor) {
				env := newValidTransformSubnetTxVerifyEnv(t, ctrl)
				env.state = state.NewMockDiff(ctrl)
				subnetOwner := fx.NewMockOwner(ctrl)
				env.state.EXPECT().GetSubnetOwner(env.unsignedTx.Subnet).Return(subnetOwner, nil)
				env.state.EXPECT().GetSubnetTransformation(env.unsignedTx.Subnet).Return(nil, database.ErrNotFound).Times(1)
				env.fx.EXPECT().VerifyPermission(gomock.Any(), env.unsignedTx.SubnetAuth, env.tx.Creds[len(env.tx.Creds)-1], subnetOwner).Return(nil)
				env.flowChecker.EXPECT().VerifySpend(
					gomock.Any(), gomock.Any(), gomock.Any(), gomock.Any(), gomock.Any(), gomock.Any(),
				).Return(ErrFlowCheckFailed)
				e := &StandardTxExecutor{
					Backend: &Backend{
						Config: &config.Config{
							BanffTime:        env.latestForkTime,
							CortinaTime:      env.latestForkTime,
							DurangoTime:      env.latestForkTime,
							MaxStakeDuration: math.MaxInt64,
						},
						Bootstrapped: &utils.Atomic[bool]{},
						Fx:           env.fx,
						FlowChecker:  env.flowChecker,
						Ctx:          &snow.Context{},
					},
					Tx:    env.tx,
					State: env.state,
				}
				e.Bootstrapped.Set(true)
				return env.unsignedTx, e
			},
			err: ErrFlowCheckFailed,
		},
		{
			name: "valid tx",
			newExecutor: func(ctrl *gomock.Controller) (*txs.TransformSubnetTx, *StandardTxExecutor) {
				env := newValidTransformSubnetTxVerifyEnv(t, ctrl)

				// Set dependency expectations.
				subnetOwner := fx.NewMockOwner(ctrl)
				env.state.EXPECT().GetSubnetOwner(env.unsignedTx.Subnet).Return(subnetOwner, nil).Times(1)
				env.state.EXPECT().GetSubnetTransformation(env.unsignedTx.Subnet).Return(nil, database.ErrNotFound).Times(1)
				env.fx.EXPECT().VerifyPermission(env.unsignedTx, env.unsignedTx.SubnetAuth, env.tx.Creds[len(env.tx.Creds)-1], subnetOwner).Return(nil).Times(1)
				env.flowChecker.EXPECT().VerifySpend(
					env.unsignedTx, env.state, env.unsignedTx.Ins, env.unsignedTx.Outs, env.tx.Creds[:len(env.tx.Creds)-1], gomock.Any(),
				).Return(nil).Times(1)
				env.state.EXPECT().AddSubnetTransformation(env.tx)
				env.state.EXPECT().SetCurrentSupply(env.unsignedTx.Subnet, env.unsignedTx.InitialSupply)
				env.state.EXPECT().DeleteUTXO(gomock.Any()).Times(len(env.unsignedTx.Ins))
				env.state.EXPECT().AddUTXO(gomock.Any()).Times(len(env.unsignedTx.Outs))
				e := &StandardTxExecutor{
					Backend: &Backend{
						Config: &config.Config{
							BanffTime:        env.latestForkTime,
							CortinaTime:      env.latestForkTime,
							DurangoTime:      env.latestForkTime,
							MaxStakeDuration: math.MaxInt64,
						},
						Bootstrapped: &utils.Atomic[bool]{},
						Fx:           env.fx,
						FlowChecker:  env.flowChecker,
						Ctx:          &snow.Context{},
					},
					Tx:    env.tx,
					State: env.state,
				}
				e.Bootstrapped.Set(true)
				return env.unsignedTx, e
			},
			err: nil,
		},
	}

	for _, tt := range tests {
		t.Run(tt.name, func(t *testing.T) {
			ctrl := gomock.NewController(t)

			unsignedTx, executor := tt.newExecutor(ctrl)
			err := executor.TransformSubnetTx(unsignedTx)
			require.ErrorIs(t, err, tt.err)
		})
	}
}<|MERGE_RESOLUTION|>--- conflicted
+++ resolved
@@ -384,12 +384,7 @@
 		require.NoError(shutdownEnvironment(env))
 	}()
 
-<<<<<<< HEAD
 	nodeID := ids.NodeIDFromShortNodeID(genesisNodeIDs[0])
-	env.config.BanffTime = env.state.GetTimestamp()
-=======
-	nodeID := genesisNodeIDs[0]
->>>>>>> e26d9c9f
 
 	{
 		// Case: Proposed validator currently validating primary network
