// Copyright (C) 2019-2024, Ava Labs, Inc. All rights reserved.
// See the file LICENSE for licensing terms.

package executor

import (
	"errors"
	"fmt"
	"math"
	"time"

	"github.com/ava-labs/avalanchego/database"
	"github.com/ava-labs/avalanchego/ids"
	"github.com/ava-labs/avalanchego/utils/constants"
	"github.com/ava-labs/avalanchego/vms/components/avax"
	"github.com/ava-labs/avalanchego/vms/platformvm/state"
	"github.com/ava-labs/avalanchego/vms/platformvm/txs"
	"github.com/ava-labs/avalanchego/vms/platformvm/txs/fee"

	safemath "github.com/ava-labs/avalanchego/utils/math"
	commonfees "github.com/ava-labs/avalanchego/vms/components/fees"
)

var (
	ErrWeightTooSmall                  = errors.New("weight of this validator is too low")
	ErrWeightTooLarge                  = errors.New("weight of this validator is too large")
	ErrInsufficientDelegationFee       = errors.New("staker charges an insufficient delegation fee")
	ErrStakeTooShort                   = errors.New("staking period is too short")
	ErrStakeTooLong                    = errors.New("staking period is too long")
	ErrFlowCheckFailed                 = errors.New("flow check failed")
	ErrNotValidator                    = errors.New("isn't a current or pending validator")
	ErrRemovePermissionlessValidator   = errors.New("attempting to remove permissionless validator")
	ErrStakeOverflow                   = errors.New("validator stake exceeds limit")
	ErrPeriodMismatch                  = errors.New("proposed staking period is not inside dependant staking period")
	ErrOverDelegated                   = errors.New("validator would be over delegated")
	ErrIsNotTransformSubnetTx          = errors.New("is not a transform subnet tx")
	ErrTimestampNotBeforeStartTime     = errors.New("chain timestamp not before start time")
	ErrAlreadyValidator                = errors.New("already a validator")
	ErrDuplicateValidator              = errors.New("duplicate validator")
	ErrDelegateToPermissionedValidator = errors.New("delegation to permissioned validator")
	ErrWrongStakedAssetID              = errors.New("incorrect staked assetID")
	ErrDurangoUpgradeNotActive         = errors.New("attempting to use a Durango-upgrade feature prior to activation")
	ErrAddValidatorTxPostDurango       = errors.New("AddValidatorTx is not permitted post-Durango")
	ErrAddDelegatorTxPostDurango       = errors.New("AddDelegatorTx is not permitted post-Durango")
)

// verifySubnetValidatorPrimaryNetworkRequirements verifies the primary
// network requirements for [subnetValidator]. An error is returned if they
// are not fulfilled.
func verifySubnetValidatorPrimaryNetworkRequirements(
	isDurangoActive bool,
	chainState state.Chain,
	subnetValidator txs.Validator,
) error {
	primaryNetworkValidator, err := GetValidator(chainState, constants.PrimaryNetworkID, subnetValidator.NodeID)
	if err == database.ErrNotFound {
		return fmt.Errorf(
			"%s %w of the primary network",
			subnetValidator.NodeID,
			ErrNotValidator,
		)
	}
	if err != nil {
		return fmt.Errorf(
			"failed to fetch the primary network validator for %s: %w",
			subnetValidator.NodeID,
			err,
		)
	}

	// Ensure that the period this validator validates the specified subnet
	// is a subset of the time they validate the primary network.
	startTime := chainState.GetTimestamp()
	if !isDurangoActive {
		startTime = subnetValidator.StartTime()
	}
	if !txs.BoundedBy(
		startTime,
		subnetValidator.EndTime(),
		primaryNetworkValidator.StartTime,
		primaryNetworkValidator.EndTime,
	) {
		return ErrPeriodMismatch
	}

	return nil
}

// verifyAddValidatorTx carries out the validation for an AddValidatorTx.
// It returns the tx outputs that should be returned if this validator is not
// added to the staking set.
func verifyAddValidatorTx(
	backend *Backend,
	chainState state.Chain,
	sTx *txs.Tx,
	tx *txs.AddValidatorTx,
) (
	[]*avax.TransferableOutput,
	error,
) {
<<<<<<< HEAD
	var (
		currentTimestamp = chainState.GetTimestamp()
		isDurangoActive  = backend.Config.IsDurangoActivated(currentTimestamp)
	)
	if isDurangoActive {
=======
	currentTimestamp := chainState.GetTimestamp()
	if backend.Config.UpgradeConfig.IsDurangoActivated(currentTimestamp) {
>>>>>>> a1043584
		return nil, ErrAddValidatorTxPostDurango
	}

	// Verify the tx is well-formed
	if err := sTx.SyntacticVerify(backend.Ctx); err != nil {
		return nil, err
	}

	if err := avax.VerifyMemoFieldLength(tx.Memo, isDurangoActive); err != nil {
		return nil, err
	}

	startTime := tx.StartTime()
	duration := tx.EndTime().Sub(startTime)
	switch {
	case tx.Validator.Wght < backend.Config.MinValidatorStake:
		// Ensure validator is staking at least the minimum amount
		return nil, ErrWeightTooSmall

	case tx.Validator.Wght > backend.Config.MaxValidatorStake:
		// Ensure validator isn't staking too much
		return nil, ErrWeightTooLarge

	case tx.DelegationShares < backend.Config.MinDelegationFee:
		// Ensure the validator fee is at least the minimum amount
		return nil, ErrInsufficientDelegationFee

	case duration < backend.Config.MinStakeDuration:
		// Ensure staking length is not too short
		return nil, ErrStakeTooShort

	case duration > backend.Config.MaxStakeDuration:
		// Ensure staking length is not too long
		return nil, ErrStakeTooLong
	}

	outs := make([]*avax.TransferableOutput, len(tx.Outs)+len(tx.StakeOuts))
	copy(outs, tx.Outs)
	copy(outs[len(tx.Outs):], tx.StakeOuts)

	if !backend.Bootstrapped.Get() {
		return outs, nil
	}

	if err := verifyStakerStartTime(isDurangoActive, currentTimestamp, startTime); err != nil {
		return nil, err
	}

	_, err := GetValidator(chainState, constants.PrimaryNetworkID, tx.Validator.NodeID)
	if err == nil {
		return nil, fmt.Errorf(
			"%s is %w of the primary network",
			tx.Validator.NodeID,
			ErrAlreadyValidator,
		)
	}
	if err != database.ErrNotFound {
		return nil, fmt.Errorf(
			"failed to find whether %s is a primary network validator: %w",
			tx.Validator.NodeID,
			err,
		)
	}

	// Verify the flowcheck
<<<<<<< HEAD
	feeCalculator := fee.NewStaticCalculator(backend.Config.StaticConfig, backend.Config.Config, currentTimestamp)
	fee, err := feeCalculator.ComputeFee(tx)
	if err != nil {
		return nil, err
	}
=======
	feeCalculator := fee.NewStaticCalculator(backend.Config.StaticFeeConfig, backend.Config.UpgradeConfig)
	fee := feeCalculator.CalculateFee(tx, currentTimestamp)
>>>>>>> a1043584

	if err := backend.FlowChecker.VerifySpend(
		tx,
		chainState,
		tx.Ins,
		outs,
		sTx.Creds,
		map[ids.ID]uint64{
			backend.Ctx.AVAXAssetID: fee,
		},
	); err != nil {
		return nil, fmt.Errorf("%w: %w", ErrFlowCheckFailed, err)
	}

	return outs, nil
}

// verifyAddSubnetValidatorTx carries out the validation for an
// AddSubnetValidatorTx.
func verifyAddSubnetValidatorTx(
	backend *Backend,
	feeManager *commonfees.Manager,
	maxComplexity commonfees.Dimensions,
	chainState state.Chain,
	sTx *txs.Tx,
	tx *txs.AddSubnetValidatorTx,
) error {
	// Verify the tx is well-formed
	if err := sTx.SyntacticVerify(backend.Ctx); err != nil {
		return err
	}

	var (
		currentTimestamp = chainState.GetTimestamp()
<<<<<<< HEAD
		isDurangoActive  = backend.Config.IsDurangoActivated(currentTimestamp)
		isEActive        = backend.Config.IsEActivated(currentTimestamp)
=======
		isDurangoActive  = backend.Config.UpgradeConfig.IsDurangoActivated(currentTimestamp)
>>>>>>> a1043584
	)
	if err := avax.VerifyMemoFieldLength(tx.Memo, isDurangoActive); err != nil {
		return err
	}

	startTime := currentTimestamp
	if !isDurangoActive {
		startTime = tx.StartTime()
	}
	duration := tx.EndTime().Sub(startTime)

	switch {
	case duration < backend.Config.MinStakeDuration:
		// Ensure staking length is not too short
		return ErrStakeTooShort

	case duration > backend.Config.MaxStakeDuration:
		// Ensure staking length is not too long
		return ErrStakeTooLong
	}

	if !backend.Bootstrapped.Get() {
		return nil
	}

	if err := verifyStakerStartTime(isDurangoActive, currentTimestamp, startTime); err != nil {
		return err
	}

	_, err := GetValidator(chainState, tx.SubnetValidator.Subnet, tx.Validator.NodeID)
	if err == nil {
		return fmt.Errorf(
			"attempted to issue %w for %s on subnet %s",
			ErrDuplicateValidator,
			tx.Validator.NodeID,
			tx.SubnetValidator.Subnet,
		)
	}
	if err != database.ErrNotFound {
		return fmt.Errorf(
			"failed to find whether %s is a subnet validator: %w",
			tx.Validator.NodeID,
			err,
		)
	}

	if err := verifySubnetValidatorPrimaryNetworkRequirements(isDurangoActive, chainState, tx.Validator); err != nil {
		return err
	}

	baseTxCreds, err := verifyPoASubnetAuthorization(backend, chainState, sTx, tx.SubnetValidator.Subnet, tx.SubnetAuth)
	if err != nil {
		return err
	}

	// Verify the flowcheck
<<<<<<< HEAD
	var (
		feeCalculator *fee.Calculator
		staticFeesCfg = backend.Config.StaticConfig
	)
	if !isEActive {
		upgrades := backend.Config.Config
		feeCalculator = fee.NewStaticCalculator(staticFeesCfg, upgrades, currentTimestamp)
	} else {
		feeCalculator = fee.NewDynamicCalculator(staticFeesCfg, feeManager, maxComplexity, sTx.Creds)
	}

	fee, err := feeCalculator.ComputeFee(tx)
	if err != nil {
		return err
	}
=======
	feeCalculator := fee.NewStaticCalculator(backend.Config.StaticFeeConfig, backend.Config.UpgradeConfig)
	fee := feeCalculator.CalculateFee(tx, currentTimestamp)
>>>>>>> a1043584

	if err := backend.FlowChecker.VerifySpend(
		tx,
		chainState,
		tx.Ins,
		tx.Outs,
		baseTxCreds,
		map[ids.ID]uint64{
			backend.Ctx.AVAXAssetID: fee,
		},
	); err != nil {
		return fmt.Errorf("%w: %w", ErrFlowCheckFailed, err)
	}

	return nil
}

// Returns the representation of [tx.NodeID] validating [tx.Subnet].
// Returns true if [tx.NodeID] is a current validator of [tx.Subnet].
// Returns an error if the given tx is invalid.
// The transaction is valid if:
// * [tx.NodeID] is a current/pending PoA validator of [tx.Subnet].
// * [sTx]'s creds authorize it to spend the stated inputs.
// * [sTx]'s creds authorize it to remove a validator from [tx.Subnet].
// * The flow checker passes.
func verifyRemoveSubnetValidatorTx(
	backend *Backend,
	feeManager *commonfees.Manager,
	maxComplexity commonfees.Dimensions,
	chainState state.Chain,
	sTx *txs.Tx,
	tx *txs.RemoveSubnetValidatorTx,
) (*state.Staker, bool, error) {
	// Verify the tx is well-formed
	if err := sTx.SyntacticVerify(backend.Ctx); err != nil {
		return nil, false, err
	}

	var (
		currentTimestamp = chainState.GetTimestamp()
<<<<<<< HEAD
		isDurangoActive  = backend.Config.IsDurangoActivated(currentTimestamp)
		isEActive        = backend.Config.IsEActivated(currentTimestamp)
=======
		isDurangoActive  = backend.Config.UpgradeConfig.IsDurangoActivated(currentTimestamp)
>>>>>>> a1043584
	)
	if err := avax.VerifyMemoFieldLength(tx.Memo, isDurangoActive); err != nil {
		return nil, false, err
	}

	isCurrentValidator := true
	vdr, err := chainState.GetCurrentValidator(tx.Subnet, tx.NodeID)
	if err == database.ErrNotFound {
		vdr, err = chainState.GetPendingValidator(tx.Subnet, tx.NodeID)
		isCurrentValidator = false
	}
	if err != nil {
		// It isn't a current or pending validator.
		return nil, false, fmt.Errorf(
			"%s %w of %s: %w",
			tx.NodeID,
			ErrNotValidator,
			tx.Subnet,
			err,
		)
	}

	if !vdr.Priority.IsPermissionedValidator() {
		return nil, false, ErrRemovePermissionlessValidator
	}

	if !backend.Bootstrapped.Get() {
		// Not bootstrapped yet -- don't need to do full verification.
		return vdr, isCurrentValidator, nil
	}

	baseTxCreds, err := verifySubnetAuthorization(backend, chainState, sTx, tx.Subnet, tx.SubnetAuth)
	if err != nil {
		return nil, false, err
	}

	// Verify the flowcheck
<<<<<<< HEAD
	var (
		feeCalculator *fee.Calculator
		staticFeesCfg = backend.Config.StaticConfig
	)
	if !isEActive {
		upgrades := backend.Config.Config
		feeCalculator = fee.NewStaticCalculator(staticFeesCfg, upgrades, currentTimestamp)
	} else {
		feeCalculator = fee.NewDynamicCalculator(staticFeesCfg, feeManager, maxComplexity, sTx.Creds)
	}

	fee, err := feeCalculator.ComputeFee(tx)
	if err != nil {
		return nil, false, err
	}
=======
	feeCalculator := fee.NewStaticCalculator(backend.Config.StaticFeeConfig, backend.Config.UpgradeConfig)
	fee := feeCalculator.CalculateFee(tx, currentTimestamp)
>>>>>>> a1043584

	if err := backend.FlowChecker.VerifySpend(
		tx,
		chainState,
		tx.Ins,
		tx.Outs,
		baseTxCreds,
		map[ids.ID]uint64{
			backend.Ctx.AVAXAssetID: fee,
		},
	); err != nil {
		return nil, false, fmt.Errorf("%w: %w", ErrFlowCheckFailed, err)
	}

	return vdr, isCurrentValidator, nil
}

// verifyAddDelegatorTx carries out the validation for an AddDelegatorTx.
// It returns the tx outputs that should be returned if this delegator is not
// added to the staking set.
func verifyAddDelegatorTx(
	backend *Backend,
	chainState state.Chain,
	sTx *txs.Tx,
	tx *txs.AddDelegatorTx,
) (
	[]*avax.TransferableOutput,
	error,
) {
<<<<<<< HEAD
	var (
		currentTimestamp = chainState.GetTimestamp()
		isDurangoActive  = backend.Config.IsDurangoActivated(currentTimestamp)
	)
	if isDurangoActive {
=======
	currentTimestamp := chainState.GetTimestamp()
	if backend.Config.UpgradeConfig.IsDurangoActivated(currentTimestamp) {
>>>>>>> a1043584
		return nil, ErrAddDelegatorTxPostDurango
	}

	// Verify the tx is well-formed
	if err := sTx.SyntacticVerify(backend.Ctx); err != nil {
		return nil, err
	}

	if err := avax.VerifyMemoFieldLength(tx.Memo, isDurangoActive); err != nil {
		return nil, err
	}

	var (
		endTime   = tx.EndTime()
		startTime = tx.StartTime()
		duration  = endTime.Sub(startTime)
	)
	switch {
	case duration < backend.Config.MinStakeDuration:
		// Ensure staking length is not too short
		return nil, ErrStakeTooShort

	case duration > backend.Config.MaxStakeDuration:
		// Ensure staking length is not too long
		return nil, ErrStakeTooLong

	case tx.Validator.Wght < backend.Config.MinDelegatorStake:
		// Ensure validator is staking at least the minimum amount
		return nil, ErrWeightTooSmall
	}

	outs := make([]*avax.TransferableOutput, len(tx.Outs)+len(tx.StakeOuts))
	copy(outs, tx.Outs)
	copy(outs[len(tx.Outs):], tx.StakeOuts)

	if !backend.Bootstrapped.Get() {
		return outs, nil
	}

	if err := verifyStakerStartTime(isDurangoActive, currentTimestamp, startTime); err != nil {
		return nil, err
	}

	primaryNetworkValidator, err := GetValidator(chainState, constants.PrimaryNetworkID, tx.Validator.NodeID)
	if err != nil {
		return nil, fmt.Errorf(
			"failed to fetch the primary network validator for %s: %w",
			tx.Validator.NodeID,
			err,
		)
	}

	maximumWeight, err := safemath.Mul64(MaxValidatorWeightFactor, primaryNetworkValidator.Weight)
	if err != nil {
		return nil, ErrStakeOverflow
	}

	if backend.Config.UpgradeConfig.IsApricotPhase3Activated(currentTimestamp) {
		maximumWeight = min(maximumWeight, backend.Config.MaxValidatorStake)
	}

	if !txs.BoundedBy(
		startTime,
		endTime,
		primaryNetworkValidator.StartTime,
		primaryNetworkValidator.EndTime,
	) {
		return nil, ErrPeriodMismatch
	}
	overDelegated, err := overDelegated(
		chainState,
		primaryNetworkValidator,
		maximumWeight,
		tx.Validator.Wght,
		startTime,
		endTime,
	)
	if err != nil {
		return nil, err
	}
	if overDelegated {
		return nil, ErrOverDelegated
	}

	// Verify the flowcheck
<<<<<<< HEAD
	feeCalculator := fee.NewStaticCalculator(backend.Config.StaticConfig, backend.Config.Config, currentTimestamp)
	fee, err := feeCalculator.ComputeFee(tx)
	if err != nil {
		return nil, err
	}
=======
	feeCalculator := fee.NewStaticCalculator(backend.Config.StaticFeeConfig, backend.Config.UpgradeConfig)
	fee := feeCalculator.CalculateFee(tx, currentTimestamp)
>>>>>>> a1043584

	if err := backend.FlowChecker.VerifySpend(
		tx,
		chainState,
		tx.Ins,
		outs,
		sTx.Creds,
		map[ids.ID]uint64{
			backend.Ctx.AVAXAssetID: fee,
		},
	); err != nil {
		return nil, fmt.Errorf("%w: %w", ErrFlowCheckFailed, err)
	}

	return outs, nil
}

// verifyAddPermissionlessValidatorTx carries out the validation for an
// AddPermissionlessValidatorTx.
func verifyAddPermissionlessValidatorTx(
	backend *Backend,
	feeManager *commonfees.Manager,
	maxComplexity commonfees.Dimensions,
	chainState state.Chain,
	sTx *txs.Tx,
	tx *txs.AddPermissionlessValidatorTx,
) error {
	// Verify the tx is well-formed
	if err := sTx.SyntacticVerify(backend.Ctx); err != nil {
		return err
	}

	var (
		currentTimestamp = chainState.GetTimestamp()
<<<<<<< HEAD
		isDurangoActive  = backend.Config.IsDurangoActivated(currentTimestamp)
		isEActive        = backend.Config.IsEActivated(currentTimestamp)
=======
		isDurangoActive  = backend.Config.UpgradeConfig.IsDurangoActivated(currentTimestamp)
>>>>>>> a1043584
	)
	if err := avax.VerifyMemoFieldLength(tx.Memo, isDurangoActive); err != nil {
		return err
	}

	if !backend.Bootstrapped.Get() {
		return nil
	}

	startTime := currentTimestamp
	if !isDurangoActive {
		startTime = tx.StartTime()
	}
	duration := tx.EndTime().Sub(startTime)

	if err := verifyStakerStartTime(isDurangoActive, currentTimestamp, startTime); err != nil {
		return err
	}

	validatorRules, err := getValidatorRules(backend, chainState, tx.Subnet)
	if err != nil {
		return err
	}

	stakedAssetID := tx.StakeOuts[0].AssetID()
	switch {
	case tx.Validator.Wght < validatorRules.minValidatorStake:
		// Ensure validator is staking at least the minimum amount
		return ErrWeightTooSmall

	case tx.Validator.Wght > validatorRules.maxValidatorStake:
		// Ensure validator isn't staking too much
		return ErrWeightTooLarge

	case tx.DelegationShares < validatorRules.minDelegationFee:
		// Ensure the validator fee is at least the minimum amount
		return ErrInsufficientDelegationFee

	case duration < validatorRules.minStakeDuration:
		// Ensure staking length is not too short
		return ErrStakeTooShort

	case duration > validatorRules.maxStakeDuration:
		// Ensure staking length is not too long
		return ErrStakeTooLong

	case stakedAssetID != validatorRules.assetID:
		// Wrong assetID used
		return fmt.Errorf(
			"%w: %s != %s",
			ErrWrongStakedAssetID,
			validatorRules.assetID,
			stakedAssetID,
		)
	}

	_, err = GetValidator(chainState, tx.Subnet, tx.Validator.NodeID)
	if err == nil {
		return fmt.Errorf(
			"%w: %s on %s",
			ErrDuplicateValidator,
			tx.Validator.NodeID,
			tx.Subnet,
		)
	}
	if err != database.ErrNotFound {
		return fmt.Errorf(
			"failed to find whether %s is a validator on %s: %w",
			tx.Validator.NodeID,
			tx.Subnet,
			err,
		)
	}

	if tx.Subnet != constants.PrimaryNetworkID {
		if err := verifySubnetValidatorPrimaryNetworkRequirements(isDurangoActive, chainState, tx.Validator); err != nil {
			return err
		}
	}

	outs := make([]*avax.TransferableOutput, len(tx.Outs)+len(tx.StakeOuts))
	copy(outs, tx.Outs)
	copy(outs[len(tx.Outs):], tx.StakeOuts)

	// Verify the flowcheck
<<<<<<< HEAD
	var (
		feeCalculator *fee.Calculator
		staticFeesCfg = backend.Config.StaticConfig
	)
	if !isEActive {
		upgrades := backend.Config.Config
		feeCalculator = fee.NewStaticCalculator(staticFeesCfg, upgrades, currentTimestamp)
	} else {
		feeCalculator = fee.NewDynamicCalculator(staticFeesCfg, feeManager, maxComplexity, sTx.Creds)
	}

	fee, err := feeCalculator.ComputeFee(tx)
	if err != nil {
		return err
	}
=======
	feeCalculator := fee.NewStaticCalculator(backend.Config.StaticFeeConfig, backend.Config.UpgradeConfig)
	fee := feeCalculator.CalculateFee(tx, currentTimestamp)
>>>>>>> a1043584

	if err := backend.FlowChecker.VerifySpend(
		tx,
		chainState,
		tx.Ins,
		outs,
		sTx.Creds,
		map[ids.ID]uint64{
			backend.Ctx.AVAXAssetID: fee,
		},
	); err != nil {
		return fmt.Errorf("%w: %w", ErrFlowCheckFailed, err)
	}

	return nil
}

// verifyAddPermissionlessDelegatorTx carries out the validation for an
// AddPermissionlessDelegatorTx.
func verifyAddPermissionlessDelegatorTx(
	backend *Backend,
	feeManager *commonfees.Manager,
	maxComplexity commonfees.Dimensions,
	chainState state.Chain,
	sTx *txs.Tx,
	tx *txs.AddPermissionlessDelegatorTx,
) error {
	// Verify the tx is well-formed
	if err := sTx.SyntacticVerify(backend.Ctx); err != nil {
		return err
	}

	var (
		currentTimestamp = chainState.GetTimestamp()
<<<<<<< HEAD
		isDurangoActive  = backend.Config.IsDurangoActivated(currentTimestamp)
		isEActive        = backend.Config.IsEActivated(currentTimestamp)
=======
		isDurangoActive  = backend.Config.UpgradeConfig.IsDurangoActivated(currentTimestamp)
>>>>>>> a1043584
	)
	if err := avax.VerifyMemoFieldLength(tx.Memo, isDurangoActive); err != nil {
		return err
	}

	if !backend.Bootstrapped.Get() {
		return nil
	}

	var (
		endTime   = tx.EndTime()
		startTime = currentTimestamp
	)
	if !isDurangoActive {
		startTime = tx.StartTime()
	}
	duration := endTime.Sub(startTime)

	if err := verifyStakerStartTime(isDurangoActive, currentTimestamp, startTime); err != nil {
		return err
	}

	delegatorRules, err := getDelegatorRules(backend, chainState, tx.Subnet)
	if err != nil {
		return err
	}

	stakedAssetID := tx.StakeOuts[0].AssetID()
	switch {
	case tx.Validator.Wght < delegatorRules.minDelegatorStake:
		// Ensure delegator is staking at least the minimum amount
		return ErrWeightTooSmall

	case duration < delegatorRules.minStakeDuration:
		// Ensure staking length is not too short
		return ErrStakeTooShort

	case duration > delegatorRules.maxStakeDuration:
		// Ensure staking length is not too long
		return ErrStakeTooLong

	case stakedAssetID != delegatorRules.assetID:
		// Wrong assetID used
		return fmt.Errorf(
			"%w: %s != %s",
			ErrWrongStakedAssetID,
			delegatorRules.assetID,
			stakedAssetID,
		)
	}

	validator, err := GetValidator(chainState, tx.Subnet, tx.Validator.NodeID)
	if err != nil {
		return fmt.Errorf(
			"failed to fetch the validator for %s on %s: %w",
			tx.Validator.NodeID,
			tx.Subnet,
			err,
		)
	}

	maximumWeight, err := safemath.Mul64(
		uint64(delegatorRules.maxValidatorWeightFactor),
		validator.Weight,
	)
	if err != nil {
		maximumWeight = math.MaxUint64
	}
	maximumWeight = min(maximumWeight, delegatorRules.maxValidatorStake)

	if !txs.BoundedBy(
		startTime,
		endTime,
		validator.StartTime,
		validator.EndTime,
	) {
		return ErrPeriodMismatch
	}
	overDelegated, err := overDelegated(
		chainState,
		validator,
		maximumWeight,
		tx.Validator.Wght,
		startTime,
		endTime,
	)
	if err != nil {
		return err
	}
	if overDelegated {
		return ErrOverDelegated
	}

	outs := make([]*avax.TransferableOutput, len(tx.Outs)+len(tx.StakeOuts))
	copy(outs, tx.Outs)
	copy(outs[len(tx.Outs):], tx.StakeOuts)

	if tx.Subnet != constants.PrimaryNetworkID {
		// Invariant: Delegators must only be able to reference validator
		//            transactions that implement [txs.ValidatorTx]. All
		//            validator transactions implement this interface except the
		//            AddSubnetValidatorTx. AddSubnetValidatorTx is the only
		//            permissioned validator, so we verify this delegator is
		//            pointing to a permissionless validator.
		if validator.Priority.IsPermissionedValidator() {
			return ErrDelegateToPermissionedValidator
		}
	}

	// Verify the flowcheck
<<<<<<< HEAD
	var (
		feeCalculator *fee.Calculator
		staticFeesCfg = backend.Config.StaticConfig
	)
	if !isEActive {
		upgrades := backend.Config.Config
		feeCalculator = fee.NewStaticCalculator(staticFeesCfg, upgrades, currentTimestamp)
	} else {
		feeCalculator = fee.NewDynamicCalculator(staticFeesCfg, feeManager, maxComplexity, sTx.Creds)
	}

	fee, err := feeCalculator.ComputeFee(tx)
	if err != nil {
		return err
	}
=======
	feeCalculator := fee.NewStaticCalculator(backend.Config.StaticFeeConfig, backend.Config.UpgradeConfig)
	fee := feeCalculator.CalculateFee(tx, currentTimestamp)
>>>>>>> a1043584

	// Verify the flowcheck
	if err := backend.FlowChecker.VerifySpend(
		tx,
		chainState,
		tx.Ins,
		outs,
		sTx.Creds,
		map[ids.ID]uint64{
			backend.Ctx.AVAXAssetID: fee,
		},
	); err != nil {
		return fmt.Errorf("%w: %w", ErrFlowCheckFailed, err)
	}

	return nil
}

// Returns an error if the given tx is invalid.
// The transaction is valid if:
// * [sTx]'s creds authorize it to spend the stated inputs.
// * [sTx]'s creds authorize it to transfer ownership of [tx.Subnet].
// * The flow checker passes.
func verifyTransferSubnetOwnershipTx(
	backend *Backend,
	feeManager *commonfees.Manager,
	maxComplexity commonfees.Dimensions,
	chainState state.Chain,
	sTx *txs.Tx,
	tx *txs.TransferSubnetOwnershipTx,
) error {
<<<<<<< HEAD
	var (
		currentTimestamp = chainState.GetTimestamp()
		isDurangoActive  = backend.Config.IsDurangoActivated(currentTimestamp)
		isEActive        = backend.Config.IsEActivated(currentTimestamp)
	)

	if !isDurangoActive {
=======
	if !backend.Config.UpgradeConfig.IsDurangoActivated(chainState.GetTimestamp()) {
>>>>>>> a1043584
		return ErrDurangoUpgradeNotActive
	}

	// Verify the tx is well-formed
	if err := sTx.SyntacticVerify(backend.Ctx); err != nil {
		return err
	}

	if err := avax.VerifyMemoFieldLength(tx.Memo, true /*=isDurangoActive*/); err != nil {
		return err
	}

	if !backend.Bootstrapped.Get() {
		// Not bootstrapped yet -- don't need to do full verification.
		return nil
	}

	baseTxCreds, err := verifySubnetAuthorization(backend, chainState, sTx, tx.Subnet, tx.SubnetAuth)
	if err != nil {
		return err
	}

	// Verify the flowcheck
<<<<<<< HEAD
	var (
		feeCalculator *fee.Calculator
		staticFeesCfg = backend.Config.StaticConfig
	)
	if !isEActive {
		upgrades := backend.Config.Config
		feeCalculator = fee.NewStaticCalculator(staticFeesCfg, upgrades, currentTimestamp)
	} else {
		feeCalculator = fee.NewDynamicCalculator(staticFeesCfg, feeManager, maxComplexity, sTx.Creds)
	}

	fee, err := feeCalculator.ComputeFee(tx)
	if err != nil {
		return err
	}
=======
	currentTimestamp := chainState.GetTimestamp()
	feeCalculator := fee.NewStaticCalculator(backend.Config.StaticFeeConfig, backend.Config.UpgradeConfig)
	fee := feeCalculator.CalculateFee(tx, currentTimestamp)
>>>>>>> a1043584

	if err := backend.FlowChecker.VerifySpend(
		tx,
		chainState,
		tx.Ins,
		tx.Outs,
		baseTxCreds,
		map[ids.ID]uint64{
			backend.Ctx.AVAXAssetID: fee,
		},
	); err != nil {
		return fmt.Errorf("%w: %w", ErrFlowCheckFailed, err)
	}

	return nil
}

// Ensure the proposed validator starts after the current time
func verifyStakerStartTime(isDurangoActive bool, chainTime, stakerTime time.Time) error {
	// Pre Durango activation, start time must be after current chain time.
	// Post Durango activation, start time is not validated
	if isDurangoActive {
		return nil
	}

	if !chainTime.Before(stakerTime) {
		return fmt.Errorf(
			"%w: %s >= %s",
			ErrTimestampNotBeforeStartTime,
			chainTime,
			stakerTime,
		)
	}
	return nil
}<|MERGE_RESOLUTION|>--- conflicted
+++ resolved
@@ -98,16 +98,12 @@
 	[]*avax.TransferableOutput,
 	error,
 ) {
-<<<<<<< HEAD
 	var (
 		currentTimestamp = chainState.GetTimestamp()
-		isDurangoActive  = backend.Config.IsDurangoActivated(currentTimestamp)
+		upgrades         = backend.Config.UpgradeConfig
+		isDurangoActive  = upgrades.IsDurangoActivated(currentTimestamp)
 	)
 	if isDurangoActive {
-=======
-	currentTimestamp := chainState.GetTimestamp()
-	if backend.Config.UpgradeConfig.IsDurangoActivated(currentTimestamp) {
->>>>>>> a1043584
 		return nil, ErrAddValidatorTxPostDurango
 	}
 
@@ -173,16 +169,11 @@
 	}
 
 	// Verify the flowcheck
-<<<<<<< HEAD
-	feeCalculator := fee.NewStaticCalculator(backend.Config.StaticConfig, backend.Config.Config, currentTimestamp)
+	feeCalculator := fee.NewStaticCalculator(backend.Config.StaticFeeConfig, upgrades, currentTimestamp)
 	fee, err := feeCalculator.ComputeFee(tx)
 	if err != nil {
 		return nil, err
 	}
-=======
-	feeCalculator := fee.NewStaticCalculator(backend.Config.StaticFeeConfig, backend.Config.UpgradeConfig)
-	fee := feeCalculator.CalculateFee(tx, currentTimestamp)
->>>>>>> a1043584
 
 	if err := backend.FlowChecker.VerifySpend(
 		tx,
@@ -217,12 +208,9 @@
 
 	var (
 		currentTimestamp = chainState.GetTimestamp()
-<<<<<<< HEAD
-		isDurangoActive  = backend.Config.IsDurangoActivated(currentTimestamp)
-		isEActive        = backend.Config.IsEActivated(currentTimestamp)
-=======
-		isDurangoActive  = backend.Config.UpgradeConfig.IsDurangoActivated(currentTimestamp)
->>>>>>> a1043584
+		upgrades         = backend.Config.UpgradeConfig
+		isDurangoActive  = upgrades.IsDurangoActivated(currentTimestamp)
+		isEActive        = upgrades.IsEActivated(currentTimestamp)
 	)
 	if err := avax.VerifyMemoFieldLength(tx.Memo, isDurangoActive); err != nil {
 		return err
@@ -279,13 +267,11 @@
 	}
 
 	// Verify the flowcheck
-<<<<<<< HEAD
 	var (
 		feeCalculator *fee.Calculator
-		staticFeesCfg = backend.Config.StaticConfig
+		staticFeesCfg = backend.Config.StaticFeeConfig
 	)
 	if !isEActive {
-		upgrades := backend.Config.Config
 		feeCalculator = fee.NewStaticCalculator(staticFeesCfg, upgrades, currentTimestamp)
 	} else {
 		feeCalculator = fee.NewDynamicCalculator(staticFeesCfg, feeManager, maxComplexity, sTx.Creds)
@@ -295,10 +281,6 @@
 	if err != nil {
 		return err
 	}
-=======
-	feeCalculator := fee.NewStaticCalculator(backend.Config.StaticFeeConfig, backend.Config.UpgradeConfig)
-	fee := feeCalculator.CalculateFee(tx, currentTimestamp)
->>>>>>> a1043584
 
 	if err := backend.FlowChecker.VerifySpend(
 		tx,
@@ -339,12 +321,9 @@
 
 	var (
 		currentTimestamp = chainState.GetTimestamp()
-<<<<<<< HEAD
-		isDurangoActive  = backend.Config.IsDurangoActivated(currentTimestamp)
-		isEActive        = backend.Config.IsEActivated(currentTimestamp)
-=======
-		isDurangoActive  = backend.Config.UpgradeConfig.IsDurangoActivated(currentTimestamp)
->>>>>>> a1043584
+		upgrades         = backend.Config.UpgradeConfig
+		isDurangoActive  = upgrades.IsDurangoActivated(currentTimestamp)
+		isEActive        = upgrades.IsEActivated(currentTimestamp)
 	)
 	if err := avax.VerifyMemoFieldLength(tx.Memo, isDurangoActive); err != nil {
 		return nil, false, err
@@ -382,13 +361,11 @@
 	}
 
 	// Verify the flowcheck
-<<<<<<< HEAD
 	var (
 		feeCalculator *fee.Calculator
-		staticFeesCfg = backend.Config.StaticConfig
+		staticFeesCfg = backend.Config.StaticFeeConfig
 	)
 	if !isEActive {
-		upgrades := backend.Config.Config
 		feeCalculator = fee.NewStaticCalculator(staticFeesCfg, upgrades, currentTimestamp)
 	} else {
 		feeCalculator = fee.NewDynamicCalculator(staticFeesCfg, feeManager, maxComplexity, sTx.Creds)
@@ -398,10 +375,6 @@
 	if err != nil {
 		return nil, false, err
 	}
-=======
-	feeCalculator := fee.NewStaticCalculator(backend.Config.StaticFeeConfig, backend.Config.UpgradeConfig)
-	fee := feeCalculator.CalculateFee(tx, currentTimestamp)
->>>>>>> a1043584
 
 	if err := backend.FlowChecker.VerifySpend(
 		tx,
@@ -431,16 +404,12 @@
 	[]*avax.TransferableOutput,
 	error,
 ) {
-<<<<<<< HEAD
 	var (
 		currentTimestamp = chainState.GetTimestamp()
-		isDurangoActive  = backend.Config.IsDurangoActivated(currentTimestamp)
+		upgrades         = backend.Config.UpgradeConfig
+		isDurangoActive  = upgrades.IsDurangoActivated(currentTimestamp)
 	)
 	if isDurangoActive {
-=======
-	currentTimestamp := chainState.GetTimestamp()
-	if backend.Config.UpgradeConfig.IsDurangoActivated(currentTimestamp) {
->>>>>>> a1043584
 		return nil, ErrAddDelegatorTxPostDurango
 	}
 
@@ -498,7 +467,7 @@
 		return nil, ErrStakeOverflow
 	}
 
-	if backend.Config.UpgradeConfig.IsApricotPhase3Activated(currentTimestamp) {
+	if upgrades.IsApricotPhase3Activated(currentTimestamp) {
 		maximumWeight = min(maximumWeight, backend.Config.MaxValidatorStake)
 	}
 
@@ -526,16 +495,11 @@
 	}
 
 	// Verify the flowcheck
-<<<<<<< HEAD
-	feeCalculator := fee.NewStaticCalculator(backend.Config.StaticConfig, backend.Config.Config, currentTimestamp)
+	feeCalculator := fee.NewStaticCalculator(backend.Config.StaticFeeConfig, upgrades, currentTimestamp)
 	fee, err := feeCalculator.ComputeFee(tx)
 	if err != nil {
 		return nil, err
 	}
-=======
-	feeCalculator := fee.NewStaticCalculator(backend.Config.StaticFeeConfig, backend.Config.UpgradeConfig)
-	fee := feeCalculator.CalculateFee(tx, currentTimestamp)
->>>>>>> a1043584
 
 	if err := backend.FlowChecker.VerifySpend(
 		tx,
@@ -570,12 +534,9 @@
 
 	var (
 		currentTimestamp = chainState.GetTimestamp()
-<<<<<<< HEAD
-		isDurangoActive  = backend.Config.IsDurangoActivated(currentTimestamp)
-		isEActive        = backend.Config.IsEActivated(currentTimestamp)
-=======
-		isDurangoActive  = backend.Config.UpgradeConfig.IsDurangoActivated(currentTimestamp)
->>>>>>> a1043584
+		upgrades         = backend.Config.UpgradeConfig
+		isDurangoActive  = upgrades.IsDurangoActivated(currentTimestamp)
+		isEActive        = upgrades.IsEActivated(currentTimestamp)
 	)
 	if err := avax.VerifyMemoFieldLength(tx.Memo, isDurangoActive); err != nil {
 		return err
@@ -661,13 +622,11 @@
 	copy(outs[len(tx.Outs):], tx.StakeOuts)
 
 	// Verify the flowcheck
-<<<<<<< HEAD
 	var (
 		feeCalculator *fee.Calculator
-		staticFeesCfg = backend.Config.StaticConfig
+		staticFeesCfg = backend.Config.StaticFeeConfig
 	)
 	if !isEActive {
-		upgrades := backend.Config.Config
 		feeCalculator = fee.NewStaticCalculator(staticFeesCfg, upgrades, currentTimestamp)
 	} else {
 		feeCalculator = fee.NewDynamicCalculator(staticFeesCfg, feeManager, maxComplexity, sTx.Creds)
@@ -677,10 +636,6 @@
 	if err != nil {
 		return err
 	}
-=======
-	feeCalculator := fee.NewStaticCalculator(backend.Config.StaticFeeConfig, backend.Config.UpgradeConfig)
-	fee := feeCalculator.CalculateFee(tx, currentTimestamp)
->>>>>>> a1043584
 
 	if err := backend.FlowChecker.VerifySpend(
 		tx,
@@ -715,12 +670,9 @@
 
 	var (
 		currentTimestamp = chainState.GetTimestamp()
-<<<<<<< HEAD
-		isDurangoActive  = backend.Config.IsDurangoActivated(currentTimestamp)
-		isEActive        = backend.Config.IsEActivated(currentTimestamp)
-=======
-		isDurangoActive  = backend.Config.UpgradeConfig.IsDurangoActivated(currentTimestamp)
->>>>>>> a1043584
+		upgrades         = backend.Config.UpgradeConfig
+		isDurangoActive  = upgrades.IsDurangoActivated(currentTimestamp)
+		isEActive        = upgrades.IsEActivated(currentTimestamp)
 	)
 	if err := avax.VerifyMemoFieldLength(tx.Memo, isDurangoActive); err != nil {
 		return err
@@ -831,13 +783,11 @@
 	}
 
 	// Verify the flowcheck
-<<<<<<< HEAD
 	var (
 		feeCalculator *fee.Calculator
-		staticFeesCfg = backend.Config.StaticConfig
+		staticFeesCfg = backend.Config.StaticFeeConfig
 	)
 	if !isEActive {
-		upgrades := backend.Config.Config
 		feeCalculator = fee.NewStaticCalculator(staticFeesCfg, upgrades, currentTimestamp)
 	} else {
 		feeCalculator = fee.NewDynamicCalculator(staticFeesCfg, feeManager, maxComplexity, sTx.Creds)
@@ -847,10 +797,6 @@
 	if err != nil {
 		return err
 	}
-=======
-	feeCalculator := fee.NewStaticCalculator(backend.Config.StaticFeeConfig, backend.Config.UpgradeConfig)
-	fee := feeCalculator.CalculateFee(tx, currentTimestamp)
->>>>>>> a1043584
 
 	// Verify the flowcheck
 	if err := backend.FlowChecker.VerifySpend(
@@ -882,17 +828,14 @@
 	sTx *txs.Tx,
 	tx *txs.TransferSubnetOwnershipTx,
 ) error {
-<<<<<<< HEAD
 	var (
 		currentTimestamp = chainState.GetTimestamp()
-		isDurangoActive  = backend.Config.IsDurangoActivated(currentTimestamp)
-		isEActive        = backend.Config.IsEActivated(currentTimestamp)
+		upgrades         = backend.Config.UpgradeConfig
+		isDurangoActive  = upgrades.IsDurangoActivated(currentTimestamp)
+		isEActive        = upgrades.IsEActivated(currentTimestamp)
 	)
 
 	if !isDurangoActive {
-=======
-	if !backend.Config.UpgradeConfig.IsDurangoActivated(chainState.GetTimestamp()) {
->>>>>>> a1043584
 		return ErrDurangoUpgradeNotActive
 	}
 
@@ -916,13 +859,11 @@
 	}
 
 	// Verify the flowcheck
-<<<<<<< HEAD
 	var (
 		feeCalculator *fee.Calculator
-		staticFeesCfg = backend.Config.StaticConfig
+		staticFeesCfg = backend.Config.StaticFeeConfig
 	)
 	if !isEActive {
-		upgrades := backend.Config.Config
 		feeCalculator = fee.NewStaticCalculator(staticFeesCfg, upgrades, currentTimestamp)
 	} else {
 		feeCalculator = fee.NewDynamicCalculator(staticFeesCfg, feeManager, maxComplexity, sTx.Creds)
@@ -932,11 +873,6 @@
 	if err != nil {
 		return err
 	}
-=======
-	currentTimestamp := chainState.GetTimestamp()
-	feeCalculator := fee.NewStaticCalculator(backend.Config.StaticFeeConfig, backend.Config.UpgradeConfig)
-	fee := feeCalculator.CalculateFee(tx, currentTimestamp)
->>>>>>> a1043584
 
 	if err := backend.FlowChecker.VerifySpend(
 		tx,
