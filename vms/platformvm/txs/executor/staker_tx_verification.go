--- conflicted
+++ resolved
@@ -165,10 +165,6 @@
 	}
 
 	// Verify the flowcheck
-<<<<<<< HEAD
-=======
-	feeCalculator := fee.NewStaticCalculator(backend.Config.StaticFeeConfig, backend.Config.UpgradeConfig, currentTimestamp)
->>>>>>> 730f72e9
 	fee, err := feeCalculator.CalculateFee(sTx)
 	if err != nil {
 		return nil, err
@@ -262,10 +258,6 @@
 	}
 
 	// Verify the flowcheck
-<<<<<<< HEAD
-=======
-	feeCalculator := fee.NewStaticCalculator(backend.Config.StaticFeeConfig, backend.Config.UpgradeConfig, currentTimestamp)
->>>>>>> 730f72e9
 	fee, err := feeCalculator.CalculateFee(sTx)
 	if err != nil {
 		return err
@@ -346,10 +338,6 @@
 	}
 
 	// Verify the flowcheck
-<<<<<<< HEAD
-=======
-	feeCalculator := fee.NewStaticCalculator(backend.Config.StaticFeeConfig, backend.Config.UpgradeConfig, currentTimestamp)
->>>>>>> 730f72e9
 	fee, err := feeCalculator.CalculateFee(sTx)
 	if err != nil {
 		return nil, false, err
@@ -470,10 +458,6 @@
 	}
 
 	// Verify the flowcheck
-<<<<<<< HEAD
-=======
-	feeCalculator := fee.NewStaticCalculator(backend.Config.StaticFeeConfig, backend.Config.UpgradeConfig, currentTimestamp)
->>>>>>> 730f72e9
 	fee, err := feeCalculator.CalculateFee(sTx)
 	if err != nil {
 		return nil, err
@@ -596,10 +580,6 @@
 	copy(outs[len(tx.Outs):], tx.StakeOuts)
 
 	// Verify the flowcheck
-<<<<<<< HEAD
-=======
-	feeCalculator := fee.NewStaticCalculator(backend.Config.StaticFeeConfig, backend.Config.UpgradeConfig, currentTimestamp)
->>>>>>> 730f72e9
 	fee, err := feeCalculator.CalculateFee(sTx)
 	if err != nil {
 		return err
@@ -747,10 +727,6 @@
 	}
 
 	// Verify the flowcheck
-<<<<<<< HEAD
-=======
-	feeCalculator := fee.NewStaticCalculator(backend.Config.StaticFeeConfig, backend.Config.UpgradeConfig, currentTimestamp)
->>>>>>> 730f72e9
 	fee, err := feeCalculator.CalculateFee(sTx)
 	if err != nil {
 		return err
@@ -811,10 +787,6 @@
 	}
 
 	// Verify the flowcheck
-<<<<<<< HEAD
-=======
-	feeCalculator := fee.NewStaticCalculator(backend.Config.StaticFeeConfig, upgrades, currentTimestamp)
->>>>>>> 730f72e9
 	fee, err := feeCalculator.CalculateFee(sTx)
 	if err != nil {
 		return err
