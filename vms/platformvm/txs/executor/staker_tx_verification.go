--- conflicted
+++ resolved
@@ -172,8 +172,12 @@
 		staticFeesCfg = backend.Config.StaticConfig
 		upgrades      = backend.Config.Times
 	)
-	feeCalculator := fee.NewStaticCalculator(staticFeesCfg, upgrades)
-	fee := feeCalculator.GetFee(tx, currentTimestamp)
+	feeCalculator := fee.NewStaticCalculator(staticFeesCfg, upgrades, currentTimestamp)
+
+	fee, err := feeCalculator.ComputeFee(tx)
+	if err != nil {
+		return nil, err
+	}
 
 	if err := backend.FlowChecker.VerifySpend(
 		tx,
@@ -270,20 +274,17 @@
 		feeCalculator *fee.Calculator
 		staticFeesCfg = backend.Config.StaticConfig
 	)
-<<<<<<< HEAD
 	if !isEActive {
 		upgrades := backend.Config.Times
 		feeCalculator = fee.NewStaticCalculator(staticFeesCfg, upgrades, currentTimestamp)
 	} else {
 		feeCalculator = fee.NewDynamicCalculator(staticFeesCfg, feeManager, maxComplexity, sTx.Creds)
 	}
-	if err := tx.Visit(feeCalculator); err != nil {
-		return err
-	}
-=======
-	feeCalculator := fee.NewStaticCalculator(staticFeesCfg, upgrades)
-	fee := feeCalculator.GetFee(tx, currentTimestamp)
->>>>>>> d90ee0f6
+
+	fee, err := feeCalculator.ComputeFee(tx)
+	if err != nil {
+		return err
+	}
 
 	if err := backend.FlowChecker.VerifySpend(
 		tx,
@@ -367,7 +368,6 @@
 		feeCalculator *fee.Calculator
 		staticFeesCfg = backend.Config.StaticConfig
 	)
-<<<<<<< HEAD
 	if !isEActive {
 		upgrades := backend.Config.Times
 		feeCalculator = fee.NewStaticCalculator(staticFeesCfg, upgrades, currentTimestamp)
@@ -375,13 +375,10 @@
 		feeCalculator = fee.NewDynamicCalculator(staticFeesCfg, feeManager, maxComplexity, sTx.Creds)
 	}
 
-	if err := tx.Visit(feeCalculator); err != nil {
+	fee, err := feeCalculator.ComputeFee(tx)
+	if err != nil {
 		return nil, false, err
 	}
-=======
-	feeCalculator := fee.NewStaticCalculator(staticFeesCfg, upgrades)
-	fee := feeCalculator.GetFee(tx, currentTimestamp)
->>>>>>> d90ee0f6
 
 	if err := backend.FlowChecker.VerifySpend(
 		tx,
@@ -505,8 +502,12 @@
 		staticFeesCfg = backend.Config.StaticConfig
 		upgrades      = backend.Config.Times
 	)
-	feeCalculator := fee.NewStaticCalculator(staticFeesCfg, upgrades)
-	fee := feeCalculator.GetFee(tx, currentTimestamp)
+	feeCalculator := fee.NewStaticCalculator(staticFeesCfg, upgrades, currentTimestamp)
+
+	fee, err := feeCalculator.ComputeFee(tx)
+	if err != nil {
+		return nil, err
+	}
 
 	if err := backend.FlowChecker.VerifySpend(
 		tx,
@@ -632,7 +633,6 @@
 		feeCalculator *fee.Calculator
 		staticFeesCfg = backend.Config.StaticConfig
 	)
-<<<<<<< HEAD
 	if !isEActive {
 		upgrades := backend.Config.Times
 		feeCalculator = fee.NewStaticCalculator(staticFeesCfg, upgrades, currentTimestamp)
@@ -640,13 +640,10 @@
 		feeCalculator = fee.NewDynamicCalculator(staticFeesCfg, feeManager, maxComplexity, sTx.Creds)
 	}
 
-	if err := tx.Visit(feeCalculator); err != nil {
-		return err
-	}
-=======
-	feeCalculator := fee.NewStaticCalculator(staticFeesCfg, upgrades)
-	fee := feeCalculator.GetFee(tx, currentTimestamp)
->>>>>>> d90ee0f6
+	fee, err := feeCalculator.ComputeFee(tx)
+	if err != nil {
+		return err
+	}
 
 	if err := backend.FlowChecker.VerifySpend(
 		tx,
@@ -797,7 +794,6 @@
 		feeCalculator *fee.Calculator
 		staticFeesCfg = backend.Config.StaticConfig
 	)
-<<<<<<< HEAD
 	if !isEActive {
 		upgrades := backend.Config.Times
 		feeCalculator = fee.NewStaticCalculator(staticFeesCfg, upgrades, currentTimestamp)
@@ -805,13 +801,10 @@
 		feeCalculator = fee.NewDynamicCalculator(staticFeesCfg, feeManager, maxComplexity, sTx.Creds)
 	}
 
-	if err := tx.Visit(feeCalculator); err != nil {
-		return err
-	}
-=======
-	feeCalculator := fee.NewStaticCalculator(staticFeesCfg, upgrades)
-	fee := feeCalculator.GetFee(tx, currentTimestamp)
->>>>>>> d90ee0f6
+	fee, err := feeCalculator.ComputeFee(tx)
+	if err != nil {
+		return err
+	}
 
 	// Verify the flowcheck
 	if err := backend.FlowChecker.VerifySpend(
@@ -877,7 +870,6 @@
 		feeCalculator *fee.Calculator
 		staticFeesCfg = backend.Config.StaticConfig
 	)
-<<<<<<< HEAD
 	if !isEActive {
 		upgrades := backend.Config.Times
 		feeCalculator = fee.NewStaticCalculator(staticFeesCfg, upgrades, currentTimestamp)
@@ -885,13 +877,10 @@
 		feeCalculator = fee.NewDynamicCalculator(staticFeesCfg, feeManager, maxComplexity, sTx.Creds)
 	}
 
-	if err := tx.Visit(feeCalculator); err != nil {
-		return err
-	}
-=======
-	feeCalculator := fee.NewStaticCalculator(staticFeesCfg, upgrades)
-	fee := feeCalculator.GetFee(tx, currentTimestamp)
->>>>>>> d90ee0f6
+	fee, err := feeCalculator.ComputeFee(tx)
+	if err != nil {
+		return err
+	}
 
 	if err := backend.FlowChecker.VerifySpend(
 		tx,
