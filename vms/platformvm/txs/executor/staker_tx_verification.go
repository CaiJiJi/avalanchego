--- conflicted
+++ resolved
@@ -92,8 +92,6 @@
 // added to the staking set.
 func verifyAddValidatorTx(
 	backend *Backend,
-	feeManager *commonFees.Manager,
-	unitCaps commonFees.Dimensions,
 	chainState state.Chain,
 	sTx *txs.Tx,
 	tx *txs.AddValidatorTx,
@@ -172,17 +170,9 @@
 
 	// Verify the flowcheck
 	feeCalculator := fees.Calculator{
-<<<<<<< HEAD
-		IsEForkActive:    backend.Config.IsEForkActivated(currentTimestamp),
-		Config:           backend.Config,
-		ChainTime:        currentTimestamp,
-		FeeManager:       feeManager,
-		ConsumedUnitsCap: unitCaps,
-=======
 		IsEUpgradeActive: false,
 		Config:           backend.Config,
 		ChainTime:        currentTimestamp,
->>>>>>> 3afc8e47
 		Credentials:      sTx.Creds,
 	}
 	if err := tx.Visit(&feeCalculator); err != nil {
@@ -282,11 +272,7 @@
 
 	// Verify the flowcheck
 	feeCalculator := fees.Calculator{
-<<<<<<< HEAD
-		IsEForkActive:    backend.Config.IsEForkActivated(currentTimestamp),
-=======
 		IsEUpgradeActive: backend.Config.IsEUpgradeActivated(currentTimestamp),
->>>>>>> 3afc8e47
 		Config:           backend.Config,
 		ChainTime:        currentTimestamp,
 		FeeManager:       feeManager,
@@ -377,11 +363,7 @@
 
 	// Verify the flowcheck
 	feeCalculator := fees.Calculator{
-<<<<<<< HEAD
-		IsEForkActive:    backend.Config.IsEForkActivated(currentTimestamp),
-=======
 		IsEUpgradeActive: backend.Config.IsEUpgradeActivated(currentTimestamp),
->>>>>>> 3afc8e47
 		Config:           backend.Config,
 		ChainTime:        currentTimestamp,
 		FeeManager:       feeManager,
@@ -413,8 +395,6 @@
 // added to the staking set.
 func verifyAddDelegatorTx(
 	backend *Backend,
-	feeManager *commonFees.Manager,
-	unitCaps commonFees.Dimensions,
 	chainState state.Chain,
 	sTx *txs.Tx,
 	tx *txs.AddDelegatorTx,
@@ -513,17 +493,9 @@
 
 	// Verify the flowcheck
 	feeCalculator := fees.Calculator{
-<<<<<<< HEAD
-		IsEForkActive:    backend.Config.IsEForkActivated(currentTimestamp),
-		Config:           backend.Config,
-		ChainTime:        currentTimestamp,
-		FeeManager:       feeManager,
-		ConsumedUnitsCap: unitCaps,
-=======
 		IsEUpgradeActive: false,
 		Config:           backend.Config,
 		ChainTime:        currentTimestamp,
->>>>>>> 3afc8e47
 		Credentials:      sTx.Creds,
 	}
 	if err := tx.Visit(&feeCalculator); err != nil {
@@ -652,11 +624,7 @@
 
 	// Verify the flowcheck
 	feeCalculator := fees.Calculator{
-<<<<<<< HEAD
-		IsEForkActive:    backend.Config.IsEForkActivated(currentTimestamp),
-=======
 		IsEUpgradeActive: backend.Config.IsEUpgradeActivated(currentTimestamp),
->>>>>>> 3afc8e47
 		Config:           backend.Config,
 		ChainTime:        currentTimestamp,
 		FeeManager:       feeManager,
@@ -810,27 +778,11 @@
 		if validator.Priority.IsPermissionedValidator() {
 			return ErrDelegateToPermissionedValidator
 		}
-<<<<<<< HEAD
-=======
 	}
 
 	// Verify the flowcheck
 	feeCalculator := fees.Calculator{
 		IsEUpgradeActive: backend.Config.IsEUpgradeActivated(currentTimestamp),
-		Config:           backend.Config,
-		ChainTime:        currentTimestamp,
-		FeeManager:       feeManager,
-		ConsumedUnitsCap: unitCaps,
-		Credentials:      sTx.Creds,
-	}
-	if err := tx.Visit(&feeCalculator); err != nil {
-		return err
->>>>>>> 3afc8e47
-	}
-
-	// Verify the flowcheck
-	feeCalculator := fees.Calculator{
-		IsEForkActive:    backend.Config.IsEForkActivated(currentTimestamp),
 		Config:           backend.Config,
 		ChainTime:        currentTimestamp,
 		FeeManager:       feeManager,
@@ -898,21 +850,13 @@
 	// Verify the flowcheck
 	currentTimestamp := chainState.GetTimestamp()
 	feeCalculator := fees.Calculator{
-<<<<<<< HEAD
-		IsEForkActive:    backend.Config.IsEForkActivated(currentTimestamp),
-=======
 		IsEUpgradeActive: backend.Config.IsEUpgradeActivated(currentTimestamp),
->>>>>>> 3afc8e47
 		Config:           backend.Config,
 		ChainTime:        currentTimestamp,
 		FeeManager:       feeManager,
 		ConsumedUnitsCap: unitCaps,
 		Credentials:      sTx.Creds,
 	}
-<<<<<<< HEAD
-
-=======
->>>>>>> 3afc8e47
 	if err := tx.Visit(&feeCalculator); err != nil {
 		return err
 	}
