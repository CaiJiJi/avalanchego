// Copyright (C) 2019-2023, Ava Labs, Inc. All rights reserved.
// See the file LICENSE for licensing terms.

package executor

import (
	"errors"
	"fmt"
	"time"

	"github.com/ava-labs/avalanchego/database"
	"github.com/ava-labs/avalanchego/ids"
	"github.com/ava-labs/avalanchego/utils/constants"
	"github.com/ava-labs/avalanchego/utils/math"
	"github.com/ava-labs/avalanchego/vms/components/avax"
	"github.com/ava-labs/avalanchego/vms/components/verify"
	"github.com/ava-labs/avalanchego/vms/platformvm/reward"
	"github.com/ava-labs/avalanchego/vms/platformvm/state"
	"github.com/ava-labs/avalanchego/vms/platformvm/txs"
)

const (
	// Maximum future start time for staking/delegating
	MaxFutureStartTime = 24 * 7 * 2 * time.Hour

	// SyncBound is the synchrony bound used for safe decision making
	SyncBound = 10 * time.Second

	MaxValidatorWeightFactor = 5
)

var (
	_ txs.Visitor = (*ProposalTxExecutor)(nil)

	ErrRemoveStakerTooEarly          = errors.New("attempting to remove staker before their end time")
	ErrRemoveWrongStaker             = errors.New("attempting to remove wrong staker")
	ErrChildBlockNotAfterParent      = errors.New("proposed timestamp not after current chain time")
	ErrInvalidState                  = errors.New("generated output isn't valid state")
	ErrShouldBePermissionlessStaker  = errors.New("expected permissionless staker")
	ErrWrongTxType                   = errors.New("wrong transaction type")
	ErrInvalidID                     = errors.New("invalid ID")
	ErrProposedAddStakerTxAfterBanff = errors.New("staker transaction proposed after Banff")
	ErrAdvanceTimeTxIssuedAfterBanff = errors.New("AdvanceTimeTx issued after Banff")
)

type ProposalTxExecutor struct {
	// inputs, to be filled before visitor methods are called
	*Backend
	Tx *txs.Tx
	// [OnCommitState] is the state used for validation.
	// [OnCommitState] is modified by this struct's methods to
	// reflect changes made to the state if the proposal is committed.
	//
	// Invariant: Both [OnCommitState] and [OnAbortState] represent the same
	//            state when provided to this struct.
	OnCommitState state.Diff
	// [OnAbortState] is modified by this struct's methods to
	// reflect changes made to the state if the proposal is aborted.
	OnAbortState state.Diff

	// outputs populated by this struct's methods:
	//
	// [PrefersCommit] is true iff this node initially prefers to
	// commit this block transaction.
	PrefersCommit bool
}

func (*ProposalTxExecutor) CreateChainTx(*txs.CreateChainTx) error {
	return ErrWrongTxType
}

func (*ProposalTxExecutor) CreateSubnetTx(*txs.CreateSubnetTx) error {
	return ErrWrongTxType
}

func (*ProposalTxExecutor) ImportTx(*txs.ImportTx) error {
	return ErrWrongTxType
}

func (*ProposalTxExecutor) ExportTx(*txs.ExportTx) error {
	return ErrWrongTxType
}

func (*ProposalTxExecutor) RemoveSubnetValidatorTx(*txs.RemoveSubnetValidatorTx) error {
	return ErrWrongTxType
}

func (*ProposalTxExecutor) TransformSubnetTx(*txs.TransformSubnetTx) error {
	return ErrWrongTxType
}

func (*ProposalTxExecutor) AddPermissionlessValidatorTx(*txs.AddPermissionlessValidatorTx) error {
	return ErrWrongTxType
}

func (*ProposalTxExecutor) AddPermissionlessDelegatorTx(*txs.AddPermissionlessDelegatorTx) error {
	return ErrWrongTxType
}

func (*ProposalTxExecutor) AddContinuousValidatorTx(*txs.AddContinuousValidatorTx) error {
	return ErrWrongTxType
}

func (*ProposalTxExecutor) AddContinuousDelegatorTx(*txs.AddContinuousDelegatorTx) error {
	return ErrWrongTxType
}

func (*ProposalTxExecutor) StopStakerTx(*txs.StopStakerTx) error {
	return ErrWrongTxType
}

func (e *ProposalTxExecutor) AddValidatorTx(tx *txs.AddValidatorTx) error {
	// AddValidatorTx is a proposal transaction until the Banff fork
	// activation. Following the activation, AddValidatorTxs must be issued into
	// StandardBlocks.
	currentTimestamp := e.OnCommitState.GetTimestamp()
	if e.Config.IsBanffActivated(currentTimestamp) {
		return fmt.Errorf(
			"%w: timestamp (%s) >= Banff fork time (%s)",
			ErrProposedAddStakerTxAfterBanff,
			currentTimestamp,
			e.Config.BanffTime,
		)
	}

	onAbortOuts, err := verifyAddValidatorTx(
		e.Backend,
		e.OnCommitState,
		e.Tx,
		tx,
	)
	if err != nil {
		return err
	}

	txID := e.Tx.ID()

	// Set up the state if this tx is committed
	// Consume the UTXOs
	avax.Consume(e.OnCommitState, tx.Ins)
	// Produce the UTXOs
	avax.Produce(e.OnCommitState, txID, tx.Outs)

	newStaker, err := state.NewPendingStaker(txID, tx)
	if err != nil {
		return err
	}

	e.OnCommitState.PutPendingValidator(newStaker)

	// Set up the state if this tx is aborted
	// Consume the UTXOs
	avax.Consume(e.OnAbortState, tx.Ins)
	// Produce the UTXOs
	avax.Produce(e.OnAbortState, txID, onAbortOuts)

	e.PrefersCommit = tx.StartTime().After(e.Clk.Time())
	return nil
}

func (e *ProposalTxExecutor) AddSubnetValidatorTx(tx *txs.AddSubnetValidatorTx) error {
	// AddSubnetValidatorTx is a proposal transaction until the Banff fork
	// activation. Following the activation, AddSubnetValidatorTxs must be
	// issued into StandardBlocks.
	currentTimestamp := e.OnCommitState.GetTimestamp()
	if e.Config.IsBanffActivated(currentTimestamp) {
		return fmt.Errorf(
			"%w: timestamp (%s) >= Banff fork time (%s)",
			ErrProposedAddStakerTxAfterBanff,
			currentTimestamp,
			e.Config.BanffTime,
		)
	}

	if err := verifyAddSubnetValidatorTx(
		e.Backend,
		e.OnCommitState,
		e.Tx,
		tx,
	); err != nil {
		return err
	}

	txID := e.Tx.ID()

	// Set up the state if this tx is committed
	// Consume the UTXOs
	avax.Consume(e.OnCommitState, tx.Ins)
	// Produce the UTXOs
	avax.Produce(e.OnCommitState, txID, tx.Outs)

	newStaker, err := state.NewPendingStaker(txID, tx)
	if err != nil {
		return err
	}

	e.OnCommitState.PutPendingValidator(newStaker)

	// Set up the state if this tx is aborted
	// Consume the UTXOs
	avax.Consume(e.OnAbortState, tx.Ins)
	// Produce the UTXOs
	avax.Produce(e.OnAbortState, txID, tx.Outs)

	e.PrefersCommit = tx.StartTime().After(e.Clk.Time())
	return nil
}

func (e *ProposalTxExecutor) AddDelegatorTx(tx *txs.AddDelegatorTx) error {
	// AddDelegatorTx is a proposal transaction until the Banff fork
	// activation. Following the activation, AddDelegatorTxs must be issued into
	// StandardBlocks.
	currentTimestamp := e.OnCommitState.GetTimestamp()
	if e.Config.IsBanffActivated(currentTimestamp) {
		return fmt.Errorf(
			"%w: timestamp (%s) >= Banff fork time (%s)",
			ErrProposedAddStakerTxAfterBanff,
			currentTimestamp,
			e.Config.BanffTime,
		)
	}

	onAbortOuts, err := verifyAddDelegatorTx(
		e.Backend,
		e.OnCommitState,
		e.Tx,
		tx,
	)
	if err != nil {
		return err
	}

	txID := e.Tx.ID()

	// Set up the state if this tx is committed
	// Consume the UTXOs
	avax.Consume(e.OnCommitState, tx.Ins)
	// Produce the UTXOs
	avax.Produce(e.OnCommitState, txID, tx.Outs)

	newStaker, err := state.NewPendingStaker(txID, tx)
	if err != nil {
		return err
	}

	e.OnCommitState.PutPendingDelegator(newStaker)

	// Set up the state if this tx is aborted
	// Consume the UTXOs
	avax.Consume(e.OnAbortState, tx.Ins)
	// Produce the UTXOs
	avax.Produce(e.OnAbortState, txID, onAbortOuts)

	e.PrefersCommit = tx.StartTime().After(e.Clk.Time())
	return nil
}

func (e *ProposalTxExecutor) AdvanceTimeTx(tx *txs.AdvanceTimeTx) error {
	switch {
	case tx == nil:
		return txs.ErrNilTx
	case len(e.Tx.Creds) != 0:
		return errWrongNumberOfCredentials
	}

	// Validate [newChainTime]
	newChainTime := tx.Timestamp()
	if e.Config.IsBanffActivated(newChainTime) {
		return fmt.Errorf(
			"%w: proposed timestamp (%s) >= Banff fork time (%s)",
			ErrAdvanceTimeTxIssuedAfterBanff,
			newChainTime,
			e.Config.BanffTime,
		)
	}

	parentChainTime := e.OnCommitState.GetTimestamp()
	if !newChainTime.After(parentChainTime) {
		return fmt.Errorf(
			"%w, proposed timestamp (%s), chain time (%s)",
			ErrChildBlockNotAfterParent,
			parentChainTime,
			parentChainTime,
		)
	}

	// Only allow timestamp to move forward as far as the time of next staker
	// set change time
	nextStakerChangeTime, err := GetNextStakerChangeTime(e.OnCommitState)
	if err != nil {
		return err
	}

	now := e.Clk.Time()
	if err := VerifyNewChainTime(
		newChainTime,
		nextStakerChangeTime,
		now,
	); err != nil {
		return err
	}

	changes, err := AdvanceTimeTo(e.OnCommitState, newChainTime)
	if err != nil {
		return err
	}

	// Update the state if this tx is committed
	e.OnCommitState.SetTimestamp(newChainTime)
	changes.Apply(e.OnCommitState)

	e.PrefersCommit = !newChainTime.After(now.Add(SyncBound))

	// Note that state doesn't change if this proposal is aborted
	return nil
}

func (e *ProposalTxExecutor) RewardValidatorTx(tx *txs.RewardValidatorTx) error {
	switch {
	case tx == nil:
		return txs.ErrNilTx
	case tx.TxID == ids.Empty:
		return ErrInvalidID
	case len(e.Tx.Creds) != 0:
		return errWrongNumberOfCredentials
	}

	currentStakerIterator, err := e.OnCommitState.GetCurrentStakerIterator()
	if err != nil {
		return err
	}
	if !currentStakerIterator.Next() {
		return fmt.Errorf("failed to get next staker to remove: %w", database.ErrNotFound)
	}
	stakerToReward := currentStakerIterator.Value()
	currentStakerIterator.Release()

	if stakerToReward.TxID != tx.TxID {
		return fmt.Errorf(
			"%w: %s != %s",
			ErrRemoveWrongStaker,
			stakerToReward.TxID,
			tx.TxID,
		)
	}

	// Verify that the chain's timestamp is the validator's end time
	currentChainTime := e.OnCommitState.GetTimestamp()
	if !stakerToReward.NextTime.Equal(currentChainTime) {
		return fmt.Errorf(
			"%w: TxID = %s with %s < %s",
			ErrRemoveStakerTooEarly,
			tx.TxID,
			currentChainTime,
			stakerToReward.NextTime,
		)
	}

	primaryNetworkValidator, err := e.OnCommitState.GetCurrentValidator(
		constants.PrimaryNetworkID,
		stakerToReward.NodeID,
	)
	if err != nil {
		// This should never error because the staker set is in memory and
		// primary network validators are removed last.
		return err
	}

	stakerTx, _, err := e.OnCommitState.GetTx(stakerToReward.TxID)
	if err != nil {
		return fmt.Errorf("failed to get next removed staker tx: %w", err)
	}

	// Invariant: A [txs.DelegatorTx] does not also implement the
	//            [txs.ValidatorTx] interface.
	switch uStakerTx := stakerTx.Unsigned.(type) {
	// TODO ABENEGIA: if a validator and a delegator terminates at the same time
	// the delegator will be handled first due to priority. This means that delegator
	// is shifted before its validator and there may be a few proposal and options blocks
	// where there is delegator outliving its validator. This is ugly and I wonder if this
	// should be done. Maybe we should introduce an ad-hoc priority (extending vs stopping)
	// to properly handle the case. It seems the simplest to me
	case txs.ValidatorTx:
		if err := e.rewardValidatorTx(uStakerTx, stakerToReward); err != nil {
			return err
		}
	case txs.DelegatorTx:
		if err := e.rewardDelegatorTx(uStakerTx, stakerToReward); err != nil {
			return err
		}
	default:
		// Invariant: Permissioned stakers are removed by the advancement of
		//            time and the current chain timestamp is == this staker's
		//            EndTime. This means only permissionless stakers should be
		//            left in the staker set.
		return ErrShouldBePermissionlessStaker
	}

	// If the reward is aborted, then the current supply should be decreased.
	currentSupply, err := e.OnAbortState.GetCurrentSupply(stakerToReward.SubnetID)
	if err != nil {
		return err
	}
	newSupply, err := math.Sub(currentSupply, stakerToReward.PotentialReward)
	if err != nil {
		return err
	}
	e.OnAbortState.SetCurrentSupply(stakerToReward.SubnetID, newSupply)

	// here both commit and abort state supplies are correct. We can remove or
	// shift staker, with the right potential reward in the second case
	if _, ok := stakerTx.Unsigned.(txs.ValidatorTx); ok {
		if err := handleValidatorShift(e.OnCommitState, stakerToReward); err != nil {
			return err
		}
		if err := handleValidatorShift(e.OnAbortState, stakerToReward); err != nil {
			return err
		}
	} else { // must be txs.DelegatorTx due to switch check above
		if err := handleDelegatorShift(e.OnCommitState, stakerToReward); err != nil {
			return err
		}
		if err := handleDelegatorShift(e.OnAbortState, stakerToReward); err != nil {
			return err
		}
	}

	shouldCommit, err := e.calculateProposalPreference(stakerToReward, primaryNetworkValidator)
	if err != nil {
		return err
	}

	e.PrefersCommit = shouldCommit
	return nil
}

func (e *ProposalTxExecutor) rewardValidatorTx(
	uValidatorTx txs.ValidatorTx,
	validator *state.Staker,
) error {
	var (
		txID    = validator.TxID
		stake   = uValidatorTx.Stake()
		outputs = uValidatorTx.Outputs()
		// Invariant: The staked asset must be equal to the reward asset.
		stakeAsset = stake[0].Asset
	)

	if !validator.ShouldRestake() {
		// Refund the stake only when validator is about to leave
		// the staking set
		for i, out := range stake {
			utxo := &avax.UTXO{
				UTXOID: avax.UTXOID{
					TxID:        txID,
					OutputIndex: uint32(len(outputs) + i),
				},
				Asset: out.Asset,
				Out:   out.Output(),
			}
			e.OnCommitState.AddUTXO(utxo)
			e.OnAbortState.AddUTXO(utxo)
		}
	}

	// following Continuous staking fork activation multiple rewards UTXOS
	// can be cumulated, each related to a different staking period. We make
	// sure to index the reward UTXOs correctly by appending them to previous ones.
	utxosOffset := len(outputs) + len(stake)
	currentRewardUTXOs, err := e.OnCommitState.GetRewardUTXOs(txID)
	if err != nil {
		return fmt.Errorf("failed to create output: %w", err)
	}
	utxosOffset += len(currentRewardUTXOs)

	// Provide the reward here
	if validator.PotentialReward > 0 {
		validationRewardsOwner := uValidatorTx.ValidationRewardsOwner()
		outIntf, err := e.Fx.CreateOutput(validator.PotentialReward, validationRewardsOwner)
		if err != nil {
			return fmt.Errorf("failed to create output: %w", err)
		}
		out, ok := outIntf.(verify.State)
		if !ok {
			return ErrInvalidState
		}

		utxo := &avax.UTXO{
			UTXOID: avax.UTXOID{
				TxID:        txID,
				OutputIndex: uint32(utxosOffset),
			},
			Asset: stakeAsset,
			Out:   out,
		}
		e.OnCommitState.AddUTXO(utxo)
		e.OnCommitState.AddRewardUTXO(txID, utxo)

		utxosOffset++
	}

	// Provide the accrued delegatee rewards from successful delegations here.
	delegateeReward, err := e.OnCommitState.GetDelegateeReward(
		validator.SubnetID,
		validator.NodeID,
	)
	if err != nil && err != database.ErrNotFound {
		return fmt.Errorf("failed to fetch accrued delegatee rewards: %w", err)
	}

	if delegateeReward > 0 {
		delegationRewardsOwner := uValidatorTx.DelegationRewardsOwner()
		outIntf, err := e.Fx.CreateOutput(delegateeReward, delegationRewardsOwner)
		if err != nil {
			return fmt.Errorf("failed to create output: %w", err)
		}
		out, ok := outIntf.(verify.State)
		if !ok {
			return ErrInvalidState
		}

		onCommitUtxo := &avax.UTXO{
			UTXOID: avax.UTXOID{
				TxID:        txID,
				OutputIndex: uint32(utxosOffset),
			},
			Asset: stakeAsset,
			Out:   out,
		}
		e.OnCommitState.AddUTXO(onCommitUtxo)
		e.OnCommitState.AddRewardUTXO(txID, onCommitUtxo)

		// Note: There is no [offset] if the RewardValidatorTx is
		// aborted, because the validator reward is not awarded.
		onAbortUtxo := &avax.UTXO{
			UTXOID: avax.UTXOID{
				TxID:        txID,
				OutputIndex: uint32(utxosOffset - 1),
			},
			Asset: stakeAsset,
			Out:   out,
		}
		e.OnAbortState.AddUTXO(onAbortUtxo)
		e.OnAbortState.AddRewardUTXO(txID, onAbortUtxo)
	}
	return nil
}

func handleValidatorShift(
	baseState state.Chain,
	validator *state.Staker,
) error {
	if !validator.ShouldRestake() {
		baseState.DeleteCurrentValidator(validator)
		return nil
	}

	shiftedStaker := *validator
	state.ShiftValidatorAheadInPlace(&shiftedStaker)

	currentSupply, potentialReward, err := calculatePotentialReward(
		baseState,
		shiftedStaker.SubnetID,
		shiftedStaker.StakingPeriod,
		shiftedStaker.Weight,
	)
	if err != nil {
		return err
	}

	shiftedStaker.PotentialReward = potentialReward
	if err := baseState.UpdateCurrentValidator(&shiftedStaker); err != nil {
		return fmt.Errorf("failed updating current validator: %w", err)
	}

	updatedSupply := currentSupply + potentialReward
	baseState.SetCurrentSupply(shiftedStaker.SubnetID, updatedSupply)
	return nil
}

func (e *ProposalTxExecutor) rewardDelegatorTx(
	uDelegatorTx txs.DelegatorTx,
	delegator *state.Staker,
) error {
	var (
		txID    = delegator.TxID
		stake   = uDelegatorTx.Stake()
		outputs = uDelegatorTx.Outputs()
		// Invariant: The staked asset must be equal to the reward asset.
		stakeAsset = stake[0].Asset
	)

	if !delegator.ShouldRestake() {
		// Refund the stake only when delegator is about to leave
		// the staking set
		for i, out := range stake {
			utxo := &avax.UTXO{
				UTXOID: avax.UTXOID{
					TxID:        txID,
					OutputIndex: uint32(len(outputs) + i),
				},
				Asset: out.Asset,
				Out:   out.Output(),
			}
			e.OnCommitState.AddUTXO(utxo)
			e.OnAbortState.AddUTXO(utxo)
		}
	}

	// We're (possibly) rewarding a delegator, so we need to fetch
	// the validator they are delegated to.
	vdrStaker, err := e.OnCommitState.GetCurrentValidator(
		delegator.SubnetID,
		delegator.NodeID,
	)
	if err != nil {
		return fmt.Errorf(
			"failed to get whether %s is a validator: %w",
			delegator.NodeID,
			err,
		)
	}

	vdrTxIntf, _, err := e.OnCommitState.GetTx(vdrStaker.TxID)
	if err != nil {
		return fmt.Errorf(
			"failed to get whether %s is a validator: %w",
			delegator.NodeID,
			err,
		)
	}

	// Invariant: Delegators must only be able to reference validator
	//            transactions that implement [txs.ValidatorTx]. All
	//            validator transactions implement this interface except the
	//            AddSubnetValidatorTx.
	vdrTx, ok := vdrTxIntf.Unsigned.(txs.ValidatorTx)
	if !ok {
		return ErrWrongTxType
	}

	// Calculate split of reward between delegator/delegatee
	// The delegator gives stake to the validatee
	// Delay rounding as long as possible for small numbers
	delegatorReward, delegateeReward := calculateDelegatorRewards(delegator, vdrTx.Shares())

	// following Continuous staking fork activation multiple rewards UTXOS
	// can be cumulated, each related to a different staking period. We make
	// sure to index the reward UTXOs correctly by appending them to previous ones.
	utxosOffset := len(outputs) + len(stake)
	currentRewardUTXOs, err := e.OnCommitState.GetRewardUTXOs(delegator.TxID)
	if err != nil {
		return fmt.Errorf("failed to create output: %w", err)
	}
	utxosOffset += len(currentRewardUTXOs)

	// Reward the delegator here
	if delegatorReward > 0 {
		rewardsOwner := uDelegatorTx.RewardsOwner()
		outIntf, err := e.Fx.CreateOutput(delegatorReward, rewardsOwner)
		if err != nil {
			return fmt.Errorf("failed to create output: %w", err)
		}
		out, ok := outIntf.(verify.State)
		if !ok {
			return ErrInvalidState
		}
		utxo := &avax.UTXO{
			UTXOID: avax.UTXOID{
				TxID:        txID,
				OutputIndex: uint32(utxosOffset),
			},
			Asset: stakeAsset,
			Out:   out,
		}

		e.OnCommitState.AddUTXO(utxo)
		e.OnCommitState.AddRewardUTXO(txID, utxo)

		utxosOffset++
	}

	// Reward the delegatee here
	if delegateeReward > 0 {
		if vdrStaker.StartTime.After(e.Config.CortinaTime) {
			previousDelegateeReward, err := e.OnCommitState.GetDelegateeReward(
				vdrStaker.SubnetID,
				vdrStaker.NodeID,
			)
			if err != nil {
				return fmt.Errorf("failed to get delegatee reward: %w", err)
			}

			// Invariant: The rewards calculator can never return a
			//            [potentialReward] that would overflow the
			//            accumulated rewards.
			newDelegateeReward := previousDelegateeReward + delegateeReward

			// For any validators starting after [CortinaTime], we defer rewarding the
			// [delegateeReward] until their staking period is over.
			err = e.OnCommitState.SetDelegateeReward(
				vdrStaker.SubnetID,
				vdrStaker.NodeID,
				newDelegateeReward,
			)
			if err != nil {
				return fmt.Errorf("failed to update delegatee reward: %w", err)
			}
		} else {
			// For any validators who started prior to [CortinaTime], we issue the
			// [delegateeReward] immediately.
			delegationRewardsOwner := vdrTx.DelegationRewardsOwner()
			outIntf, err := e.Fx.CreateOutput(delegateeReward, delegationRewardsOwner)
			if err != nil {
				return fmt.Errorf("failed to create output: %w", err)
			}
			out, ok := outIntf.(verify.State)
			if !ok {
				return ErrInvalidState
			}
			utxo := &avax.UTXO{
				UTXOID: avax.UTXOID{
					TxID:        txID,
					OutputIndex: uint32(utxosOffset),
				},
				Asset: stakeAsset,
				Out:   out,
			}

			e.OnCommitState.AddUTXO(utxo)
			e.OnCommitState.AddRewardUTXO(txID, utxo)
		}
	}
	return nil
}

func handleDelegatorShift(
	baseState state.Chain,
	delegator *state.Staker,
) error {
	if !delegator.ShouldRestake() {
		baseState.DeleteCurrentDelegator(delegator)
		return nil
	}

	// load delegator's validator to make sure to properly shift delegator. A delegator must not
	// outlive its validator, so delegator's staking time may be shorten up some staking cycles
	// to guarantee that.
	// One caveat: a delegator will be shifted before its validator due to staker priority. So there
	// may be temporary situation when delegator is shifted while validator is not.
	validator, err := baseState.GetCurrentValidator(delegator.SubnetID, delegator.NodeID)
	if err != nil {
		return fmt.Errorf("could not find validator for subnetID %v, nodeID %v",
			delegator.SubnetID,
			delegator.NodeID,
		)
	}

	timeBound := validator.NextTime
	if validator.NextTime.Equal(delegator.NextTime) {
		timeBound = timeBound.Add(validator.StakingPeriod)
	}

	shiftedStaker := *delegator
	state.ShiftDelegatorAheadInPlace(&shiftedStaker, timeBound)

	currentSupply, potentialReward, err := calculatePotentialReward(
		baseState,
		shiftedStaker.SubnetID,
		shiftedStaker.StakingPeriod,
		shiftedStaker.Weight,
	)
	if err != nil {
		return err
	}

	shiftedStaker.PotentialReward = potentialReward
	if err := baseState.UpdateCurrentDelegator(&shiftedStaker); err != nil {
		return fmt.Errorf("failed updating current delegator: %w", err)
	}

	updatedSupply := currentSupply + potentialReward
	baseState.SetCurrentSupply(shiftedStaker.SubnetID, updatedSupply)
	return nil
}

func (e *ProposalTxExecutor) calculateProposalPreference(stakerToReward, primaryNetworkValidator *state.Staker) (bool, error) {
	var expectedUptimePercentage float64
	if stakerToReward.SubnetID != constants.PrimaryNetworkID {
		transformSubnetIntf, err := e.OnCommitState.GetSubnetTransformation(stakerToReward.SubnetID)
		if err != nil {
			return false, fmt.Errorf("failed to calculate uptime: %w", err)
		}
		transformSubnet, ok := transformSubnetIntf.Unsigned.(*txs.TransformSubnetTx)
		if !ok {
			return false, fmt.Errorf("failed to calculate uptime: %w", err)
		}

		expectedUptimePercentage = float64(transformSubnet.UptimeRequirement) / reward.PercentDenominator
	} else {
		expectedUptimePercentage = e.Config.UptimePercentage
	}

	// TODO: calculate subnet uptimes
	uptime, err := e.Uptimes.CalculateUptimePercentFrom(
		primaryNetworkValidator.NodeID,
		constants.PrimaryNetworkID,
		primaryNetworkValidator.StartTime,
	)
	if err != nil {
<<<<<<< HEAD
		return false, fmt.Errorf("failed to calculate uptime: %w", err)
	}
	return uptime >= expectedUptimePercentage, nil
=======
		return fmt.Errorf("failed to calculate uptime: %w", err)
	}

	e.PrefersCommit = uptime >= expectedUptimePercentage
	return nil
}

// GetNextStakerChangeTime returns the next time a staker will be either added
// or removed to/from the current validator set.
func GetNextStakerChangeTime(state state.Chain) (time.Time, error) {
	currentStakerIterator, err := state.GetCurrentStakerIterator()
	if err != nil {
		return time.Time{}, err
	}
	defer currentStakerIterator.Release()

	pendingStakerIterator, err := state.GetPendingStakerIterator()
	if err != nil {
		return time.Time{}, err
	}
	defer pendingStakerIterator.Release()

	hasCurrentStaker := currentStakerIterator.Next()
	hasPendingStaker := pendingStakerIterator.Next()
	switch {
	case hasCurrentStaker && hasPendingStaker:
		nextCurrentTime := currentStakerIterator.Value().NextTime
		nextPendingTime := pendingStakerIterator.Value().NextTime
		if nextCurrentTime.Before(nextPendingTime) {
			return nextCurrentTime, nil
		}
		return nextPendingTime, nil
	case hasCurrentStaker:
		return currentStakerIterator.Value().NextTime, nil
	case hasPendingStaker:
		return pendingStakerIterator.Value().NextTime, nil
	default:
		return time.Time{}, database.ErrNotFound
	}
}

// GetValidator returns information about the given validator, which may be a
// current validator or pending validator.
func GetValidator(state state.Chain, subnetID ids.ID, nodeID ids.NodeID) (*state.Staker, error) {
	validator, err := state.GetCurrentValidator(subnetID, nodeID)
	if err == nil {
		// This node is currently validating the subnet.
		return validator, nil
	}
	if err != database.ErrNotFound {
		// Unexpected error occurred.
		return nil, err
	}
	return state.GetPendingValidator(subnetID, nodeID)
}

// overDelegated returns true if [validator] will be overdelegated when adding [delegator].
//
// A [validator] would become overdelegated if:
// - the maximum total weight on [validator] exceeds [weightLimit]
func overDelegated(
	state state.Chain,
	validator *state.Staker,
	weightLimit uint64,
	delegator *state.Staker,
) (bool, error) {
	maxWeight, err := GetMaxWeight(state, validator, delegator.StartTime, delegator.EndTime)
	if err != nil {
		return true, err
	}
	newMaxWeight, err := math.Add64(maxWeight, delegator.Weight)
	if err != nil {
		return true, err
	}
	return newMaxWeight > weightLimit, nil
>>>>>>> cebad8a9
}

func calculateDelegatorRewards(delegator *state.Staker, validatorShares uint32) (uint64, uint64) {
	// Calculate split of reward between delegator/delegatee
	// The delegator gives stake to the validatee
	delegatorShares := reward.PercentDenominator - uint64(validatorShares)                       // validatorShares <= reward.PercentDenominator so no underflow
	delegatorReward := delegatorShares * (delegator.PotentialReward / reward.PercentDenominator) // delegatorShares <= reward.PercentDenominator so no overflow
	// Delay rounding as long as possible for small numbers
	if optimisticReward, err := math.Mul64(delegatorShares, delegator.PotentialReward); err == nil {
		delegatorReward = optimisticReward / reward.PercentDenominator
	}
	delegateeReward := delegator.PotentialReward - delegatorReward // delegatorReward <= reward so no underflow
	return delegatorReward, delegateeReward
}<|MERGE_RESOLUTION|>--- conflicted
+++ resolved
@@ -556,7 +556,7 @@
 	}
 
 	shiftedStaker := *validator
-	state.ShiftValidatorAheadInPlace(&shiftedStaker)
+	state.ShiftStakerAheadInPlace(&shiftedStaker, shiftedStaker.NextTime)
 
 	currentSupply, potentialReward, err := calculatePotentialReward(
 		baseState,
@@ -756,13 +756,18 @@
 		)
 	}
 
+	shiftedStaker := *delegator
+	state.ShiftStakerAheadInPlace(&shiftedStaker, shiftedStaker.NextTime)
+
 	timeBound := validator.NextTime
 	if validator.NextTime.Equal(delegator.NextTime) {
 		timeBound = timeBound.Add(validator.StakingPeriod)
 	}
 
-	shiftedStaker := *delegator
-	state.ShiftDelegatorAheadInPlace(&shiftedStaker, timeBound)
+	if shiftedStaker.NextTime.After(timeBound) {
+		stakingPeriod := timeBound.Sub(shiftedStaker.NextTime)
+		state.UpdateStakingPeriodInPlace(&shiftedStaker, stakingPeriod)
+	}
 
 	currentSupply, potentialReward, err := calculatePotentialReward(
 		baseState,
@@ -808,87 +813,9 @@
 		primaryNetworkValidator.StartTime,
 	)
 	if err != nil {
-<<<<<<< HEAD
 		return false, fmt.Errorf("failed to calculate uptime: %w", err)
 	}
 	return uptime >= expectedUptimePercentage, nil
-=======
-		return fmt.Errorf("failed to calculate uptime: %w", err)
-	}
-
-	e.PrefersCommit = uptime >= expectedUptimePercentage
-	return nil
-}
-
-// GetNextStakerChangeTime returns the next time a staker will be either added
-// or removed to/from the current validator set.
-func GetNextStakerChangeTime(state state.Chain) (time.Time, error) {
-	currentStakerIterator, err := state.GetCurrentStakerIterator()
-	if err != nil {
-		return time.Time{}, err
-	}
-	defer currentStakerIterator.Release()
-
-	pendingStakerIterator, err := state.GetPendingStakerIterator()
-	if err != nil {
-		return time.Time{}, err
-	}
-	defer pendingStakerIterator.Release()
-
-	hasCurrentStaker := currentStakerIterator.Next()
-	hasPendingStaker := pendingStakerIterator.Next()
-	switch {
-	case hasCurrentStaker && hasPendingStaker:
-		nextCurrentTime := currentStakerIterator.Value().NextTime
-		nextPendingTime := pendingStakerIterator.Value().NextTime
-		if nextCurrentTime.Before(nextPendingTime) {
-			return nextCurrentTime, nil
-		}
-		return nextPendingTime, nil
-	case hasCurrentStaker:
-		return currentStakerIterator.Value().NextTime, nil
-	case hasPendingStaker:
-		return pendingStakerIterator.Value().NextTime, nil
-	default:
-		return time.Time{}, database.ErrNotFound
-	}
-}
-
-// GetValidator returns information about the given validator, which may be a
-// current validator or pending validator.
-func GetValidator(state state.Chain, subnetID ids.ID, nodeID ids.NodeID) (*state.Staker, error) {
-	validator, err := state.GetCurrentValidator(subnetID, nodeID)
-	if err == nil {
-		// This node is currently validating the subnet.
-		return validator, nil
-	}
-	if err != database.ErrNotFound {
-		// Unexpected error occurred.
-		return nil, err
-	}
-	return state.GetPendingValidator(subnetID, nodeID)
-}
-
-// overDelegated returns true if [validator] will be overdelegated when adding [delegator].
-//
-// A [validator] would become overdelegated if:
-// - the maximum total weight on [validator] exceeds [weightLimit]
-func overDelegated(
-	state state.Chain,
-	validator *state.Staker,
-	weightLimit uint64,
-	delegator *state.Staker,
-) (bool, error) {
-	maxWeight, err := GetMaxWeight(state, validator, delegator.StartTime, delegator.EndTime)
-	if err != nil {
-		return true, err
-	}
-	newMaxWeight, err := math.Add64(maxWeight, delegator.Weight)
-	if err != nil {
-		return true, err
-	}
-	return newMaxWeight > weightLimit, nil
->>>>>>> cebad8a9
 }
 
 func calculateDelegatorRewards(delegator *state.Staker, validatorShares uint32) (uint64, uint64) {
