--- conflicted
+++ resolved
@@ -339,12 +339,8 @@
 			"%w: TxID = %s with %s < %s",
 			ErrRemoveStakerTooEarly,
 			tx.TxID,
-<<<<<<< HEAD
+			currentChainTime,
 			stakerToRemove.NextTime,
-=======
-			currentChainTime,
-			stakerToRemove.EndTime,
->>>>>>> f84f5657
 		)
 	}
 
