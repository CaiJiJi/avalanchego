--- conflicted
+++ resolved
@@ -47,12 +47,7 @@
 	stateDiff, err := state.NewDiff(lastAcceptedID, env)
 	require.NoError(err)
 
-<<<<<<< HEAD
-	feeCalculator := config.PickFeeCalculator(env.backend.Config, stateDiff.GetTimestamp())
-=======
-	cfg := env.config
-	feeCalculator := fee.NewStaticCalculator(cfg.StaticFeeConfig, cfg.UpgradeConfig, stateDiff.GetTimestamp())
->>>>>>> ecb90903
+	feeCalculator := config.PickFeeCalculator(env.config, stateDiff.GetTimestamp())
 	executor := StandardTxExecutor{
 		Backend:       &env.backend,
 		FeeCalculator: feeCalculator,
@@ -92,12 +87,7 @@
 	stateDiff, err := state.NewDiff(lastAcceptedID, env)
 	require.NoError(err)
 
-<<<<<<< HEAD
-	feeCalculator := config.PickFeeCalculator(env.backend.Config, stateDiff.GetTimestamp())
-=======
-	cfg := env.config
-	feeCalculator := fee.NewStaticCalculator(cfg.StaticFeeConfig, cfg.UpgradeConfig, stateDiff.GetTimestamp())
->>>>>>> ecb90903
+	feeCalculator := config.PickFeeCalculator(env.config, stateDiff.GetTimestamp())
 	executor := StandardTxExecutor{
 		Backend:       &env.backend,
 		FeeCalculator: feeCalculator,
@@ -131,12 +121,7 @@
 	stateDiff, err := state.NewDiff(lastAcceptedID, env)
 	require.NoError(err)
 
-<<<<<<< HEAD
-	feeCalculator := config.PickFeeCalculator(env.backend.Config, stateDiff.GetTimestamp())
-=======
-	cfg := env.config
-	feeCalculator := fee.NewStaticCalculator(cfg.StaticFeeConfig, cfg.UpgradeConfig, stateDiff.GetTimestamp())
->>>>>>> ecb90903
+	feeCalculator := config.PickFeeCalculator(env.config, stateDiff.GetTimestamp())
 	executor := StandardTxExecutor{
 		Backend:       &env.backend,
 		FeeCalculator: feeCalculator,
@@ -167,12 +152,7 @@
 	stateDiff, err := state.NewDiff(lastAcceptedID, env)
 	require.NoError(err)
 
-<<<<<<< HEAD
-	feeCalculator := config.PickFeeCalculator(env.backend.Config, stateDiff.GetTimestamp())
-=======
-	cfg := env.config
-	feeCalculator := fee.NewStaticCalculator(cfg.StaticFeeConfig, cfg.UpgradeConfig, stateDiff.GetTimestamp())
->>>>>>> ecb90903
+	feeCalculator := config.PickFeeCalculator(env.config, stateDiff.GetTimestamp())
 	executor := StandardTxExecutor{
 		Backend:       &env.backend,
 		FeeCalculator: feeCalculator,
@@ -241,11 +221,7 @@
 
 			stateDiff.SetTimestamp(test.time)
 
-<<<<<<< HEAD
-			feeCalculator := config.PickFeeCalculator(env.backend.Config, stateDiff.GetTimestamp())
-=======
-			feeCalculator := fee.NewStaticCalculator(env.config.StaticFeeConfig, env.config.UpgradeConfig, stateDiff.GetTimestamp())
->>>>>>> ecb90903
+			feeCalculator := config.PickFeeCalculator(env.config, stateDiff.GetTimestamp())
 			executor := StandardTxExecutor{
 				Backend:       &env.backend,
 				FeeCalculator: feeCalculator,
