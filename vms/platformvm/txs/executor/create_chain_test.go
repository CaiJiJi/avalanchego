// Copyright (C) 2019-2024, Ava Labs, Inc. All rights reserved.
// See the file LICENSE for licensing terms.

package executor

import (
	"testing"
	"time"

	"github.com/stretchr/testify/require"

	"github.com/ava-labs/avalanchego/database"
	"github.com/ava-labs/avalanchego/ids"
	"github.com/ava-labs/avalanchego/utils/constants"
	"github.com/ava-labs/avalanchego/utils/crypto/secp256k1"
	"github.com/ava-labs/avalanchego/utils/hashing"
	"github.com/ava-labs/avalanchego/utils/units"
	"github.com/ava-labs/avalanchego/vms/components/avax"
	"github.com/ava-labs/avalanchego/vms/platformvm/state"
	"github.com/ava-labs/avalanchego/vms/platformvm/txs"
	"github.com/ava-labs/avalanchego/vms/platformvm/txs/fees"
	"github.com/ava-labs/avalanchego/vms/platformvm/utxo"
	"github.com/ava-labs/avalanchego/vms/secp256k1fx"

	commonfees "github.com/ava-labs/avalanchego/vms/components/fees"
)

// Ensure Execute fails when there are not enough control sigs
func TestCreateChainTxInsufficientControlSigs(t *testing.T) {
	require := require.New(t)
	env := newEnvironment(t, banffFork)
	env.ctx.Lock.Lock()
	defer env.ctx.Lock.Unlock()

	tx, err := env.txBuilder.NewCreateChainTx(
		testSubnet1.ID(),
		nil,
		constants.AVMID,
		nil,
		"chain name",
		[]*secp256k1.PrivateKey{preFundedKeys[0], preFundedKeys[1]},
		ids.ShortEmpty,
		nil,
	)
	require.NoError(err)

	// Remove a signature
	tx.Creds[0].(*secp256k1fx.Credential).Sigs = tx.Creds[0].(*secp256k1fx.Credential).Sigs[1:]

	stateDiff, err := state.NewDiff(lastAcceptedID, env)
	require.NoError(err)

	feeCfg := env.config.GetDynamicFeesConfig(env.state.GetTimestamp())
	executor := StandardTxExecutor{
		Backend:       &env.backend,
<<<<<<< HEAD
		BlkFeeManager: commonfees.NewManager(commonfees.Empty, commonfees.EmptyWindows),
		UnitCaps:      commonfees.Empty,
=======
		BlkFeeManager: commonfees.NewManager(feeCfg.UnitFees),
		UnitCaps:      feeCfg.BlockUnitsCap,
>>>>>>> 1861ce42
		State:         stateDiff,
		Tx:            tx,
	}
	err = tx.Unsigned.Visit(&executor)
	require.ErrorIs(err, errUnauthorizedSubnetModification)
}

// Ensure Execute fails when an incorrect control signature is given
func TestCreateChainTxWrongControlSig(t *testing.T) {
	require := require.New(t)
	env := newEnvironment(t, banffFork)
	env.ctx.Lock.Lock()
	defer env.ctx.Lock.Unlock()

	tx, err := env.txBuilder.NewCreateChainTx(
		testSubnet1.ID(),
		nil,
		constants.AVMID,
		nil,
		"chain name",
		[]*secp256k1.PrivateKey{testSubnet1ControlKeys[0], testSubnet1ControlKeys[1]},
		ids.ShortEmpty,
		nil,
	)
	require.NoError(err)

	// Generate new, random key to sign tx with
	key, err := secp256k1.NewPrivateKey()
	require.NoError(err)

	// Replace a valid signature with one from another key
	sig, err := key.SignHash(hashing.ComputeHash256(tx.Unsigned.Bytes()))
	require.NoError(err)
	copy(tx.Creds[0].(*secp256k1fx.Credential).Sigs[0][:], sig)

	stateDiff, err := state.NewDiff(lastAcceptedID, env)
	require.NoError(err)

	feeCfg := env.config.GetDynamicFeesConfig(stateDiff.GetTimestamp())
	executor := StandardTxExecutor{
		Backend:       &env.backend,
<<<<<<< HEAD
		BlkFeeManager: commonfees.NewManager(commonfees.Empty, commonfees.EmptyWindows),
		UnitCaps:      commonfees.Empty,
=======
		BlkFeeManager: commonfees.NewManager(feeCfg.UnitFees),
		UnitCaps:      feeCfg.BlockUnitsCap,
>>>>>>> 1861ce42
		State:         stateDiff,
		Tx:            tx,
	}
	err = tx.Unsigned.Visit(&executor)
	require.ErrorIs(err, errUnauthorizedSubnetModification)
}

// Ensure Execute fails when the Subnet the blockchain specifies as
// its validator set doesn't exist
func TestCreateChainTxNoSuchSubnet(t *testing.T) {
	require := require.New(t)
	env := newEnvironment(t, banffFork)
	env.ctx.Lock.Lock()
	defer env.ctx.Lock.Unlock()

	tx, err := env.txBuilder.NewCreateChainTx(
		testSubnet1.ID(),
		nil,
		constants.AVMID,
		nil,
		"chain name",
		[]*secp256k1.PrivateKey{testSubnet1ControlKeys[0], testSubnet1ControlKeys[1]},
		ids.ShortEmpty,
		nil,
	)
	require.NoError(err)

	tx.Unsigned.(*txs.CreateChainTx).SubnetID = ids.GenerateTestID()

	stateDiff, err := state.NewDiff(lastAcceptedID, env)
	require.NoError(err)

	feeCfg := env.config.GetDynamicFeesConfig(stateDiff.GetTimestamp())
	executor := StandardTxExecutor{
		Backend:       &env.backend,
<<<<<<< HEAD
		BlkFeeManager: commonfees.NewManager(commonfees.Empty, commonfees.EmptyWindows),
		UnitCaps:      commonfees.Empty,
=======
		BlkFeeManager: commonfees.NewManager(feeCfg.UnitFees),
		UnitCaps:      feeCfg.BlockUnitsCap,
>>>>>>> 1861ce42
		State:         stateDiff,
		Tx:            tx,
	}
	err = tx.Unsigned.Visit(&executor)
	require.ErrorIs(err, database.ErrNotFound)
}

// Ensure valid tx passes semanticVerify
func TestCreateChainTxValid(t *testing.T) {
	require := require.New(t)
	env := newEnvironment(t, banffFork)
	env.ctx.Lock.Lock()
	defer env.ctx.Lock.Unlock()

	tx, err := env.txBuilder.NewCreateChainTx(
		testSubnet1.ID(),
		nil,
		constants.AVMID,
		nil,
		"chain name",
		[]*secp256k1.PrivateKey{testSubnet1ControlKeys[0], testSubnet1ControlKeys[1]},
		ids.ShortEmpty,
		nil,
	)
	require.NoError(err)

	stateDiff, err := state.NewDiff(lastAcceptedID, env)
	require.NoError(err)

	feeCfg := env.config.GetDynamicFeesConfig(stateDiff.GetTimestamp())
	executor := StandardTxExecutor{
		Backend:       &env.backend,
<<<<<<< HEAD
		BlkFeeManager: commonfees.NewManager(commonfees.Empty, commonfees.EmptyWindows),
		UnitCaps:      commonfees.Empty,
=======
		BlkFeeManager: commonfees.NewManager(feeCfg.UnitFees),
		UnitCaps:      feeCfg.BlockUnitsCap,
>>>>>>> 1861ce42
		State:         stateDiff,
		Tx:            tx,
	}
	require.NoError(tx.Unsigned.Visit(&executor))
}

func TestCreateChainTxAP3FeeChange(t *testing.T) {
	ap3Time := defaultGenesisTime.Add(time.Hour)
	tests := []struct {
		name          string
		time          time.Time
		fee           uint64
		expectedError error
	}{
		{
			name:          "pre-fork - correctly priced",
			time:          defaultGenesisTime,
			fee:           0,
			expectedError: nil,
		},
		{
			name:          "post-fork - incorrectly priced",
			time:          ap3Time,
			fee:           100*defaultTxFee - 1*units.NanoAvax,
			expectedError: utxo.ErrInsufficientUnlockedFunds,
		},
		{
			name:          "post-fork - correctly priced",
			time:          ap3Time,
			fee:           100 * defaultTxFee,
			expectedError: nil,
		},
	}
	for _, test := range tests {
		t.Run(test.name, func(t *testing.T) {
			require := require.New(t)

			env := newEnvironment(t, banffFork)
			env.config.ApricotPhase3Time = ap3Time

			feeCfg := env.config.GetDynamicFeesConfig(env.state.GetTimestamp())
			feeCalc := &fees.Calculator{
				IsEUpgradeActive: false,
				Config:           env.config,
				ChainTime:        test.time,
				FeeManager:       commonfees.NewManager(feeCfg.UnitFees),
				ConsumedUnitsCap: feeCfg.BlockUnitsCap,

				Fee: test.fee,
			}

			ins, outs, _, signers, err := env.utxosHandler.FinanceTx(env.state, preFundedKeys, 0, feeCalc, ids.ShortEmpty)
			require.NoError(err)

			subnetAuth, subnetSigners, err := env.utxosHandler.Authorize(env.state, testSubnet1.ID(), preFundedKeys)
			require.NoError(err)

			signers = append(signers, subnetSigners)

			// Create the tx

			utx := &txs.CreateChainTx{
				BaseTx: txs.BaseTx{BaseTx: avax.BaseTx{
					NetworkID:    env.ctx.NetworkID,
					BlockchainID: env.ctx.ChainID,
					Ins:          ins,
					Outs:         outs,
				}},
				SubnetID:   testSubnet1.ID(),
				VMID:       constants.AVMID,
				SubnetAuth: subnetAuth,
			}
			tx := &txs.Tx{Unsigned: utx}
			require.NoError(tx.Sign(txs.Codec, signers))

			stateDiff, err := state.NewDiff(lastAcceptedID, env)
			require.NoError(err)

			stateDiff.SetTimestamp(test.time)

			feeCfg = env.config.GetDynamicFeesConfig(stateDiff.GetTimestamp())
			executor := StandardTxExecutor{
				Backend:       &env.backend,
<<<<<<< HEAD
				BlkFeeManager: commonfees.NewManager(commonfees.Empty, commonfees.EmptyWindows),
				UnitCaps:      commonfees.Empty,
=======
				BlkFeeManager: commonfees.NewManager(feeCfg.UnitFees),
				UnitCaps:      feeCfg.BlockUnitsCap,
>>>>>>> 1861ce42
				State:         stateDiff,
				Tx:            tx,
			}
			err = tx.Unsigned.Visit(&executor)
			require.ErrorIs(err, test.expectedError)
		})
	}
}<|MERGE_RESOLUTION|>--- conflicted
+++ resolved
@@ -53,13 +53,8 @@
 	feeCfg := env.config.GetDynamicFeesConfig(env.state.GetTimestamp())
 	executor := StandardTxExecutor{
 		Backend:       &env.backend,
-<<<<<<< HEAD
-		BlkFeeManager: commonfees.NewManager(commonfees.Empty, commonfees.EmptyWindows),
-		UnitCaps:      commonfees.Empty,
-=======
-		BlkFeeManager: commonfees.NewManager(feeCfg.UnitFees),
-		UnitCaps:      feeCfg.BlockUnitsCap,
->>>>>>> 1861ce42
+		BlkFeeManager: commonfees.NewManager(feeCfg.InitialUnitFees, commonfees.EmptyWindows),
+		UnitCaps:      feeCfg.BlockUnitsCap,
 		State:         stateDiff,
 		Tx:            tx,
 	}
@@ -101,13 +96,8 @@
 	feeCfg := env.config.GetDynamicFeesConfig(stateDiff.GetTimestamp())
 	executor := StandardTxExecutor{
 		Backend:       &env.backend,
-<<<<<<< HEAD
-		BlkFeeManager: commonfees.NewManager(commonfees.Empty, commonfees.EmptyWindows),
-		UnitCaps:      commonfees.Empty,
-=======
-		BlkFeeManager: commonfees.NewManager(feeCfg.UnitFees),
-		UnitCaps:      feeCfg.BlockUnitsCap,
->>>>>>> 1861ce42
+		BlkFeeManager: commonfees.NewManager(feeCfg.InitialUnitFees, commonfees.EmptyWindows),
+		UnitCaps:      feeCfg.BlockUnitsCap,
 		State:         stateDiff,
 		Tx:            tx,
 	}
@@ -143,13 +133,8 @@
 	feeCfg := env.config.GetDynamicFeesConfig(stateDiff.GetTimestamp())
 	executor := StandardTxExecutor{
 		Backend:       &env.backend,
-<<<<<<< HEAD
-		BlkFeeManager: commonfees.NewManager(commonfees.Empty, commonfees.EmptyWindows),
-		UnitCaps:      commonfees.Empty,
-=======
-		BlkFeeManager: commonfees.NewManager(feeCfg.UnitFees),
-		UnitCaps:      feeCfg.BlockUnitsCap,
->>>>>>> 1861ce42
+		BlkFeeManager: commonfees.NewManager(feeCfg.InitialUnitFees, commonfees.EmptyWindows),
+		UnitCaps:      feeCfg.BlockUnitsCap,
 		State:         stateDiff,
 		Tx:            tx,
 	}
@@ -182,13 +167,8 @@
 	feeCfg := env.config.GetDynamicFeesConfig(stateDiff.GetTimestamp())
 	executor := StandardTxExecutor{
 		Backend:       &env.backend,
-<<<<<<< HEAD
-		BlkFeeManager: commonfees.NewManager(commonfees.Empty, commonfees.EmptyWindows),
-		UnitCaps:      commonfees.Empty,
-=======
-		BlkFeeManager: commonfees.NewManager(feeCfg.UnitFees),
-		UnitCaps:      feeCfg.BlockUnitsCap,
->>>>>>> 1861ce42
+		BlkFeeManager: commonfees.NewManager(feeCfg.InitialUnitFees, commonfees.EmptyWindows),
+		UnitCaps:      feeCfg.BlockUnitsCap,
 		State:         stateDiff,
 		Tx:            tx,
 	}
@@ -234,7 +214,7 @@
 				IsEUpgradeActive: false,
 				Config:           env.config,
 				ChainTime:        test.time,
-				FeeManager:       commonfees.NewManager(feeCfg.UnitFees),
+				FeeManager:       commonfees.NewManager(feeCfg.InitialUnitFees, commonfees.EmptyWindows),
 				ConsumedUnitsCap: feeCfg.BlockUnitsCap,
 
 				Fee: test.fee,
@@ -272,13 +252,8 @@
 			feeCfg = env.config.GetDynamicFeesConfig(stateDiff.GetTimestamp())
 			executor := StandardTxExecutor{
 				Backend:       &env.backend,
-<<<<<<< HEAD
-				BlkFeeManager: commonfees.NewManager(commonfees.Empty, commonfees.EmptyWindows),
-				UnitCaps:      commonfees.Empty,
-=======
-				BlkFeeManager: commonfees.NewManager(feeCfg.UnitFees),
+				BlkFeeManager: commonfees.NewManager(feeCfg.InitialUnitFees, commonfees.EmptyWindows),
 				UnitCaps:      feeCfg.BlockUnitsCap,
->>>>>>> 1861ce42
 				State:         stateDiff,
 				Tx:            tx,
 			}
