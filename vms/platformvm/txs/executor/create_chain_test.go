--- conflicted
+++ resolved
@@ -19,6 +19,7 @@
 	"github.com/ava-labs/avalanchego/vms/platformvm/config"
 	"github.com/ava-labs/avalanchego/vms/platformvm/state"
 	"github.com/ava-labs/avalanchego/vms/platformvm/txs"
+	"github.com/ava-labs/avalanchego/vms/platformvm/txs/fees"
 	"github.com/ava-labs/avalanchego/vms/platformvm/txs/txstest"
 	"github.com/ava-labs/avalanchego/vms/platformvm/utxo"
 	"github.com/ava-labs/avalanchego/vms/secp256k1fx"
@@ -225,28 +226,8 @@
 
 			cfg := *env.config
 			cfg.CreateBlockchainTxFee = test.fee
-<<<<<<< HEAD
-			builderContext := txstest.NewContext(env.ctx, &cfg, env.state.GetTimestamp())
-			backend := txstest.NewBackend(addrs, env.state, env.msm)
-			pBuilder := builder.New(addrs, builderContext, backend)
-
-			var (
-				chainTime = env.state.GetTimestamp()
-				feeCfg    = config.GetDynamicFeesConfig(cfg.IsEActivated(chainTime))
-				feeCalc   = &fees.Calculator{
-					IsEActive:          false,
-					Config:             &cfg,
-					ChainTime:          test.time,
-					FeeManager:         commonfees.NewManager(feeCfg.InitialFeeRate),
-					BlockMaxComplexity: feeCfg.BlockMaxComplexity,
-				}
-			)
-
-			utx, err := pBuilder.NewCreateChainTx(
-=======
-			builder := txstest.NewBuilder(env.ctx, &cfg, env.state)
+			builder := txstest.NewBuilder(env.ctx, &cfg, env.clk, env.state)
 			tx, err := builder.NewCreateChainTx(
->>>>>>> 8e83a992
 				testSubnet1.ID(),
 				nil,
 				ids.GenerateTestID(),
