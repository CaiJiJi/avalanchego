--- conflicted
+++ resolved
@@ -104,13 +104,8 @@
 	feesCfg := config.PreEUpgradeDynamicFeesConfig
 	executor := StandardTxExecutor{
 		Backend:       e.Backend,
-<<<<<<< HEAD
 		BlkFeeManager: commonfees.NewManager(commonfees.Empty, commonfees.EmptyWindows),
-		UnitCaps:      commonfees.Empty,
-=======
-		BlkFeeManager: commonfees.NewManager(feesCfg.UnitFees),
 		UnitCaps:      feesCfg.BlockUnitsCap,
->>>>>>> 1861ce42
 		State:         e.OnAccept,
 		Tx:            e.Tx,
 	}
