// Copyright (C) 2019-2024, Ava Labs, Inc. All rights reserved.
// See the file LICENSE for licensing terms.

package executor

import (
	"fmt"
	"math"
	"testing"
	"time"

	"github.com/prometheus/client_golang/prometheus"
	"github.com/stretchr/testify/require"

	"github.com/ava-labs/avalanchego/chains"
	"github.com/ava-labs/avalanchego/chains/atomic"
	"github.com/ava-labs/avalanchego/codec"
	"github.com/ava-labs/avalanchego/codec/linearcodec"
	"github.com/ava-labs/avalanchego/database"
	"github.com/ava-labs/avalanchego/database/memdb"
	"github.com/ava-labs/avalanchego/database/versiondb"
	"github.com/ava-labs/avalanchego/ids"
	"github.com/ava-labs/avalanchego/snow"
	"github.com/ava-labs/avalanchego/snow/snowtest"
	"github.com/ava-labs/avalanchego/snow/uptime"
	"github.com/ava-labs/avalanchego/snow/validators"
	"github.com/ava-labs/avalanchego/utils"
	"github.com/ava-labs/avalanchego/utils/constants"
	"github.com/ava-labs/avalanchego/utils/crypto/secp256k1"
	"github.com/ava-labs/avalanchego/utils/formatting"
	"github.com/ava-labs/avalanchego/utils/formatting/address"
	"github.com/ava-labs/avalanchego/utils/json"
	"github.com/ava-labs/avalanchego/utils/logging"
	"github.com/ava-labs/avalanchego/utils/timer/mockable"
	"github.com/ava-labs/avalanchego/utils/units"
	"github.com/ava-labs/avalanchego/vms/platformvm/api"
	"github.com/ava-labs/avalanchego/vms/platformvm/config"
	"github.com/ava-labs/avalanchego/vms/platformvm/fx"
	"github.com/ava-labs/avalanchego/vms/platformvm/metrics"
	"github.com/ava-labs/avalanchego/vms/platformvm/reward"
	"github.com/ava-labs/avalanchego/vms/platformvm/state"
	"github.com/ava-labs/avalanchego/vms/platformvm/status"
	"github.com/ava-labs/avalanchego/vms/platformvm/txs"
	"github.com/ava-labs/avalanchego/vms/platformvm/txs/fee"
	"github.com/ava-labs/avalanchego/vms/platformvm/txs/txstest"
	"github.com/ava-labs/avalanchego/vms/platformvm/upgrade"
	"github.com/ava-labs/avalanchego/vms/platformvm/utxo"
	"github.com/ava-labs/avalanchego/vms/secp256k1fx"
	"github.com/ava-labs/avalanchego/wallet/subnet/primary/common"
)

const (
	defaultWeight = 5 * units.MilliAvax
	trackChecksum = false

	apricotPhase3 fork = iota
	apricotPhase5
	banff
	cortina
	durango
	eUpgrade
)

var (
	defaultMinStakingDuration = 24 * time.Hour
	defaultMaxStakingDuration = 365 * 24 * time.Hour
	defaultGenesisTime        = time.Date(1997, 1, 1, 0, 0, 0, 0, time.UTC)
	defaultValidateStartTime  = defaultGenesisTime
	defaultValidateEndTime    = defaultValidateStartTime.Add(20 * defaultMinStakingDuration)
	defaultMinValidatorStake  = 5 * units.MilliAvax
	defaultBalance            = 100 * defaultMinValidatorStake
	preFundedKeys             = secp256k1.TestKeys()
	defaultTxFee              = uint64(100)
	lastAcceptedID            = ids.GenerateTestID()

	testSubnet1            *txs.Tx
	testSubnet1ControlKeys = preFundedKeys[0:3]

	// Node IDs of genesis validators. Initialized in init function
	genesisNodeIDs []ids.NodeID
)

func init() {
	genesisNodeIDs = make([]ids.NodeID, len(preFundedKeys))
	for i := range preFundedKeys {
		genesisNodeIDs[i] = ids.GenerateTestNodeID()
	}
}

type fork uint8

type mutableSharedMemory struct {
	atomic.SharedMemory
}

type environment struct {
	isBootstrapped *utils.Atomic[bool]
	config         *config.Config
	clk            *mockable.Clock
	baseDB         *versiondb.Database
	ctx            *snow.Context
	msm            *mutableSharedMemory
	fx             fx.Fx
	state          state.State
	states         map[ids.ID]state.Chain
	uptimes        uptime.Manager
	utxosHandler   utxo.Verifier
	txBuilder      *txstest.Builder
	backend        Backend
}

func (e *environment) GetState(blkID ids.ID) (state.Chain, bool) {
	if blkID == lastAcceptedID {
		return e.state, true
	}
	chainState, ok := e.states[blkID]
	return chainState, ok
}

func (e *environment) SetState(blkID ids.ID, chainState state.Chain) {
	e.states[blkID] = chainState
}

func newEnvironment(t *testing.T, f fork) *environment {
	var isBootstrapped utils.Atomic[bool]
	isBootstrapped.Set(true)

	config := defaultConfig(t, f)
	clk := defaultClock(f)

	baseDB := versiondb.New(memdb.New())
	ctx := snowtest.Context(t, snowtest.PChainID)
	m := atomic.NewMemory(baseDB)
	msm := &mutableSharedMemory{
		SharedMemory: m.NewSharedMemory(ctx.ChainID),
	}
	ctx.SharedMemory = msm

	fx := defaultFx(clk, ctx.Log, isBootstrapped.Get())

	rewards := reward.NewCalculator(config.RewardConfig)
	baseState := defaultState(config, ctx, baseDB, rewards)

	uptimes := uptime.NewManager(baseState, clk)
	utxosVerifier := utxo.NewVerifier(ctx, clk, fx)

	txBuilder := txstest.NewBuilder(
		ctx,
		config,
		clk,
		baseState,
	)

	backend := Backend{
		Config:       config,
		Ctx:          ctx,
		Clk:          clk,
		Bootstrapped: &isBootstrapped,
		Fx:           fx,
		FlowChecker:  utxosVerifier,
		Uptimes:      uptimes,
		Rewards:      rewards,
	}

	env := &environment{
		isBootstrapped: &isBootstrapped,
		config:         config,
		clk:            clk,
		baseDB:         baseDB,
		ctx:            ctx,
		msm:            msm,
		fx:             fx,
		state:          baseState,
		states:         make(map[ids.ID]state.Chain),
		uptimes:        uptimes,
		utxosHandler:   utxosVerifier,
		txBuilder:      txBuilder,
		backend:        backend,
	}

	addSubnet(t, env)

	t.Cleanup(func() {
		env.ctx.Lock.Lock()
		defer env.ctx.Lock.Unlock()

		require := require.New(t)

		if env.isBootstrapped.Get() {
			validatorIDs := env.config.Validators.GetValidatorIDs(constants.PrimaryNetworkID)

			require.NoError(env.uptimes.StopTracking(validatorIDs, constants.PrimaryNetworkID))

			for subnetID := range env.config.TrackedSubnets {
				validatorIDs := env.config.Validators.GetValidatorIDs(subnetID)

				require.NoError(env.uptimes.StopTracking(validatorIDs, subnetID))
			}
			env.state.SetHeight(math.MaxUint64)
			require.NoError(env.state.Commit())
		}

		require.NoError(env.state.Close())
		require.NoError(env.baseDB.Close())
	})

	return env
}

func addSubnet(t *testing.T, env *environment) {
	require := require.New(t)

	// Create a subnet
	var err error
	testSubnet1, err = env.txBuilder.NewCreateSubnetTx(
		&secp256k1fx.OutputOwners{
			Threshold: 2,
			Addrs: []ids.ShortID{
				preFundedKeys[0].PublicKey().Address(),
				preFundedKeys[1].PublicKey().Address(),
				preFundedKeys[2].PublicKey().Address(),
			},
		},
		[]*secp256k1.PrivateKey{preFundedKeys[0]},
		common.WithChangeOwner(&secp256k1fx.OutputOwners{
			Threshold: 1,
			Addrs:     []ids.ShortID{preFundedKeys[0].PublicKey().Address()},
		}),
	)
	require.NoError(err)

	// store it
	stateDiff, err := state.NewDiff(lastAcceptedID, env)
	require.NoError(err)

<<<<<<< HEAD
	currentChainTime := env.state.GetTimestamp()
	nextChainTime, _, err := state.NextBlockTime(stateDiff, env.clk)
	require.NoError(err)
	feeRates, err := stateDiff.GetFeeRates()
	require.NoError(err)
	parentBlkComplexity, err := stateDiff.GetLastBlockComplexity()
	require.NoError(err)
	feeManager, err := fee.UpdatedFeeManager(feeRates, parentBlkComplexity, env.config.Config, currentChainTime, nextChainTime)
	require.NoError(err)

	feeCfg := fee.GetDynamicConfig(env.config.IsEActivated(currentChainTime))
=======
	chainTime := env.state.GetTimestamp()
	feeCfg := config.GetDynamicFeesConfig(env.config.UpgradeConfig.IsEActivated(chainTime))
>>>>>>> 4aa7c3d8
	executor := StandardTxExecutor{
		Backend:            &env.backend,
		BlkFeeManager:      feeManager,
		BlockMaxComplexity: feeCfg.BlockMaxComplexity,
		State:              stateDiff,
		Tx:                 testSubnet1,
	}
	require.NoError(testSubnet1.Unsigned.Visit(&executor))

	stateDiff.AddTx(testSubnet1, status.Committed)
	require.NoError(stateDiff.Apply(env.state))
	require.NoError(env.state.Commit())
}

func defaultState(
	cfg *config.Config,
	ctx *snow.Context,
	db database.Database,
	rewards reward.Calculator,
) state.State {
	genesisBytes := buildGenesisTest(ctx)
	execCfg, _ := config.GetExecutionConfig(nil)
	state, err := state.New(
		db,
		genesisBytes,
		prometheus.NewRegistry(),
		cfg,
		execCfg,
		ctx,
		metrics.Noop,
		rewards,
	)
	if err != nil {
		panic(err)
	}

	// persist and reload to init a bunch of in-memory stuff
	state.SetHeight(0)
	if err := state.Commit(); err != nil {
		panic(err)
	}
	lastAcceptedID = state.GetLastAccepted()
	return state
}

func defaultConfig(t *testing.T, f fork) *config.Config {
	c := &config.Config{
		Chains:                 chains.TestManager,
		UptimeLockedCalculator: uptime.NewLockedCalculator(),
		Validators:             validators.NewManager(),
		StaticFeeConfig: fee.StaticConfig{
			TxFee:                 defaultTxFee,
			CreateSubnetTxFee:     100 * defaultTxFee,
			CreateBlockchainTxFee: 100 * defaultTxFee,
		},
		MinValidatorStake: 5 * units.MilliAvax,
		MaxValidatorStake: 500 * units.MilliAvax,
		MinDelegatorStake: 1 * units.MilliAvax,
		MinStakeDuration:  defaultMinStakingDuration,
		MaxStakeDuration:  defaultMaxStakingDuration,
		RewardConfig: reward.Config{
			MaxConsumptionRate: .12 * reward.PercentDenominator,
			MinConsumptionRate: .10 * reward.PercentDenominator,
			MintingPeriod:      365 * 24 * time.Hour,
			SupplyCap:          720 * units.MegaAvax,
		},
		UpgradeConfig: upgrade.Config{
			ApricotPhase3Time: mockable.MaxTime,
			ApricotPhase5Time: mockable.MaxTime,
			BanffTime:         mockable.MaxTime,
			CortinaTime:       mockable.MaxTime,
			DurangoTime:       mockable.MaxTime,
			EUpgradeTime:      mockable.MaxTime,
		},
	}

	switch f {
	case eUpgrade:
		c.UpgradeConfig.EUpgradeTime = defaultValidateStartTime.Add(-2 * time.Second)
		fallthrough
	case durango:
		c.UpgradeConfig.DurangoTime = defaultValidateStartTime.Add(-2 * time.Second)
		fallthrough
	case cortina:
		c.UpgradeConfig.CortinaTime = defaultValidateStartTime.Add(-2 * time.Second)
		fallthrough
	case banff:
		c.UpgradeConfig.BanffTime = defaultValidateStartTime.Add(-2 * time.Second)
		fallthrough
	case apricotPhase5:
		c.UpgradeConfig.ApricotPhase5Time = defaultValidateEndTime
		fallthrough
	case apricotPhase3:
		c.UpgradeConfig.ApricotPhase3Time = defaultValidateEndTime
	default:
		require.FailNow(t, "unhandled fork", f)
	}

	return c
}

func defaultClock(f fork) *mockable.Clock {
	now := defaultGenesisTime
	if f >= banff {
		// 1 second after active fork
		now = defaultValidateEndTime.Add(-2 * time.Second)
	}
	clk := &mockable.Clock{}
	clk.Set(now)
	return clk
}

type fxVMInt struct {
	registry codec.Registry
	clk      *mockable.Clock
	log      logging.Logger
}

func (fvi *fxVMInt) CodecRegistry() codec.Registry {
	return fvi.registry
}

func (fvi *fxVMInt) Clock() *mockable.Clock {
	return fvi.clk
}

func (fvi *fxVMInt) Logger() logging.Logger {
	return fvi.log
}

func defaultFx(clk *mockable.Clock, log logging.Logger, isBootstrapped bool) fx.Fx {
	fxVMInt := &fxVMInt{
		registry: linearcodec.NewDefault(),
		clk:      clk,
		log:      log,
	}
	res := &secp256k1fx.Fx{}
	if err := res.Initialize(fxVMInt); err != nil {
		panic(err)
	}
	if isBootstrapped {
		if err := res.Bootstrapped(); err != nil {
			panic(err)
		}
	}
	return res
}

func buildGenesisTest(ctx *snow.Context) []byte {
	genesisUTXOs := make([]api.UTXO, len(preFundedKeys))
	for i, key := range preFundedKeys {
		id := key.PublicKey().Address()
		addr, err := address.FormatBech32(constants.UnitTestHRP, id.Bytes())
		if err != nil {
			panic(err)
		}
		genesisUTXOs[i] = api.UTXO{
			Amount:  json.Uint64(defaultBalance),
			Address: addr,
		}
	}

	genesisValidators := make([]api.GenesisPermissionlessValidator, len(genesisNodeIDs))
	for i, nodeID := range genesisNodeIDs {
		addr, err := address.FormatBech32(constants.UnitTestHRP, nodeID.Bytes())
		if err != nil {
			panic(err)
		}
		genesisValidators[i] = api.GenesisPermissionlessValidator{
			GenesisValidator: api.GenesisValidator{
				StartTime: json.Uint64(defaultValidateStartTime.Unix()),
				EndTime:   json.Uint64(defaultValidateEndTime.Unix()),
				NodeID:    nodeID,
			},
			RewardOwner: &api.Owner{
				Threshold: 1,
				Addresses: []string{addr},
			},
			Staked: []api.UTXO{{
				Amount:  json.Uint64(defaultWeight),
				Address: addr,
			}},
			DelegationFee: reward.PercentDenominator,
		}
	}

	buildGenesisArgs := api.BuildGenesisArgs{
		NetworkID:     json.Uint32(constants.UnitTestID),
		AvaxAssetID:   ctx.AVAXAssetID,
		UTXOs:         genesisUTXOs,
		Validators:    genesisValidators,
		Chains:        nil,
		Time:          json.Uint64(defaultGenesisTime.Unix()),
		InitialSupply: json.Uint64(360 * units.MegaAvax),
		Encoding:      formatting.Hex,
	}

	buildGenesisResponse := api.BuildGenesisReply{}
	platformvmSS := api.StaticService{}
	if err := platformvmSS.BuildGenesis(nil, &buildGenesisArgs, &buildGenesisResponse); err != nil {
		panic(fmt.Errorf("problem while building platform chain's genesis state: %w", err))
	}

	genesisBytes, err := formatting.Decode(buildGenesisResponse.Encoding, buildGenesisResponse.Bytes)
	if err != nil {
		panic(err)
	}

	return genesisBytes
}<|MERGE_RESOLUTION|>--- conflicted
+++ resolved
@@ -233,22 +233,19 @@
 	stateDiff, err := state.NewDiff(lastAcceptedID, env)
 	require.NoError(err)
 
-<<<<<<< HEAD
 	currentChainTime := env.state.GetTimestamp()
+	upgrades := env.config.UpgradeConfig
+
 	nextChainTime, _, err := state.NextBlockTime(stateDiff, env.clk)
 	require.NoError(err)
 	feeRates, err := stateDiff.GetFeeRates()
 	require.NoError(err)
 	parentBlkComplexity, err := stateDiff.GetLastBlockComplexity()
 	require.NoError(err)
-	feeManager, err := fee.UpdatedFeeManager(feeRates, parentBlkComplexity, env.config.Config, currentChainTime, nextChainTime)
-	require.NoError(err)
-
-	feeCfg := fee.GetDynamicConfig(env.config.IsEActivated(currentChainTime))
-=======
-	chainTime := env.state.GetTimestamp()
-	feeCfg := config.GetDynamicFeesConfig(env.config.UpgradeConfig.IsEActivated(chainTime))
->>>>>>> 4aa7c3d8
+	feeManager, err := fee.UpdatedFeeManager(feeRates, parentBlkComplexity, upgrades, currentChainTime, nextChainTime)
+	require.NoError(err)
+
+	feeCfg := fee.GetDynamicConfig(upgrades.IsEActivated(currentChainTime))
 	executor := StandardTxExecutor{
 		Backend:            &env.backend,
 		BlkFeeManager:      feeManager,
