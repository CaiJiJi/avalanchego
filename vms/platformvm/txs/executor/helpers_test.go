// Copyright (C) 2019-2021, Ava Labs, Inc. All rights reserved.
// See the file LICENSE for licensing terms.

package executor

import (
	"errors"
	"fmt"
	"time"

	"github.com/ava-labs/avalanchego/chains"
	"github.com/ava-labs/avalanchego/chains/atomic"
	"github.com/ava-labs/avalanchego/codec"
	"github.com/ava-labs/avalanchego/codec/linearcodec"
	"github.com/ava-labs/avalanchego/database/manager"
	"github.com/ava-labs/avalanchego/database/prefixdb"
	"github.com/ava-labs/avalanchego/database/versiondb"
	"github.com/ava-labs/avalanchego/ids"
	"github.com/ava-labs/avalanchego/snow"
	"github.com/ava-labs/avalanchego/snow/uptime"
	"github.com/ava-labs/avalanchego/snow/validators"
	"github.com/ava-labs/avalanchego/utils"
	"github.com/ava-labs/avalanchego/utils/constants"
	"github.com/ava-labs/avalanchego/utils/crypto"
	"github.com/ava-labs/avalanchego/utils/formatting"
	"github.com/ava-labs/avalanchego/utils/formatting/address"
	"github.com/ava-labs/avalanchego/utils/json"
	"github.com/ava-labs/avalanchego/utils/logging"
	"github.com/ava-labs/avalanchego/utils/timer/mockable"
	"github.com/ava-labs/avalanchego/utils/units"
	"github.com/ava-labs/avalanchego/utils/wrappers"
	"github.com/ava-labs/avalanchego/version"
	"github.com/ava-labs/avalanchego/vms/components/avax"
	"github.com/ava-labs/avalanchego/vms/platformvm/api"
	"github.com/ava-labs/avalanchego/vms/platformvm/config"
	"github.com/ava-labs/avalanchego/vms/platformvm/fx"
	"github.com/ava-labs/avalanchego/vms/platformvm/reward"
	"github.com/ava-labs/avalanchego/vms/platformvm/state"
	"github.com/ava-labs/avalanchego/vms/platformvm/status"
	"github.com/ava-labs/avalanchego/vms/platformvm/txs"
	"github.com/ava-labs/avalanchego/vms/platformvm/utxo"
	"github.com/ava-labs/avalanchego/vms/secp256k1fx"
	"github.com/prometheus/client_golang/prometheus"

	tx_builder "github.com/ava-labs/avalanchego/vms/platformvm/txs/builder"
)

var (
	defaultMinStakingDuration = 24 * time.Hour
	defaultMaxStakingDuration = 365 * 24 * time.Hour
	defaultGenesisTime        = time.Date(1997, 1, 1, 0, 0, 0, 0, time.UTC)
	defaultValidateStartTime  = defaultGenesisTime
	defaultValidateEndTime    = defaultValidateStartTime.Add(10 * defaultMinStakingDuration)
	defaultMinValidatorStake  = 5 * units.MilliAvax
	defaultBalance            = 100 * defaultMinValidatorStake
	prefundedKeys             []*crypto.PrivateKeySECP256K1R
	avaxAssetID               = ids.ID{'y', 'e', 'e', 't'}
	defaultTxFee              = uint64(100)
	xChainID                  = ids.Empty.Prefix(0)
	cChainID                  = ids.Empty.Prefix(1)

	testSubnet1            *txs.Tx
	testSubnet1ControlKeys []*crypto.PrivateKeySECP256K1R

	// Used to create and use keys.
	testKeyfactory crypto.FactorySECP256K1R
)

const (
	testNetworkID = 10 // To be used in tests
	defaultWeight = 10000
)

type mutableSharedMemory struct {
	atomic.SharedMemory
}

type testHelpersCollection struct {
	isBootstrapped *utils.AtomicBool
	cfg            *config.Config
	clk            *mockable.Clock
	baseDB         *versiondb.Database
	ctx            *snow.Context
	msm            *mutableSharedMemory
	fx             fx.Fx
	tState         state.State
	atomicUtxosMan avax.AtomicUTXOManager
	uptimeMan      uptime.Manager
<<<<<<< HEAD
	utxosMan       utxo.Handler
	txBuilder      tx_builder.Builder
=======
	utxosHandler   utxo.Handler
	txBuilder      builder.TxBuilder
>>>>>>> 05430059
	execBackend    Backend
}

// TODO: snLookup currently duplicated in vm_test.go. Remove duplication
type snLookup struct {
	chainsToSubnet map[ids.ID]ids.ID
}

func (sn *snLookup) SubnetID(chainID ids.ID) (ids.ID, error) {
	subnetID, ok := sn.chainsToSubnet[chainID]
	if !ok {
		return ids.ID{}, errors.New("")
	}
	return subnetID, nil
}

func init() {
	prefundedKeys = crypto.BuildTestKeys()
	testSubnet1ControlKeys = prefundedKeys[0:3]
}

func newTestHelpersCollection() *testHelpersCollection {
	var isBootstrapped utils.AtomicBool
	isBootstrapped.SetValue(true)

	cfg := defaultCfg()
	clk := defaultClock()

	baseDBManager := manager.NewMemDB(version.CurrentDatabase)
	baseDB := versiondb.New(baseDBManager.Current().Database)
	ctx, msm := defaultCtx(baseDB)

	fx := defaultFx(&clk, ctx.Log, isBootstrapped.GetValue())

	rewardsCalc := reward.NewCalculator(cfg.RewardConfig)
	tState := defaultState(&cfg, ctx, baseDB, rewardsCalc)

	atomicUtxosMan := avax.NewAtomicUTXOManager(ctx.SharedMemory, txs.Codec)
	uptimeMan := uptime.NewManager(tState)
	utxosMan := utxo.NewHandler(ctx, &clk, tState, fx)

	txBuilder := tx_builder.New(
		ctx,
		cfg,
		&clk,
		fx,
		tState,
		atomicUtxosMan,
		utxosMan,
	)

	execBackend := Backend{
		Cfg:          &cfg,
		Ctx:          ctx,
		Clk:          &clk,
		Bootstrapped: &isBootstrapped,
		Fx:           fx,
		SpendHandler: utxosMan,
		UptimeMan:    uptimeMan,
		Rewards:      rewardsCalc,
	}

	addSubnet(tState, txBuilder, execBackend)

	return &testHelpersCollection{
		isBootstrapped: &isBootstrapped,
		cfg:            &cfg,
		clk:            &clk,
		baseDB:         baseDB,
		ctx:            ctx,
		msm:            msm,
		fx:             fx,
		tState:         tState,
		atomicUtxosMan: atomicUtxosMan,
		uptimeMan:      uptimeMan,
		utxosHandler:   utxosMan,
		txBuilder:      txBuilder,
		execBackend:    execBackend,
	}
}

func addSubnet(
	tState state.State,
	txBuilder tx_builder.Builder,
	execBackend Backend,
) {
	// Create a subnet
	var err error
	testSubnet1, err = txBuilder.NewCreateSubnetTx(
		2, // threshold; 2 sigs from keys[0], keys[1], keys[2] needed to add validator to this subnet
		[]ids.ShortID{ // control keys
			prefundedKeys[0].PublicKey().Address(),
			prefundedKeys[1].PublicKey().Address(),
			prefundedKeys[2].PublicKey().Address(),
		},
		[]*crypto.PrivateKeySECP256K1R{prefundedKeys[0]},
		prefundedKeys[0].PublicKey().Address(),
	)
	if err != nil {
		panic(err)
	}

	// store it
	versionedState := state.NewDiff(
		tState,
		tState.CurrentStakers(),
		tState.PendingStakers(),
	)

	executor := StandardTxExecutor{
		Backend: &execBackend,
		State:   versionedState,
		Tx:      testSubnet1,
	}
	err = testSubnet1.Unsigned.Visit(&executor)
	if err != nil {
		panic(err)
	}

	versionedState.AddTx(testSubnet1, status.Committed)
	versionedState.Apply(tState)
}

func defaultState(
	cfg *config.Config,
	ctx *snow.Context,
	baseDB *versiondb.Database,
	rewardsCalc reward.Calculator,
) state.State {
	dummyLocalStake := prometheus.NewGauge(prometheus.GaugeOpts{
		Namespace: "uts",
		Name:      "local_staked",
		Help:      "Total amount of AVAX on this node staked",
	})
	dummyTotalStake := prometheus.NewGauge(prometheus.GaugeOpts{
		Namespace: "uts",
		Name:      "total_staked",
		Help:      "Total amount of AVAX staked",
	})

	genesisBytes := buildGenesisTest(ctx)
	tState, err := state.New(
		baseDB,
		prometheus.NewRegistry(),
		cfg,
		ctx,
		dummyLocalStake,
		dummyTotalStake,
		rewardsCalc,
		genesisBytes,
	)
	if err != nil {
		panic(err)
	}

	// persist and reload to init a bunch of in-memory stuff
	if err := tState.Commit(); err != nil {
		panic(err)
	}
	if err := tState.Load(); err != nil {
		panic(err)
	}
	return tState
}

func defaultCtx(baseDB *versiondb.Database) (*snow.Context, *mutableSharedMemory) {
	ctx := snow.DefaultContextTest()
	ctx.NetworkID = 10
	ctx.XChainID = xChainID
	ctx.AVAXAssetID = avaxAssetID

	atomicDB := prefixdb.New([]byte{1}, baseDB)
	m := &atomic.Memory{}
	err := m.Initialize(logging.NoLog{}, atomicDB)
	if err != nil {
		panic(err)
	}

	msm := &mutableSharedMemory{
		SharedMemory: m.NewSharedMemory(ctx.ChainID),
	}
	ctx.SharedMemory = msm

	ctx.SNLookup = &snLookup{
		chainsToSubnet: map[ids.ID]ids.ID{
			constants.PlatformChainID: constants.PrimaryNetworkID,
			xChainID:                  constants.PrimaryNetworkID,
			cChainID:                  constants.PrimaryNetworkID,
		},
	}

	return ctx, msm
}

func defaultCfg() config.Config {
	return config.Config{
		Chains:                 chains.MockManager{},
		UptimeLockedCalculator: uptime.NewLockedCalculator(),
		Validators:             validators.NewManager(),
		TxFee:                  defaultTxFee,
		CreateSubnetTxFee:      100 * defaultTxFee,
		CreateBlockchainTxFee:  100 * defaultTxFee,
		MinValidatorStake:      5 * units.MilliAvax,
		MaxValidatorStake:      500 * units.MilliAvax,
		MinDelegatorStake:      1 * units.MilliAvax,
		MinStakeDuration:       defaultMinStakingDuration,
		MaxStakeDuration:       defaultMaxStakingDuration,
		RewardConfig: reward.Config{
			MaxConsumptionRate: .12 * reward.PercentDenominator,
			MinConsumptionRate: .10 * reward.PercentDenominator,
			MintingPeriod:      365 * 24 * time.Hour,
			SupplyCap:          720 * units.MegaAvax,
		},
		ApricotPhase3Time: defaultValidateEndTime,
		ApricotPhase4Time: defaultValidateEndTime,
		ApricotPhase5Time: defaultValidateEndTime,
	}
}

func defaultClock() mockable.Clock {
	clk := mockable.Clock{}
	clk.Set(defaultGenesisTime)
	return clk
}

type fxVMInt struct {
	registry codec.Registry
	clk      *mockable.Clock
	log      logging.Logger
}

func (fvi *fxVMInt) CodecRegistry() codec.Registry { return fvi.registry }
func (fvi *fxVMInt) Clock() *mockable.Clock        { return fvi.clk }
func (fvi *fxVMInt) Logger() logging.Logger        { return fvi.log }

func defaultFx(clk *mockable.Clock, log logging.Logger, isBootstrapped bool) fx.Fx {
	fxVMInt := &fxVMInt{
		registry: linearcodec.NewDefault(),
		clk:      clk,
		log:      log,
	}
	res := &secp256k1fx.Fx{}
	if err := res.Initialize(fxVMInt); err != nil {
		panic(err)
	}
	if isBootstrapped {
		if err := res.Bootstrapped(); err != nil {
			panic(err)
		}
	}
	return res
}

func buildGenesisTest(ctx *snow.Context) []byte {
	genesisUTXOs := make([]api.UTXO, len(prefundedKeys))
	hrp := constants.NetworkIDToHRP[testNetworkID]
	for i, key := range prefundedKeys {
		id := key.PublicKey().Address()
		addr, err := address.FormatBech32(hrp, id.Bytes())
		if err != nil {
			panic(err)
		}
		genesisUTXOs[i] = api.UTXO{
			Amount:  json.Uint64(defaultBalance),
			Address: addr,
		}
	}

	genesisValidators := make([]api.PrimaryValidator, len(prefundedKeys))
	for i, key := range prefundedKeys {
		nodeID := ids.NodeID(key.PublicKey().Address())
		addr, err := address.FormatBech32(hrp, nodeID.Bytes())
		if err != nil {
			panic(err)
		}
		genesisValidators[i] = api.PrimaryValidator{
			Staker: api.Staker{
				StartTime: json.Uint64(defaultValidateStartTime.Unix()),
				EndTime:   json.Uint64(defaultValidateEndTime.Unix()),
				NodeID:    nodeID,
			},
			RewardOwner: &api.Owner{
				Threshold: 1,
				Addresses: []string{addr},
			},
			Staked: []api.UTXO{{
				Amount:  json.Uint64(defaultWeight),
				Address: addr,
			}},
			DelegationFee: reward.PercentDenominator,
		}
	}

	buildGenesisArgs := api.BuildGenesisArgs{
		NetworkID:     json.Uint32(testNetworkID),
		AvaxAssetID:   ctx.AVAXAssetID,
		UTXOs:         genesisUTXOs,
		Validators:    genesisValidators,
		Chains:        nil,
		Time:          json.Uint64(defaultGenesisTime.Unix()),
		InitialSupply: json.Uint64(360 * units.MegaAvax),
		Encoding:      formatting.Hex,
	}

	buildGenesisResponse := api.BuildGenesisReply{}
	platformvmSS := api.StaticService{}
	if err := platformvmSS.BuildGenesis(nil, &buildGenesisArgs, &buildGenesisResponse); err != nil {
		panic(fmt.Errorf("problem while building platform chain's genesis state: %v", err))
	}

	genesisBytes, err := formatting.Decode(buildGenesisResponse.Encoding, buildGenesisResponse.Bytes)
	if err != nil {
		panic(err)
	}

	return genesisBytes
}

func internalStateShutdown(t *testHelpersCollection) error {
	if t.isBootstrapped.GetValue() {
		primaryValidatorSet, exist := t.cfg.Validators.GetValidators(constants.PrimaryNetworkID)
		if !exist {
			return errors.New("no default subnet validators")
		}
		primaryValidators := primaryValidatorSet.List()

		validatorIDs := make([]ids.NodeID, len(primaryValidators))
		for i, vdr := range primaryValidators {
			validatorIDs[i] = vdr.ID()
		}

		if err := t.uptimeMan.Shutdown(validatorIDs); err != nil {
			return err
		}
		if err := t.tState.Commit(); err != nil {
			return err
		}
	}

	errs := wrappers.Errs{}
	errs.Add(
		t.tState.Close(),
		t.baseDB.Close(),
	)
	return errs.Err
}<|MERGE_RESOLUTION|>--- conflicted
+++ resolved
@@ -86,13 +86,8 @@
 	tState         state.State
 	atomicUtxosMan avax.AtomicUTXOManager
 	uptimeMan      uptime.Manager
-<<<<<<< HEAD
-	utxosMan       utxo.Handler
+	utxosHandler   utxo.Handler
 	txBuilder      tx_builder.Builder
-=======
-	utxosHandler   utxo.Handler
-	txBuilder      builder.TxBuilder
->>>>>>> 05430059
 	execBackend    Backend
 }
 
