// Copyright (C) 2019-2023, Ava Labs, Inc. All rights reserved.
// See the file LICENSE for licensing terms.

package executor

import (
	"math"
	"testing"
	"time"

	"github.com/prometheus/client_golang/prometheus"

	"github.com/stretchr/testify/require"

	"github.com/ava-labs/avalanchego/chains"
	"github.com/ava-labs/avalanchego/chains/atomic"
	"github.com/ava-labs/avalanchego/codec"
	"github.com/ava-labs/avalanchego/codec/linearcodec"
	"github.com/ava-labs/avalanchego/database"
	"github.com/ava-labs/avalanchego/database/memdb"
	"github.com/ava-labs/avalanchego/database/versiondb"
	"github.com/ava-labs/avalanchego/ids"
	"github.com/ava-labs/avalanchego/snow"
	"github.com/ava-labs/avalanchego/snow/snowtest"
	"github.com/ava-labs/avalanchego/snow/uptime"
	"github.com/ava-labs/avalanchego/snow/validators"
	"github.com/ava-labs/avalanchego/utils"
	"github.com/ava-labs/avalanchego/utils/constants"
	"github.com/ava-labs/avalanchego/utils/crypto/secp256k1"
	"github.com/ava-labs/avalanchego/utils/logging"
	"github.com/ava-labs/avalanchego/utils/timer/mockable"
	"github.com/ava-labs/avalanchego/utils/units"
	"github.com/ava-labs/avalanchego/vms/components/avax"
	"github.com/ava-labs/avalanchego/vms/platformvm/config"
	"github.com/ava-labs/avalanchego/vms/platformvm/fx"
	"github.com/ava-labs/avalanchego/vms/platformvm/metrics"
	"github.com/ava-labs/avalanchego/vms/platformvm/reward"
	"github.com/ava-labs/avalanchego/vms/platformvm/state"
	"github.com/ava-labs/avalanchego/vms/platformvm/status"
	"github.com/ava-labs/avalanchego/vms/platformvm/txs"
	"github.com/ava-labs/avalanchego/vms/platformvm/txs/builder"
	"github.com/ava-labs/avalanchego/vms/platformvm/utxo"
	"github.com/ava-labs/avalanchego/vms/secp256k1fx"

	ts "github.com/ava-labs/avalanchego/vms/platformvm/testsetup"
)

var (
<<<<<<< HEAD
	defaultTxFee   = uint64(100)
	lastAcceptedID = ids.GenerateTestID()

	testSubnet1 *txs.Tx

	errMissing = errors.New("missing")
=======
	defaultMinStakingDuration = 24 * time.Hour
	defaultMaxStakingDuration = 365 * 24 * time.Hour
	defaultGenesisTime        = time.Date(1997, 1, 1, 0, 0, 0, 0, time.UTC)
	defaultValidateStartTime  = defaultGenesisTime
	defaultValidateEndTime    = defaultValidateStartTime.Add(20 * defaultMinStakingDuration)
	defaultMinValidatorStake  = 5 * units.MilliAvax
	defaultBalance            = 100 * defaultMinValidatorStake
	preFundedKeys             = secp256k1.TestKeys()
	defaultTxFee              = uint64(100)
	lastAcceptedID            = ids.GenerateTestID()

	testSubnet1            *txs.Tx
	testSubnet1ControlKeys = preFundedKeys[0:3]

	// Node IDs of genesis validators. Initialized in init function
	genesisNodeIDs []ids.NodeID
>>>>>>> ab1cd0b5
)

type mutableSharedMemory struct {
	atomic.SharedMemory
}

type environment struct {
	isBootstrapped *utils.Atomic[bool]
	config         *config.Config
	clk            *mockable.Clock
	baseDB         *versiondb.Database
	ctx            *snow.Context
	msm            *mutableSharedMemory
	fx             fx.Fx
	state          state.State
	states         map[ids.ID]state.Chain
	atomicUTXOs    avax.AtomicUTXOManager
	uptimes        uptime.Manager
	utxosHandler   utxo.Handler
	txBuilder      builder.Builder
	backend        Backend
}

func (e *environment) GetState(blkID ids.ID) (state.Chain, bool) {
	if blkID == lastAcceptedID {
		return e.state, true
	}
	chainState, ok := e.states[blkID]
	return chainState, ok
}

func (e *environment) SetState(blkID ids.ID, chainState state.Chain) {
	e.states[blkID] = chainState
}

func newEnvironment(t *testing.T, postBanff, postCortina, postDurango bool) *environment {
	var isBootstrapped utils.Atomic[bool]
	isBootstrapped.Set(true)

	config := defaultConfig(postBanff, postCortina, postDurango)
	clk := defaultClock(postBanff || postCortina || postDurango)

	baseDB := versiondb.New(memdb.New())
	ctx := snowtest.Context(t, snowtest.PChainID)
	m := atomic.NewMemory(baseDB)
	msm := &mutableSharedMemory{
		SharedMemory: m.NewSharedMemory(ctx.ChainID),
	}
	ctx.SharedMemory = msm

	fx := defaultFx(clk, ctx.Log, isBootstrapped.Get())

	rewards := reward.NewCalculator(config.RewardConfig)
	baseState := defaultState(config, ctx, baseDB, rewards)

	atomicUTXOs := avax.NewAtomicUTXOManager(ctx.SharedMemory, txs.Codec)
	uptimes := uptime.NewManager(baseState, clk)
	utxoHandler := utxo.NewHandler(ctx, clk, fx)

	txBuilder := builder.New(
		ctx,
		config,
		clk,
		fx,
		baseState,
		atomicUTXOs,
		utxoHandler,
	)

	backend := Backend{
		Config:       config,
		Ctx:          ctx,
		Clk:          clk,
		Bootstrapped: &isBootstrapped,
		Fx:           fx,
		FlowChecker:  utxoHandler,
		Uptimes:      uptimes,
		Rewards:      rewards,
	}

	env := &environment{
		isBootstrapped: &isBootstrapped,
		config:         config,
		clk:            clk,
		baseDB:         baseDB,
		ctx:            ctx,
		msm:            msm,
		fx:             fx,
		state:          baseState,
		states:         make(map[ids.ID]state.Chain),
		atomicUTXOs:    atomicUTXOs,
		uptimes:        uptimes,
		utxosHandler:   utxoHandler,
		txBuilder:      txBuilder,
		backend:        backend,
	}

	addSubnet(t, env, txBuilder)

	return env
}

func addSubnet(
	t *testing.T,
	env *environment,
	txBuilder builder.Builder,
) {
	require := require.New(t)

	// Create a subnet
	var err error
	testSubnet1, err = txBuilder.NewCreateSubnetTx(
		2, // threshold; 2 sigs from keys[0], keys[1], keys[2] needed to add validator to this subnet
		[]ids.ShortID{ // control keys
			ts.SubnetControlKeys[0].PublicKey().Address(),
			ts.SubnetControlKeys[1].PublicKey().Address(),
			ts.SubnetControlKeys[2].PublicKey().Address(),
		},
		[]*secp256k1.PrivateKey{ts.Keys[0]},
		ts.Keys[0].PublicKey().Address(),
	)
	require.NoError(err)

	// store it
	stateDiff, err := state.NewDiff(lastAcceptedID, env)
	require.NoError(err)

	executor := StandardTxExecutor{
		Backend: &env.backend,
		State:   stateDiff,
		Tx:      testSubnet1,
	}
	require.NoError(testSubnet1.Unsigned.Visit(&executor))

	stateDiff.AddTx(testSubnet1, status.Committed)
	require.NoError(stateDiff.Apply(env.state))
	require.NoError(env.state.Commit())
}

func defaultState(
	cfg *config.Config,
	ctx *snow.Context,
	db database.Database,
	rewards reward.Calculator,
) state.State {
	genesis, err := ts.BuildGenesis()
	if err != nil {
		panic(err)
	}

	execCfg, _ := config.GetExecutionConfig(nil)
	state, err := state.New(
		db,
		genesis,
		prometheus.NewRegistry(),
		cfg,
		execCfg,
		ctx,
		metrics.Noop,
		rewards,
	)
	if err != nil {
		panic(err)
	}

	// persist and reload to init a bunch of in-memory stuff
	state.SetHeight(0)
	if err := state.Commit(); err != nil {
		panic(err)
	}
	lastAcceptedID = state.GetLastAccepted()
	return state
}

<<<<<<< HEAD
func defaultCtx(db database.Database) (*snow.Context, *mutableSharedMemory) {
	ctx := snow.DefaultContextTest()
	ctx.NetworkID = ts.NetworkID
	ctx.XChainID = ts.XChainID
	ctx.CChainID = ts.CChainID
	ctx.AVAXAssetID = ts.AvaxAssetID

	atomicDB := prefixdb.New([]byte{1}, db)
	m := atomic.NewMemory(atomicDB)

	msm := &mutableSharedMemory{
		SharedMemory: m.NewSharedMemory(ctx.ChainID),
	}
	ctx.SharedMemory = msm

	ctx.ValidatorState = &validators.TestState{
		GetSubnetIDF: func(_ context.Context, chainID ids.ID) (ids.ID, error) {
			subnetID, ok := map[ids.ID]ids.ID{
				constants.PlatformChainID: constants.PrimaryNetworkID,
				ts.XChainID:               constants.PrimaryNetworkID,
				ts.CChainID:               constants.PrimaryNetworkID,
			}[chainID]
			if !ok {
				return ids.Empty, errMissing
			}
			return subnetID, nil
		},
	}

	return ctx, msm
}

=======
>>>>>>> ab1cd0b5
func defaultConfig(postBanff, postCortina, postDurango bool) *config.Config {
	banffTime := mockable.MaxTime
	if postBanff {
		banffTime = ts.ValidateEndTime.Add(-2 * time.Second)
	}
	cortinaTime := mockable.MaxTime
	if postCortina {
		cortinaTime = ts.ValidateStartTime.Add(-2 * time.Second)
	}
	durangoTime := mockable.MaxTime
	if postDurango {
		durangoTime = ts.ValidateStartTime.Add(-2 * time.Second)
	}

	return &config.Config{
		Chains:                 chains.TestManager,
		UptimeLockedCalculator: uptime.NewLockedCalculator(),
		Validators:             validators.NewManager(),
		TxFee:                  defaultTxFee,
		CreateSubnetTxFee:      100 * defaultTxFee,
		CreateBlockchainTxFee:  100 * defaultTxFee,
		MinValidatorStake:      5 * units.MilliAvax,
		MaxValidatorStake:      500 * units.MilliAvax,
		MinDelegatorStake:      1 * units.MilliAvax,
		MinStakeDuration:       ts.MinStakingDuration,
		MaxStakeDuration:       ts.MaxStakingDuration,
		RewardConfig: reward.Config{
			MaxConsumptionRate: .12 * reward.PercentDenominator,
			MinConsumptionRate: .10 * reward.PercentDenominator,
			MintingPeriod:      365 * 24 * time.Hour,
			SupplyCap:          720 * units.MegaAvax,
		},
		ApricotPhase3Time: ts.ValidateEndTime,
		ApricotPhase5Time: ts.ValidateEndTime,
		BanffTime:         banffTime,
		CortinaTime:       cortinaTime,
		DurangoTime:       durangoTime,
	}
}

func defaultClock(postFork bool) *mockable.Clock {
	now := ts.GenesisTime
	if postFork {
		// 1 second after Banff fork
		now = ts.ValidateEndTime.Add(-2 * time.Second)
	}
	clk := &mockable.Clock{}
	clk.Set(now)
	return clk
}

type fxVMInt struct {
	registry codec.Registry
	clk      *mockable.Clock
	log      logging.Logger
}

func (fvi *fxVMInt) CodecRegistry() codec.Registry {
	return fvi.registry
}

func (fvi *fxVMInt) Clock() *mockable.Clock {
	return fvi.clk
}

func (fvi *fxVMInt) Logger() logging.Logger {
	return fvi.log
}

func defaultFx(clk *mockable.Clock, log logging.Logger, isBootstrapped bool) fx.Fx {
	fxVMInt := &fxVMInt{
		registry: linearcodec.NewDefault(),
		clk:      clk,
		log:      log,
	}
	res := &secp256k1fx.Fx{}
	if err := res.Initialize(fxVMInt); err != nil {
		panic(err)
	}
	if isBootstrapped {
		if err := res.Bootstrapped(); err != nil {
			panic(err)
		}
	}
	return res
}

func shutdownEnvironment(env *environment) error {
	if env.isBootstrapped.Get() {
		validatorIDs := env.config.Validators.GetValidatorIDs(constants.PrimaryNetworkID)

		if err := env.uptimes.StopTracking(validatorIDs, constants.PrimaryNetworkID); err != nil {
			return err
		}

		for subnetID := range env.config.TrackedSubnets {
			validatorIDs := env.config.Validators.GetValidatorIDs(subnetID)

			if err := env.uptimes.StopTracking(validatorIDs, subnetID); err != nil {
				return err
			}
		}
		env.state.SetHeight( /*height*/ math.MaxUint64)
		if err := env.state.Commit(); err != nil {
			return err
		}
	}

	return utils.Err(
		env.state.Close(),
		env.baseDB.Close(),
	)
}<|MERGE_RESOLUTION|>--- conflicted
+++ resolved
@@ -46,31 +46,10 @@
 )
 
 var (
-<<<<<<< HEAD
 	defaultTxFee   = uint64(100)
 	lastAcceptedID = ids.GenerateTestID()
 
 	testSubnet1 *txs.Tx
-
-	errMissing = errors.New("missing")
-=======
-	defaultMinStakingDuration = 24 * time.Hour
-	defaultMaxStakingDuration = 365 * 24 * time.Hour
-	defaultGenesisTime        = time.Date(1997, 1, 1, 0, 0, 0, 0, time.UTC)
-	defaultValidateStartTime  = defaultGenesisTime
-	defaultValidateEndTime    = defaultValidateStartTime.Add(20 * defaultMinStakingDuration)
-	defaultMinValidatorStake  = 5 * units.MilliAvax
-	defaultBalance            = 100 * defaultMinValidatorStake
-	preFundedKeys             = secp256k1.TestKeys()
-	defaultTxFee              = uint64(100)
-	lastAcceptedID            = ids.GenerateTestID()
-
-	testSubnet1            *txs.Tx
-	testSubnet1ControlKeys = preFundedKeys[0:3]
-
-	// Node IDs of genesis validators. Initialized in init function
-	genesisNodeIDs []ids.NodeID
->>>>>>> ab1cd0b5
 )
 
 type mutableSharedMemory struct {
@@ -216,7 +195,7 @@
 	db database.Database,
 	rewards reward.Calculator,
 ) state.State {
-	genesis, err := ts.BuildGenesis()
+	genesis, err := ts.BuildGenesis(ctx.AVAXAssetID)
 	if err != nil {
 		panic(err)
 	}
@@ -245,41 +224,6 @@
 	return state
 }
 
-<<<<<<< HEAD
-func defaultCtx(db database.Database) (*snow.Context, *mutableSharedMemory) {
-	ctx := snow.DefaultContextTest()
-	ctx.NetworkID = ts.NetworkID
-	ctx.XChainID = ts.XChainID
-	ctx.CChainID = ts.CChainID
-	ctx.AVAXAssetID = ts.AvaxAssetID
-
-	atomicDB := prefixdb.New([]byte{1}, db)
-	m := atomic.NewMemory(atomicDB)
-
-	msm := &mutableSharedMemory{
-		SharedMemory: m.NewSharedMemory(ctx.ChainID),
-	}
-	ctx.SharedMemory = msm
-
-	ctx.ValidatorState = &validators.TestState{
-		GetSubnetIDF: func(_ context.Context, chainID ids.ID) (ids.ID, error) {
-			subnetID, ok := map[ids.ID]ids.ID{
-				constants.PlatformChainID: constants.PrimaryNetworkID,
-				ts.XChainID:               constants.PrimaryNetworkID,
-				ts.CChainID:               constants.PrimaryNetworkID,
-			}[chainID]
-			if !ok {
-				return ids.Empty, errMissing
-			}
-			return subnetID, nil
-		},
-	}
-
-	return ctx, msm
-}
-
-=======
->>>>>>> ab1cd0b5
 func defaultConfig(postBanff, postCortina, postDurango bool) *config.Config {
 	banffTime := mockable.MaxTime
 	if postBanff {
