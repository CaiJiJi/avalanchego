// Copyright (C) 2019-2024, Ava Labs, Inc. All rights reserved.
// See the file LICENSE for licensing terms.

package txstest

import (
	"time"

	"github.com/ava-labs/avalanchego/snow"
	"github.com/ava-labs/avalanchego/vms/platformvm/config"
	"github.com/ava-labs/avalanchego/vms/platformvm/txs"
	"github.com/ava-labs/avalanchego/vms/platformvm/txs/fee"
	"github.com/ava-labs/avalanchego/wallet/chain/p/builder"
)

func newContext(
	ctx *snow.Context,
	cfg *config.Config,
	timestamp time.Time,
) *builder.Context {
	var (
		feeCalc            = fee.NewStaticCalculator(cfg.StaticFeeConfig, cfg.UpgradeConfig, timestamp)
<<<<<<< HEAD
		createSubnetFee, _ = feeCalc.ComputeFee(&txs.CreateSubnetTx{}, nil)
		createChainFee, _  = feeCalc.ComputeFee(&txs.CreateChainTx{}, nil)
=======
		createSubnetFee, _ = feeCalc.CalculateFee(&txs.CreateSubnetTx{}, nil)
		createChainFee, _  = feeCalc.CalculateFee(&txs.CreateChainTx{}, nil)
>>>>>>> da722bcd
	)

	return &builder.Context{
		NetworkID:                     ctx.NetworkID,
		AVAXAssetID:                   ctx.AVAXAssetID,
		BaseTxFee:                     cfg.StaticFeeConfig.TxFee,
		CreateSubnetTxFee:             createSubnetFee,
		TransformSubnetTxFee:          cfg.StaticFeeConfig.TransformSubnetTxFee,
		CreateBlockchainTxFee:         createChainFee,
		AddPrimaryNetworkValidatorFee: cfg.StaticFeeConfig.AddPrimaryNetworkValidatorFee,
		AddPrimaryNetworkDelegatorFee: cfg.StaticFeeConfig.AddPrimaryNetworkDelegatorFee,
		AddSubnetValidatorFee:         cfg.StaticFeeConfig.AddSubnetValidatorFee,
		AddSubnetDelegatorFee:         cfg.StaticFeeConfig.AddSubnetDelegatorFee,
	}
}<|MERGE_RESOLUTION|>--- conflicted
+++ resolved
@@ -20,13 +20,8 @@
 ) *builder.Context {
 	var (
 		feeCalc            = fee.NewStaticCalculator(cfg.StaticFeeConfig, cfg.UpgradeConfig, timestamp)
-<<<<<<< HEAD
-		createSubnetFee, _ = feeCalc.ComputeFee(&txs.CreateSubnetTx{}, nil)
-		createChainFee, _  = feeCalc.ComputeFee(&txs.CreateChainTx{}, nil)
-=======
 		createSubnetFee, _ = feeCalc.CalculateFee(&txs.CreateSubnetTx{}, nil)
 		createChainFee, _  = feeCalc.CalculateFee(&txs.CreateChainTx{}, nil)
->>>>>>> da722bcd
 	)
 
 	return &builder.Context{
