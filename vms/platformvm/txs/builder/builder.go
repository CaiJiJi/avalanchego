--- conflicted
+++ resolved
@@ -10,6 +10,7 @@
 
 	"github.com/ava-labs/avalanchego/ids"
 	"github.com/ava-labs/avalanchego/snow"
+	"github.com/ava-labs/avalanchego/utils"
 	"github.com/ava-labs/avalanchego/utils/constants"
 	"github.com/ava-labs/avalanchego/utils/crypto/secp256k1"
 	"github.com/ava-labs/avalanchego/vms/components/avax"
@@ -17,17 +18,12 @@
 	"github.com/ava-labs/avalanchego/vms/platformvm/signer"
 	"github.com/ava-labs/avalanchego/vms/platformvm/state"
 	"github.com/ava-labs/avalanchego/vms/platformvm/txs"
-<<<<<<< HEAD
 	"github.com/ava-labs/avalanchego/vms/platformvm/txs/fees"
-	"github.com/ava-labs/avalanchego/vms/platformvm/utxo"
-	"github.com/ava-labs/avalanchego/vms/secp256k1fx"
-
-	commonfees "github.com/ava-labs/avalanchego/vms/components/fees"
-=======
 	"github.com/ava-labs/avalanchego/vms/secp256k1fx"
 	"github.com/ava-labs/avalanchego/wallet/chain/p/backends"
 	"github.com/ava-labs/avalanchego/wallet/subnet/primary/common"
->>>>>>> 0f24a1af
+
+	commonfees "github.com/ava-labs/avalanchego/vms/components/fees"
 )
 
 // Max number of items allowed in a page
@@ -265,12 +261,16 @@
 ) Builder {
 	return &builder{
 		ctx:     ctx,
+		cfg:     cfg,
+		state:   state,
 		backend: NewBackend(ctx, cfg, state, atomicUTXOManager),
 	}
 }
 
 type builder struct {
 	ctx     *snow.Context
+	cfg     *config.Config
+	state   state.State
 	backend *Backend
 }
 
@@ -281,178 +281,20 @@
 	changeAddr ids.ShortID,
 	memo []byte,
 ) (*txs.Tx, error) {
-<<<<<<< HEAD
-	// 1. Build core transaction without utxos
-	utx := &txs.ImportTx{
-		BaseTx: txs.BaseTx{BaseTx: avax.BaseTx{
-			NetworkID:    b.ctx.NetworkID,
-			BlockchainID: b.ctx.ChainID,
-			Memo:         memo,
-		}},
-		SourceChain: from,
-	}
-
-	// 2. Finance the tx by building the utxos (inputs, outputs and stakes)
-	kc := secp256k1fx.NewKeychain(keys...)
-
-	atomicUTXOs, _, _, err := b.GetAtomicUTXOs(from, kc.Addresses(), ids.ShortEmpty, ids.Empty, MaxPageSize)
-	if err != nil {
-		return nil, fmt.Errorf("problem retrieving atomic UTXOs: %w", err)
-	}
-
-	var (
-		importedInputs = []*avax.TransferableInput{}
-		signers        = [][]*secp256k1.PrivateKey{}
-		outs           = []*avax.TransferableOutput{}
-
-		importedAmounts = make(map[ids.ID]uint64)
-		now             = b.clk.Unix()
-	)
-	for _, utxo := range atomicUTXOs {
-		inputIntf, utxoSigners, err := kc.Spend(utxo.Out, now)
-		if err != nil {
-			continue
-		}
-		input, ok := inputIntf.(avax.TransferableIn)
-		if !ok {
-			continue
-		}
-		assetID := utxo.AssetID()
-		importedAmounts[assetID], err = math.Add64(importedAmounts[assetID], input.Amount())
-		if err != nil {
-			return nil, err
-		}
-		importedInputs = append(importedInputs, &avax.TransferableInput{
-			UTXOID: utxo.UTXOID,
-			Asset:  utxo.Asset,
-			In:     input,
-		})
-		signers = append(signers, utxoSigners)
-	}
-	if len(importedAmounts) == 0 {
-		return nil, ErrNoFunds // No imported UTXOs were spendable
-	}
-
-	// Sort and add imported txs to utx. Imported txs must not be
-	// changed here in after
-	avax.SortTransferableInputsWithSigners(importedInputs, signers)
-	utx.ImportedInputs = importedInputs
-
-	// add non avax-denominated outputs. Avax-denominated utxos
-	// are used to pay fees whose amount is calculated later on
-	for assetID, amount := range importedAmounts {
-		if assetID == b.ctx.AVAXAssetID {
-			continue
-		}
-		outs = append(outs, &avax.TransferableOutput{
-			Asset: avax.Asset{ID: assetID},
-			Out: &secp256k1fx.TransferOutput{
-				Amt: amount,
-				OutputOwners: secp256k1fx.OutputOwners{
-					Locktime:  0,
-					Threshold: 1,
-					Addrs:     []ids.ShortID{to},
-				},
-			},
-		})
-		delete(importedAmounts, assetID)
-	}
-
-	var (
-		importedAVAX     = importedAmounts[b.ctx.AVAXAssetID] // the only entry left in importedAmounts
-		chainTime        = b.state.GetTimestamp()
-		feeCfg           = b.cfg.GetDynamicFeesConfig(chainTime)
-		isEUpgradeActive = b.cfg.IsEUpgradeActivated(chainTime)
-
-		feeCalc = &fees.Calculator{
-			IsEUpgradeActive: isEUpgradeActive,
-			Config:           b.cfg,
-			ChainTime:        chainTime,
-			FeeManager:       commonfees.NewManager(feeCfg.UnitFees),
-			ConsumedUnitsCap: feeCfg.BlockUnitsCap,
-		}
-
-		ins []*avax.TransferableInput
-	)
-
-	// while outs are not ordered we add them to get current fees. We'll fix ordering later on
-	utx.BaseTx.Outs = outs
-
-	// feesMan cumulates consumed units. Let's init it with utx filled so far
-	if err = feeCalc.ImportTx(utx); err != nil {
-		return nil, err
-	}
-
-	// account for imported inputs credentials
-	for _, signer := range signers {
-		if _, err = fees.FinanceCredential(feeCalc, len(signer)); err != nil {
-			return nil, fmt.Errorf("account for credential fees: %w", err)
-		}
-	}
-
-	if feeCalc.Fee >= importedAVAX {
-		// all imported avax will be burned to pay taxes.
-		// Fees are scaled back accordingly.
-		feeCalc.Fee -= importedAVAX
-	} else {
-		// imported inputs may be enough to pay taxes by themselves
-		changeOut := &avax.TransferableOutput{
-			Asset: avax.Asset{ID: b.ctx.AVAXAssetID},
-			Out: &secp256k1fx.TransferOutput{ // we set amount after considering changeOut own fees
-				OutputOwners: secp256k1fx.OutputOwners{
-					Locktime:  0,
-					Threshold: 1,
-					Addrs:     []ids.ShortID{to},
-				},
-			},
-		}
-
-		// update fees to target given the extra output added
-		_, outDimensions, err := fees.FinanceOutput(feeCalc, changeOut)
-		if err != nil {
-			return nil, fmt.Errorf("account for output fees: %w", err)
-		}
-
-		if feeCalc.Fee >= importedAVAX {
-			// imported avax are not enough to pay fees
-			// Drop the changeOut and finance the tx
-			if _, err := feeCalc.RemoveFeesFor(outDimensions); err != nil {
-				return nil, fmt.Errorf("failed reverting change output: %w", err)
-			}
-			feeCalc.Fee -= importedAVAX
-		} else {
-			changeOut.Out.(*secp256k1fx.TransferOutput).Amt = importedAVAX - feeCalc.Fee
-			feeCalc.Fee = 0
-			outs = append(outs, changeOut)
-		}
-	}
-
-	var (
-		financeOut    []*avax.TransferableOutput
-		financeSigner [][]*secp256k1.PrivateKey
-	)
-	ins, financeOut, _, financeSigner, err = b.FinanceTx(
-		b.state,
-		keys,
-		0,
-		feeCalc,
-		changeAddr,
-	)
-	if err != nil {
-		return nil, fmt.Errorf("couldn't generate tx inputs/outputs: %w", err)
-	}
-	outs = append(financeOut, outs...)
-	signers = append(financeSigner, signers...)
-
-	avax.SortTransferableOutputs(outs, txs.Codec) // sort imported outputs
-
-	utx.BaseTx.Ins = ins
-	utx.BaseTx.Outs = outs
-
-	// 3. Sign the tx
-	tx, err := txs.NewSigned(utx, txs.Codec, signers)
-=======
-	pBuilder, pSigner := b.builders(keys)
+	var (
+		pBuilder, pSigner = b.builders(keys)
+		chainTime         = b.state.GetTimestamp()
+		feeCfg            = b.cfg.GetDynamicFeesConfig(chainTime)
+		isEUpgradeActive  = b.cfg.IsEUpgradeActivated(chainTime)
+
+		feeCalc = &fees.Calculator{
+			IsEUpgradeActive: isEUpgradeActive,
+			Config:           b.cfg,
+			ChainTime:        chainTime,
+			FeeManager:       commonfees.NewManager(feeCfg.UnitFees),
+			ConsumedUnitsCap: feeCfg.BlockUnitsCap,
+		}
+	)
 
 	outOwner := &secp256k1fx.OutputOwners{
 		Locktime:  0,
@@ -463,6 +305,7 @@
 	utx, err := pBuilder.NewImportTx(
 		from,
 		outOwner,
+		feeCalc,
 		options(changeAddr, memo)...,
 	)
 	if err != nil {
@@ -470,7 +313,6 @@
 	}
 
 	tx, err := backends.SignUnsigned(context.Background(), pSigner, utx)
->>>>>>> 0f24a1af
 	if err != nil {
 		return nil, err
 	}
@@ -486,26 +328,20 @@
 	changeAddr ids.ShortID,
 	memo []byte,
 ) (*txs.Tx, error) {
-<<<<<<< HEAD
-	// 1. Build core transaction without utxos
-	utx := &txs.ExportTx{
-		BaseTx: txs.BaseTx{BaseTx: avax.BaseTx{
-			NetworkID:    b.ctx.NetworkID,
-			BlockchainID: b.ctx.ChainID,
-			Memo:         memo,
-		}},
-		DestinationChain: chainID,
-		ExportedOutputs: []*avax.TransferableOutput{{ // Exported to X-Chain
-			Asset: avax.Asset{ID: b.ctx.AVAXAssetID},
-			Out: &secp256k1fx.TransferOutput{
-				Amt: amount,
-				OutputOwners: secp256k1fx.OutputOwners{
-					Locktime:  0,
-					Threshold: 1,
-					Addrs:     []ids.ShortID{to},
-				},
-=======
-	pBuilder, pSigner := b.builders(keys)
+	var (
+		pBuilder, pSigner = b.builders(keys)
+		chainTime         = b.state.GetTimestamp()
+		feeCfg            = b.cfg.GetDynamicFeesConfig(chainTime)
+		isEUpgradeActive  = b.cfg.IsEUpgradeActivated(chainTime)
+
+		feeCalc = &fees.Calculator{
+			IsEUpgradeActive: isEUpgradeActive,
+			Config:           b.cfg,
+			ChainTime:        chainTime,
+			FeeManager:       commonfees.NewManager(feeCfg.UnitFees),
+			ConsumedUnitsCap: feeCfg.BlockUnitsCap,
+		}
+	)
 
 	outputs := []*avax.TransferableOutput{{
 		Asset: avax.Asset{ID: b.ctx.AVAXAssetID},
@@ -515,7 +351,6 @@
 				Locktime:  0,
 				Threshold: 1,
 				Addrs:     []ids.ShortID{to},
->>>>>>> 0f24a1af
 			},
 		},
 	}}
@@ -523,53 +358,14 @@
 	utx, err := pBuilder.NewExportTx(
 		chainID,
 		outputs,
+		feeCalc,
 		options(changeAddr, memo)...,
 	)
 	if err != nil {
 		return nil, fmt.Errorf("failed building export tx: %w", err)
 	}
 
-<<<<<<< HEAD
-	// 2. Finance the tx by building the utxos (inputs, outputs and stakes)
-	var (
-		chainTime        = b.state.GetTimestamp()
-		feeCfg           = b.cfg.GetDynamicFeesConfig(chainTime)
-		isEUpgradeActive = b.cfg.IsEUpgradeActivated(chainTime)
-
-		feeCalc = &fees.Calculator{
-			IsEUpgradeActive: isEUpgradeActive,
-			Config:           b.cfg,
-			ChainTime:        chainTime,
-			FeeManager:       commonfees.NewManager(feeCfg.UnitFees),
-			ConsumedUnitsCap: feeCfg.BlockUnitsCap,
-		}
-	)
-
-	// feesMan cumulates consumed units. Let's init it with utx filled so far
-	if err := feeCalc.ExportTx(utx); err != nil {
-		return nil, err
-	}
-	feeCalc.Fee += amount // account for the transferred amount to be burned
-
-	ins, outs, _, signers, err := b.FinanceTx(
-		b.state,
-		keys,
-		0,
-		feeCalc,
-		changeAddr,
-	)
-	if err != nil {
-		return nil, fmt.Errorf("couldn't generate tx inputs/outputs: %w", err)
-	}
-
-	utx.BaseTx.Ins = ins
-	utx.BaseTx.Outs = outs
-
-	// 3. Sign the tx
-	tx, err := txs.NewSigned(utx, txs.Codec, signers)
-=======
-	tx, err := backends.SignUnsigned(context.Background(), pSigner, utx)
->>>>>>> 0f24a1af
+	tx, err := backends.SignUnsigned(context.Background(), pSigner, utx)
 	if err != nil {
 		return nil, err
 	}
@@ -586,81 +382,35 @@
 	changeAddr ids.ShortID,
 	memo []byte,
 ) (*txs.Tx, error) {
-<<<<<<< HEAD
-	// 1. Build core transaction without utxos
-	subnetAuth, subnetSigners, err := b.Authorize(b.state, subnetID, keys)
-	if err != nil {
-		return nil, fmt.Errorf("couldn't authorize tx's subnet restrictions: %w", err)
-	}
-
-	utils.Sort(fxIDs) // sort the provided fxIDs
-
-	utx := &txs.CreateChainTx{
-		BaseTx: txs.BaseTx{BaseTx: avax.BaseTx{
-			NetworkID:    b.ctx.NetworkID,
-			BlockchainID: b.ctx.ChainID,
-			Memo:         memo,
-		}},
-		SubnetID:    subnetID,
-		ChainName:   chainName,
-		VMID:        vmID,
-		FxIDs:       fxIDs,
-		GenesisData: genesisData,
-		SubnetAuth:  subnetAuth,
-	}
-
-	// 2. Finance the tx by building the utxos (inputs, outputs and stakes)
-	var (
-		chainTime        = b.state.GetTimestamp()
-		feeCfg           = b.cfg.GetDynamicFeesConfig(chainTime)
-		isEUpgradeActive = b.cfg.IsEUpgradeActivated(chainTime)
-
-		feeCalc = &fees.Calculator{
-			IsEUpgradeActive: isEUpgradeActive,
-			Config:           b.cfg,
-			ChainTime:        chainTime,
-			FeeManager:       commonfees.NewManager(feeCfg.UnitFees),
-			ConsumedUnitsCap: feeCfg.BlockUnitsCap,
-		}
-	)
-
-	// feesMan cumulates consumed units. Let's init it with utx filled so far
-	if err = feeCalc.CreateChainTx(utx); err != nil {
-		return nil, err
-	}
-
-	// account for subnet authorization credentials
-	if _, err = fees.FinanceCredential(feeCalc, len(subnetSigners)); err != nil {
-		return nil, fmt.Errorf("account for credential fees: %w", err)
-	}
-
-	ins, outs, _, signers, err := b.FinanceTx(
-		b.state,
-		keys,
-		0,
-		feeCalc,
-		changeAddr,
-	)
-	if err != nil {
-		return nil, fmt.Errorf("couldn't generate tx inputs/outputs: %w", err)
-	}
-
-	utx.BaseTx.Ins = ins
-	utx.BaseTx.Outs = outs
-
-	// 3. Sign the tx
-	signers = append(signers, subnetSigners)
-	tx, err := txs.NewSigned(utx, txs.Codec, signers)
-=======
-	pBuilder, pSigner := b.builders(keys)
-
-	utx, err := pBuilder.NewCreateChainTx(subnetID, genesisData, vmID, fxIDs, chainName, options(changeAddr, memo)...)
+	var (
+		pBuilder, pSigner = b.builders(keys)
+		chainTime         = b.state.GetTimestamp()
+		feeCfg            = b.cfg.GetDynamicFeesConfig(chainTime)
+		isEUpgradeActive  = b.cfg.IsEUpgradeActivated(chainTime)
+
+		feeCalc = &fees.Calculator{
+			IsEUpgradeActive: isEUpgradeActive,
+			Config:           b.cfg,
+			ChainTime:        chainTime,
+			FeeManager:       commonfees.NewManager(feeCfg.UnitFees),
+			ConsumedUnitsCap: feeCfg.BlockUnitsCap,
+		}
+	)
+
+	utx, err := pBuilder.NewCreateChainTx(
+		subnetID,
+		genesisData,
+		vmID,
+		fxIDs,
+		chainName,
+		feeCalc,
+		options(changeAddr, memo)...,
+	)
 	if err != nil {
 		return nil, fmt.Errorf("failed building create chain tx: %w", err)
 	}
 
 	tx, err := backends.SignUnsigned(context.Background(), pSigner, utx)
->>>>>>> 0f24a1af
 	if err != nil {
 		return nil, err
 	}
@@ -674,73 +424,37 @@
 	changeAddr ids.ShortID,
 	memo []byte,
 ) (*txs.Tx, error) {
-<<<<<<< HEAD
-	// 1. Build core transaction without utxos
+	var (
+		pBuilder, pSigner = b.builders(keys)
+		chainTime         = b.state.GetTimestamp()
+		feeCfg            = b.cfg.GetDynamicFeesConfig(chainTime)
+		isEUpgradeActive  = b.cfg.IsEUpgradeActivated(chainTime)
+
+		feeCalc = &fees.Calculator{
+			IsEUpgradeActive: isEUpgradeActive,
+			Config:           b.cfg,
+			ChainTime:        chainTime,
+			FeeManager:       commonfees.NewManager(feeCfg.UnitFees),
+			ConsumedUnitsCap: feeCfg.BlockUnitsCap,
+		}
+	)
+
 	utils.Sort(ownerAddrs) // sort control addresses
-
-	utx := &txs.CreateSubnetTx{
-		BaseTx: txs.BaseTx{BaseTx: avax.BaseTx{
-			NetworkID:    b.ctx.NetworkID,
-			BlockchainID: b.ctx.ChainID,
-			Memo:         memo,
-		}},
-		Owner: &secp256k1fx.OutputOwners{
-			Threshold: threshold,
-			Addrs:     ownerAddrs,
-		},
-	}
-
-	// 2. Finance the tx by building the utxos (inputs, outputs and stakes)
-	var (
-		chainTime        = b.state.GetTimestamp()
-		feeCfg           = b.cfg.GetDynamicFeesConfig(chainTime)
-		isEUpgradeActive = b.cfg.IsEUpgradeActivated(chainTime)
-
-		feeCalc = &fees.Calculator{
-			IsEUpgradeActive: isEUpgradeActive,
-			Config:           b.cfg,
-			ChainTime:        chainTime,
-			FeeManager:       commonfees.NewManager(feeCfg.UnitFees),
-			ConsumedUnitsCap: feeCfg.BlockUnitsCap,
-		}
-	)
-
-	// feesMan cumulates consumed units. Let's init it with utx filled so far
-	if err := feeCalc.CreateSubnetTx(utx); err != nil {
-		return nil, err
-	}
-
-	ins, outs, _, signers, err := b.FinanceTx(
-		b.state,
-		keys,
-		0,
-		feeCalc,
-		changeAddr,
-	)
-	if err != nil {
-		return nil, fmt.Errorf("couldn't generate tx inputs/outputs: %w", err)
-	}
-
-	utx.BaseTx.Ins = ins
-	utx.BaseTx.Outs = outs
-
-	// 3. Sign the tx
-	tx, err := txs.NewSigned(utx, txs.Codec, signers)
-=======
-	pBuilder, pSigner := b.builders(keys)
-
 	subnetOwner := &secp256k1fx.OutputOwners{
 		Threshold: threshold,
 		Addrs:     ownerAddrs,
 	}
 
-	utx, err := pBuilder.NewCreateSubnetTx(subnetOwner, options(changeAddr, memo)...)
+	utx, err := pBuilder.NewCreateSubnetTx(
+		subnetOwner,
+		feeCalc,
+		options(changeAddr, memo)...,
+	)
 	if err != nil {
 		return nil, fmt.Errorf("failed building create subnet tx: %w", err)
 	}
 
 	tx, err := backends.SignUnsigned(context.Background(), pSigner, utx)
->>>>>>> 0f24a1af
 	if err != nil {
 		return nil, err
 	}
@@ -766,82 +480,20 @@
 	changeAddr ids.ShortID,
 	memo []byte,
 ) (*txs.Tx, error) {
-<<<<<<< HEAD
-	// 1. Build core transaction without utxos
-	subnetAuth, subnetSigners, err := b.Authorize(b.state, subnetID, keys)
-	if err != nil {
-		return nil, fmt.Errorf("couldn't authorize tx's subnet restrictions: %w", err)
-	}
-
-	utx := &txs.TransformSubnetTx{
-		BaseTx: txs.BaseTx{
-			BaseTx: avax.BaseTx{
-				NetworkID:    b.ctx.NetworkID,
-				BlockchainID: b.ctx.ChainID,
-				Memo:         memo,
-			},
-		},
-		Subnet:                   subnetID,
-		AssetID:                  assetID,
-		InitialSupply:            initialSupply,
-		MaximumSupply:            maxSupply,
-		MinConsumptionRate:       minConsumptionRate,
-		MaxConsumptionRate:       maxConsumptionRate,
-		MinValidatorStake:        minValidatorStake,
-		MaxValidatorStake:        maxValidatorStake,
-		MinStakeDuration:         uint32(minStakeDuration / time.Second),
-		MaxStakeDuration:         uint32(maxStakeDuration / time.Second),
-		MinDelegationFee:         minDelegationFee,
-		MinDelegatorStake:        minDelegatorStake,
-		MaxValidatorWeightFactor: maxValidatorWeightFactor,
-		UptimeRequirement:        uptimeRequirement,
-		SubnetAuth:               subnetAuth,
-	}
-
-	// 2. Finance the tx by building the utxos (inputs, outputs and stakes)
-	var (
-		chainTime        = b.state.GetTimestamp()
-		feeCfg           = b.cfg.GetDynamicFeesConfig(chainTime)
-		isEUpgradeActive = b.cfg.IsEUpgradeActivated(chainTime)
-
-		feeCalc = &fees.Calculator{
-			IsEUpgradeActive: isEUpgradeActive,
-			Config:           b.cfg,
-			ChainTime:        chainTime,
-			FeeManager:       commonfees.NewManager(feeCfg.UnitFees),
-			ConsumedUnitsCap: feeCfg.BlockUnitsCap,
-		}
-	)
-
-	// feesMan cumulates consumed units. Let's init it with utx filled so far
-	if err := feeCalc.TransformSubnetTx(utx); err != nil {
-		return nil, err
-	}
-
-	// account for subnet authorization credentials
-	if _, err = fees.FinanceCredential(feeCalc, len(subnetSigners)); err != nil {
-		return nil, fmt.Errorf("account for credential fees: %w", err)
-	}
-
-	ins, outs, _, signers, err := b.FinanceTx(
-		b.state,
-		keys,
-		0,
-		feeCalc,
-		changeAddr,
-	)
-	if err != nil {
-		return nil, fmt.Errorf("couldn't generate tx inputs/outputs: %w", err)
-	}
-
-	utx.BaseTx.Ins = ins
-	utx.BaseTx.Outs = outs
-
-	// 3. Sign the tx
-	signers = append(signers, subnetSigners)
-	tx, err := txs.NewSigned(utx, txs.Codec, signers)
-=======
-	pBuilder, pSigner := b.builders(keys)
+	var (
+		pBuilder, pSigner = b.builders(keys)
+		chainTime         = b.state.GetTimestamp()
+		feeCfg            = b.cfg.GetDynamicFeesConfig(chainTime)
+		isEUpgradeActive  = b.cfg.IsEUpgradeActivated(chainTime)
+
+		feeCalc = &fees.Calculator{
+			IsEUpgradeActive: isEUpgradeActive,
+			Config:           b.cfg,
+			ChainTime:        chainTime,
+			FeeManager:       commonfees.NewManager(feeCfg.UnitFees),
+			ConsumedUnitsCap: feeCfg.BlockUnitsCap,
+		}
+	)
 
 	utx, err := pBuilder.NewTransformSubnetTx(
 		subnetID,
@@ -858,6 +510,7 @@
 		minDelegatorStake,
 		maxValidatorWeightFactor,
 		uptimeRequirement,
+		feeCalc,
 		options(changeAddr, memo)...,
 	)
 	if err != nil {
@@ -865,7 +518,6 @@
 	}
 
 	tx, err := backends.SignUnsigned(context.Background(), pSigner, utx)
->>>>>>> 0f24a1af
 	if err != nil {
 		return nil, err
 	}
@@ -883,68 +535,20 @@
 	changeAddr ids.ShortID,
 	memo []byte,
 ) (*txs.Tx, error) {
-<<<<<<< HEAD
-	// 1. Build core transaction without utxos
-	utx := &txs.AddValidatorTx{
-		BaseTx: txs.BaseTx{
-			BaseTx: avax.BaseTx{
-				NetworkID: b.ctx.NetworkID,
-				Memo:      memo,
-			},
-		},
-		Validator: txs.Validator{
-			NodeID: nodeID,
-			Start:  startTime,
-			End:    endTime,
-			Wght:   stakeAmount,
-		},
-		RewardsOwner: &secp256k1fx.OutputOwners{
-			Locktime:  0,
-			Threshold: 1,
-			Addrs:     []ids.ShortID{rewardAddress},
-		},
-		DelegationShares: shares,
-	}
-
-	// 2. Finance the tx by building the utxos (inputs, outputs and stakes)
-	var (
-		chainTime        = b.state.GetTimestamp()
-		feeCfg           = b.cfg.GetDynamicFeesConfig(chainTime)
-		isEUpgradeActive = b.cfg.IsEUpgradeActivated(chainTime)
-
-		feeCalc = &fees.Calculator{
-			IsEUpgradeActive: isEUpgradeActive,
-			Config:           b.cfg,
-			ChainTime:        chainTime,
-			FeeManager:       commonfees.NewManager(feeCfg.UnitFees),
-			ConsumedUnitsCap: feeCfg.BlockUnitsCap,
-		}
-	)
-
-	// feesMan cumulates consumed units. Let's init it with utx filled so far
-	if err := feeCalc.AddValidatorTx(utx); err != nil {
-		return nil, err
-	}
-
-	ins, outs, stakeOuts, signers, err := b.FinanceTx(
-		b.state,
-		keys,
-		stakeAmount,
-		feeCalc,
-		changeAddr,
-	)
-	if err != nil {
-		return nil, fmt.Errorf("couldn't generate tx inputs/outputs: %w", err)
-	}
-
-	utx.BaseTx.Ins = ins
-	utx.BaseTx.Outs = outs
-	utx.StakeOuts = stakeOuts
-
-	// 3. Sign the tx
-	tx, err := txs.NewSigned(utx, txs.Codec, signers)
-=======
-	pBuilder, pSigner := b.builders(keys)
+	var (
+		pBuilder, pSigner = b.builders(keys)
+		chainTime         = b.state.GetTimestamp()
+		feeCfg            = b.cfg.GetDynamicFeesConfig(chainTime)
+		isEUpgradeActive  = b.cfg.IsEUpgradeActivated(chainTime)
+
+		feeCalc = &fees.Calculator{
+			IsEUpgradeActive: isEUpgradeActive,
+			Config:           b.cfg,
+			ChainTime:        chainTime,
+			FeeManager:       commonfees.NewManager(feeCfg.UnitFees),
+			ConsumedUnitsCap: feeCfg.BlockUnitsCap,
+		}
+	)
 
 	vdr := &txs.Validator{
 		NodeID: nodeID,
@@ -958,13 +562,18 @@
 		Addrs:     []ids.ShortID{rewardAddress},
 	}
 
-	utx, err := pBuilder.NewAddValidatorTx(vdr, rewardOwner, shares, options(changeAddr, memo)...)
+	utx, err := pBuilder.NewAddValidatorTx(
+		vdr,
+		rewardOwner,
+		shares,
+		feeCalc,
+		options(changeAddr, memo)...,
+	)
 	if err != nil {
 		return nil, fmt.Errorf("failed building add validator tx: %w", err)
 	}
 
 	tx, err := backends.SignUnsigned(context.Background(), pSigner, utx)
->>>>>>> 0f24a1af
 	if err != nil {
 		return nil, err
 	}
@@ -983,19 +592,22 @@
 	changeAddr ids.ShortID,
 	memo []byte,
 ) (*txs.Tx, error) {
-<<<<<<< HEAD
-	// 1. Build core transaction without utxos
-	utx := &txs.AddPermissionlessValidatorTx{
-		BaseTx: txs.BaseTx{BaseTx: avax.BaseTx{
-			NetworkID:    b.ctx.NetworkID,
-			BlockchainID: b.ctx.ChainID,
-			Memo:         memo,
-		}},
-=======
-	pBuilder, pSigner := b.builders(keys)
+	var (
+		pBuilder, pSigner = b.builders(keys)
+		chainTime         = b.state.GetTimestamp()
+		feeCfg            = b.cfg.GetDynamicFeesConfig(chainTime)
+		isEUpgradeActive  = b.cfg.IsEUpgradeActivated(chainTime)
+
+		feeCalc = &fees.Calculator{
+			IsEUpgradeActive: isEUpgradeActive,
+			Config:           b.cfg,
+			ChainTime:        chainTime,
+			FeeManager:       commonfees.NewManager(feeCfg.UnitFees),
+			ConsumedUnitsCap: feeCfg.BlockUnitsCap,
+		}
+	)
 
 	vdr := &txs.SubnetValidator{
->>>>>>> 0f24a1af
 		Validator: txs.Validator{
 			NodeID: nodeID,
 			Start:  startTime,
@@ -1003,59 +615,6 @@
 			Wght:   stakeAmount,
 		},
 		Subnet: constants.PrimaryNetworkID,
-<<<<<<< HEAD
-		Signer: pop,
-		ValidatorRewardsOwner: &secp256k1fx.OutputOwners{
-			Locktime:  0,
-			Threshold: 1,
-			Addrs:     []ids.ShortID{rewardAddress},
-		},
-		DelegatorRewardsOwner: &secp256k1fx.OutputOwners{
-			Locktime:  0,
-			Threshold: 1,
-			Addrs:     []ids.ShortID{rewardAddress},
-		},
-		DelegationShares: shares,
-	}
-
-	// 2. Finance the tx by building the utxos (inputs, outputs and stakes)
-	var (
-		chainTime        = b.state.GetTimestamp()
-		feeCfg           = b.cfg.GetDynamicFeesConfig(chainTime)
-		isEUpgradeActive = b.cfg.IsEUpgradeActivated(chainTime)
-
-		feeCalc = &fees.Calculator{
-			IsEUpgradeActive: isEUpgradeActive,
-			Config:           b.cfg,
-			ChainTime:        chainTime,
-			FeeManager:       commonfees.NewManager(feeCfg.UnitFees),
-			ConsumedUnitsCap: feeCfg.BlockUnitsCap,
-		}
-	)
-
-	// feesMan cumulates consumed units. Let's init it with utx filled so far
-	if err := feeCalc.AddPermissionlessValidatorTx(utx); err != nil {
-		return nil, err
-	}
-
-	ins, outs, stakeOuts, signers, err := b.FinanceTx(
-		b.state,
-		keys,
-		stakeAmount,
-		feeCalc,
-		changeAddr,
-	)
-	if err != nil {
-		return nil, fmt.Errorf("couldn't generate tx inputs/outputs: %w", err)
-	}
-
-	utx.BaseTx.Ins = ins
-	utx.BaseTx.Outs = outs
-	utx.StakeOuts = stakeOuts
-
-	// 3. Sign the tx
-	tx, err := txs.NewSigned(utx, txs.Codec, signers)
-=======
 	}
 
 	rewardOwner := &secp256k1fx.OutputOwners{
@@ -1070,6 +629,7 @@
 		rewardOwner, // validationRewardsOwner
 		rewardOwner, // delegationRewardsOwner
 		shares,
+		feeCalc,
 		options(changeAddr, memo)...,
 	)
 	if err != nil {
@@ -1077,7 +637,6 @@
 	}
 
 	tx, err := backends.SignUnsigned(context.Background(), pSigner, utx)
->>>>>>> 0f24a1af
 	if err != nil {
 		return nil, err
 	}
@@ -1094,66 +653,20 @@
 	changeAddr ids.ShortID,
 	memo []byte,
 ) (*txs.Tx, error) {
-<<<<<<< HEAD
-	// 1. Build core transaction without utxos
-	utx := &txs.AddDelegatorTx{
-		BaseTx: txs.BaseTx{BaseTx: avax.BaseTx{
-			NetworkID:    b.ctx.NetworkID,
-			BlockchainID: b.ctx.ChainID,
-			Memo:         memo,
-		}},
-		Validator: txs.Validator{
-			NodeID: nodeID,
-			Start:  startTime,
-			End:    endTime,
-			Wght:   stakeAmount,
-		},
-		DelegationRewardsOwner: &secp256k1fx.OutputOwners{
-			Locktime:  0,
-			Threshold: 1,
-			Addrs:     []ids.ShortID{rewardAddress},
-		},
-	}
-
-	// 2. Finance the tx by building the utxos (inputs, outputs and stakes)
-	var (
-		chainTime        = b.state.GetTimestamp()
-		feeCfg           = b.cfg.GetDynamicFeesConfig(chainTime)
-		isEUpgradeActive = b.cfg.IsEUpgradeActivated(chainTime)
-
-		feeCalc = &fees.Calculator{
-			IsEUpgradeActive: isEUpgradeActive,
-			Config:           b.cfg,
-			ChainTime:        chainTime,
-			FeeManager:       commonfees.NewManager(feeCfg.UnitFees),
-			ConsumedUnitsCap: feeCfg.BlockUnitsCap,
-		}
-	)
-
-	// feesMan cumulates consumed units. Let's init it with utx filled so far
-	if err := feeCalc.AddDelegatorTx(utx); err != nil {
-		return nil, err
-	}
-
-	ins, outs, stakeOuts, signers, err := b.FinanceTx(
-		b.state,
-		keys,
-		stakeAmount,
-		feeCalc,
-		changeAddr,
-	)
-	if err != nil {
-		return nil, fmt.Errorf("couldn't generate tx inputs/outputs: %w", err)
-	}
-
-	utx.BaseTx.Ins = ins
-	utx.BaseTx.Outs = outs
-	utx.StakeOuts = stakeOuts
-
-	// 3. Sign the tx
-	tx, err := txs.NewSigned(utx, txs.Codec, signers)
-=======
-	pBuilder, pSigner := b.builders(keys)
+	var (
+		pBuilder, pSigner = b.builders(keys)
+		chainTime         = b.state.GetTimestamp()
+		feeCfg            = b.cfg.GetDynamicFeesConfig(chainTime)
+		isEUpgradeActive  = b.cfg.IsEUpgradeActivated(chainTime)
+
+		feeCalc = &fees.Calculator{
+			IsEUpgradeActive: isEUpgradeActive,
+			Config:           b.cfg,
+			ChainTime:        chainTime,
+			FeeManager:       commonfees.NewManager(feeCfg.UnitFees),
+			ConsumedUnitsCap: feeCfg.BlockUnitsCap,
+		}
+	)
 
 	vdr := &txs.Validator{
 		NodeID: nodeID,
@@ -1170,6 +683,7 @@
 	utx, err := pBuilder.NewAddDelegatorTx(
 		vdr,
 		rewardOwner,
+		feeCalc,
 		options(changeAddr, memo)...,
 	)
 	if err != nil {
@@ -1177,7 +691,6 @@
 	}
 
 	tx, err := backends.SignUnsigned(context.Background(), pSigner, utx)
->>>>>>> 0f24a1af
 	if err != nil {
 		return nil, err
 	}
@@ -1194,21 +707,22 @@
 	changeAddr ids.ShortID,
 	memo []byte,
 ) (*txs.Tx, error) {
-<<<<<<< HEAD
-	// 1. Build core transaction without utxos
-	utx := &txs.AddPermissionlessDelegatorTx{
-		BaseTx: txs.BaseTx{
-			BaseTx: avax.BaseTx{
-				NetworkID:    b.ctx.NetworkID,
-				BlockchainID: b.ctx.ChainID,
-				Memo:         memo,
-			},
-		},
-=======
-	pBuilder, pSigner := b.builders(keys)
+	var (
+		pBuilder, pSigner = b.builders(keys)
+		chainTime         = b.state.GetTimestamp()
+		feeCfg            = b.cfg.GetDynamicFeesConfig(chainTime)
+		isEUpgradeActive  = b.cfg.IsEUpgradeActivated(chainTime)
+
+		feeCalc = &fees.Calculator{
+			IsEUpgradeActive: isEUpgradeActive,
+			Config:           b.cfg,
+			ChainTime:        chainTime,
+			FeeManager:       commonfees.NewManager(feeCfg.UnitFees),
+			ConsumedUnitsCap: feeCfg.BlockUnitsCap,
+		}
+	)
 
 	vdr := &txs.SubnetValidator{
->>>>>>> 0f24a1af
 		Validator: txs.Validator{
 			NodeID: nodeID,
 			Start:  startTime,
@@ -1216,52 +730,6 @@
 			Wght:   stakeAmount,
 		},
 		Subnet: constants.PrimaryNetworkID,
-<<<<<<< HEAD
-		DelegationRewardsOwner: &secp256k1fx.OutputOwners{
-			Locktime:  0,
-			Threshold: 1,
-			Addrs:     []ids.ShortID{rewardAddress},
-		},
-	}
-
-	// 2. Finance the tx by building the utxos (inputs, outputs and stakes)
-	var (
-		chainTime        = b.state.GetTimestamp()
-		feeCfg           = b.cfg.GetDynamicFeesConfig(chainTime)
-		isEUpgradeActive = b.cfg.IsEUpgradeActivated(chainTime)
-
-		feeCalc = &fees.Calculator{
-			IsEUpgradeActive: isEUpgradeActive,
-			Config:           b.cfg,
-			ChainTime:        chainTime,
-			FeeManager:       commonfees.NewManager(feeCfg.UnitFees),
-			ConsumedUnitsCap: feeCfg.BlockUnitsCap,
-		}
-	)
-
-	// feesMan cumulates consumed units. Let's init it with utx filled so far
-	if err := feeCalc.AddPermissionlessDelegatorTx(utx); err != nil {
-		return nil, err
-	}
-
-	ins, outs, stakeOuts, signers, err := b.FinanceTx(
-		b.state,
-		keys,
-		stakeAmount,
-		feeCalc,
-		changeAddr,
-	)
-	if err != nil {
-		return nil, fmt.Errorf("couldn't generate tx inputs/outputs: %w", err)
-	}
-
-	utx.BaseTx.Ins = ins
-	utx.BaseTx.Outs = outs
-	utx.StakeOuts = stakeOuts
-
-	// 3. Sign the tx
-	tx, err := txs.NewSigned(utx, txs.Codec, signers)
-=======
 	}
 
 	rewardOwner := &secp256k1fx.OutputOwners{
@@ -1273,6 +741,7 @@
 		vdr,
 		b.ctx.AVAXAssetID,
 		rewardOwner,
+		feeCalc,
 		options(changeAddr, memo)...,
 	)
 	if err != nil {
@@ -1280,7 +749,6 @@
 	}
 
 	tx, err := backends.SignUnsigned(context.Background(), pSigner, utx)
->>>>>>> 0f24a1af
 	if err != nil {
 		return nil, err
 	}
@@ -1297,74 +765,20 @@
 	changeAddr ids.ShortID,
 	memo []byte,
 ) (*txs.Tx, error) {
-<<<<<<< HEAD
-	// 1. Build core transaction without utxos
-	subnetAuth, subnetSigners, err := b.Authorize(b.state, subnetID, keys)
-	if err != nil {
-		return nil, fmt.Errorf("couldn't authorize tx's subnet restrictions: %w", err)
-	}
-	utx := &txs.AddSubnetValidatorTx{
-		BaseTx: txs.BaseTx{BaseTx: avax.BaseTx{
-			NetworkID:    b.ctx.NetworkID,
-			BlockchainID: b.ctx.ChainID,
-			Memo:         memo,
-		}},
-		SubnetValidator: txs.SubnetValidator{
-			Validator: txs.Validator{
-				NodeID: nodeID,
-				Start:  startTime,
-				End:    endTime,
-				Wght:   weight,
-			},
-			Subnet: subnetID,
-		},
-		SubnetAuth: subnetAuth,
-	}
-
-	// 2. Finance the tx by building the utxos (inputs, outputs and stakes)
-	var (
-		chainTime        = b.state.GetTimestamp()
-		feeCfg           = b.cfg.GetDynamicFeesConfig(chainTime)
-		isEUpgradeActive = b.cfg.IsEUpgradeActivated(chainTime)
-
-		feeCalc = &fees.Calculator{
-			IsEUpgradeActive: isEUpgradeActive,
-			Config:           b.cfg,
-			ChainTime:        chainTime,
-			FeeManager:       commonfees.NewManager(feeCfg.UnitFees),
-			ConsumedUnitsCap: feeCfg.BlockUnitsCap,
-		}
-	)
-
-	// feesMan cumulates consumed units. Let's init it with utx filled so far
-	if err = feeCalc.AddSubnetValidatorTx(utx); err != nil {
-		return nil, err
-	}
-
-	// account for subnet authorization credentials
-	if _, err = fees.FinanceCredential(feeCalc, len(subnetSigners)); err != nil {
-		return nil, fmt.Errorf("account for credential fees: %w", err)
-	}
-
-	ins, outs, _, signers, err := b.FinanceTx(
-		b.state,
-		keys,
-		weight,
-		feeCalc,
-		changeAddr,
-	)
-	if err != nil {
-		return nil, fmt.Errorf("couldn't generate tx inputs/outputs: %w", err)
-	}
-
-	utx.BaseTx.Ins = ins
-	utx.BaseTx.Outs = outs
-
-	// 3. Sign the tx
-	signers = append(signers, subnetSigners)
-	tx, err := txs.NewSigned(utx, txs.Codec, signers)
-=======
-	pBuilder, pSigner := b.builders(keys)
+	var (
+		pBuilder, pSigner = b.builders(keys)
+		chainTime         = b.state.GetTimestamp()
+		feeCfg            = b.cfg.GetDynamicFeesConfig(chainTime)
+		isEUpgradeActive  = b.cfg.IsEUpgradeActivated(chainTime)
+
+		feeCalc = &fees.Calculator{
+			IsEUpgradeActive: isEUpgradeActive,
+			Config:           b.cfg,
+			ChainTime:        chainTime,
+			FeeManager:       commonfees.NewManager(feeCfg.UnitFees),
+			ConsumedUnitsCap: feeCfg.BlockUnitsCap,
+		}
+	)
 
 	vdr := &txs.SubnetValidator{
 		Validator: txs.Validator{
@@ -1378,6 +792,7 @@
 
 	utx, err := pBuilder.NewAddSubnetValidatorTx(
 		vdr,
+		feeCalc,
 		options(changeAddr, memo)...,
 	)
 	if err != nil {
@@ -1385,7 +800,6 @@
 	}
 
 	tx, err := backends.SignUnsigned(context.Background(), pSigner, utx)
->>>>>>> 0f24a1af
 	if err != nil {
 		return nil, err
 	}
@@ -1399,73 +813,25 @@
 	changeAddr ids.ShortID,
 	memo []byte,
 ) (*txs.Tx, error) {
-<<<<<<< HEAD
-	// 1. Build core transaction without utxos
-	subnetAuth, subnetSigners, err := b.Authorize(b.state, subnetID, keys)
-	if err != nil {
-		return nil, fmt.Errorf("couldn't authorize tx's subnet restrictions: %w", err)
-	}
-	utx := &txs.RemoveSubnetValidatorTx{
-		BaseTx: txs.BaseTx{
-			BaseTx: avax.BaseTx{
-				NetworkID:    b.ctx.NetworkID,
-				BlockchainID: b.ctx.ChainID,
-				Memo:         memo,
-			},
-		},
-		Subnet:     subnetID,
-		NodeID:     nodeID,
-		SubnetAuth: subnetAuth,
-	}
-
-	// 2. Finance the tx by building the utxos (inputs, outputs and stakes)
-	var (
-		chainTime        = b.state.GetTimestamp()
-		feeCfg           = b.cfg.GetDynamicFeesConfig(chainTime)
-		isEUpgradeActive = b.cfg.IsEUpgradeActivated(chainTime)
-
-		feeCalc = &fees.Calculator{
-			IsEUpgradeActive: isEUpgradeActive,
-			Config:           b.cfg,
-			ChainTime:        chainTime,
-			FeeManager:       commonfees.NewManager(feeCfg.UnitFees),
-			ConsumedUnitsCap: feeCfg.BlockUnitsCap,
-		}
-	)
-
-	// feesMan cumulates consumed units. Let's init it with utx filled so far
-	if err = feeCalc.RemoveSubnetValidatorTx(utx); err != nil {
-		return nil, err
-	}
-
-	// account for subnet authorization credentials
-	if _, err = fees.FinanceCredential(feeCalc, len(subnetSigners)); err != nil {
-		return nil, fmt.Errorf("account for credential fees: %w", err)
-	}
-
-	ins, outs, _, signers, err := b.FinanceTx(
-		b.state,
-		keys,
-		0,
-		feeCalc,
-		changeAddr,
-	)
-	if err != nil {
-		return nil, fmt.Errorf("couldn't generate tx inputs/outputs: %w", err)
-	}
-
-	utx.BaseTx.Ins = ins
-	utx.BaseTx.Outs = outs
-
-	// 3. Sign the tx
-	signers = append(signers, subnetSigners)
-	tx, err := txs.NewSigned(utx, txs.Codec, signers)
-=======
-	pBuilder, pSigner := b.builders(keys)
+	var (
+		pBuilder, pSigner = b.builders(keys)
+		chainTime         = b.state.GetTimestamp()
+		feeCfg            = b.cfg.GetDynamicFeesConfig(chainTime)
+		isEUpgradeActive  = b.cfg.IsEUpgradeActivated(chainTime)
+
+		feeCalc = &fees.Calculator{
+			IsEUpgradeActive: isEUpgradeActive,
+			Config:           b.cfg,
+			ChainTime:        chainTime,
+			FeeManager:       commonfees.NewManager(feeCfg.UnitFees),
+			ConsumedUnitsCap: feeCfg.BlockUnitsCap,
+		}
+	)
 
 	utx, err := pBuilder.NewRemoveSubnetValidatorTx(
 		nodeID,
 		subnetID,
+		feeCalc,
 		options(changeAddr, memo)...,
 	)
 	if err != nil {
@@ -1473,7 +839,6 @@
 	}
 
 	tx, err := backends.SignUnsigned(context.Background(), pSigner, utx)
->>>>>>> 0f24a1af
 	if err != nil {
 		return nil, err
 	}
@@ -1488,72 +853,20 @@
 	changeAddr ids.ShortID,
 	memo []byte,
 ) (*txs.Tx, error) {
-<<<<<<< HEAD
-	// 1. Build core transaction without utxos
-	subnetAuth, subnetSigners, err := b.Authorize(b.state, subnetID, keys)
-	if err != nil {
-		return nil, fmt.Errorf("couldn't authorize tx's subnet restrictions: %w", err)
-	}
-	utx := &txs.TransferSubnetOwnershipTx{
-		BaseTx: txs.BaseTx{
-			BaseTx: avax.BaseTx{
-				NetworkID:    b.ctx.NetworkID,
-				BlockchainID: b.ctx.ChainID,
-				Memo:         memo,
-			},
-		},
-		Subnet:     subnetID,
-		SubnetAuth: subnetAuth,
-		Owner: &secp256k1fx.OutputOwners{
-			Threshold: threshold,
-			Addrs:     ownerAddrs,
-		},
-	}
-
-	// 2. Finance the tx by building the utxos (inputs, outputs and stakes)
-	var (
-		chainTime        = b.state.GetTimestamp()
-		feeCfg           = b.cfg.GetDynamicFeesConfig(chainTime)
-		isEUpgradeActive = b.cfg.IsEUpgradeActivated(chainTime)
-
-		feeCalc = &fees.Calculator{
-			IsEUpgradeActive: isEUpgradeActive,
-			Config:           b.cfg,
-			ChainTime:        chainTime,
-			FeeManager:       commonfees.NewManager(feeCfg.UnitFees),
-			ConsumedUnitsCap: feeCfg.BlockUnitsCap,
-		}
-	)
-
-	// feesMan cumulates consumed units. Let's init it with utx filled so far
-	if err = feeCalc.TransferSubnetOwnershipTx(utx); err != nil {
-		return nil, err
-	}
-
-	// account for subnet authorization credentials
-	if _, err = fees.FinanceCredential(feeCalc, len(subnetSigners)); err != nil {
-		return nil, fmt.Errorf("account for credential fees: %w", err)
-	}
-
-	ins, outs, _, signers, err := b.FinanceTx(
-		b.state,
-		keys,
-		0,
-		feeCalc,
-		changeAddr,
-	)
-	if err != nil {
-		return nil, fmt.Errorf("couldn't generate tx inputs/outputs: %w", err)
-	}
-
-	utx.BaseTx.Ins = ins
-	utx.BaseTx.Outs = outs
-
-	// 3. Sign the tx
-	signers = append(signers, subnetSigners)
-	tx, err := txs.NewSigned(utx, txs.Codec, signers)
-=======
-	pBuilder, pSigner := b.builders(keys)
+	var (
+		pBuilder, pSigner = b.builders(keys)
+		chainTime         = b.state.GetTimestamp()
+		feeCfg            = b.cfg.GetDynamicFeesConfig(chainTime)
+		isEUpgradeActive  = b.cfg.IsEUpgradeActivated(chainTime)
+
+		feeCalc = &fees.Calculator{
+			IsEUpgradeActive: isEUpgradeActive,
+			Config:           b.cfg,
+			ChainTime:        chainTime,
+			FeeManager:       commonfees.NewManager(feeCfg.UnitFees),
+			ConsumedUnitsCap: feeCfg.BlockUnitsCap,
+		}
+	)
 
 	newOwner := &secp256k1fx.OutputOwners{
 		Threshold: threshold,
@@ -1563,6 +876,7 @@
 	utx, err := pBuilder.NewTransferSubnetOwnershipTx(
 		subnetID,
 		newOwner,
+		feeCalc,
 		options(changeAddr, memo)...,
 	)
 	if err != nil {
@@ -1570,7 +884,6 @@
 	}
 
 	tx, err := backends.SignUnsigned(context.Background(), pSigner, utx)
->>>>>>> 0f24a1af
 	if err != nil {
 		return nil, err
 	}
@@ -1584,63 +897,20 @@
 	changeAddr ids.ShortID,
 	memo []byte,
 ) (*txs.Tx, error) {
-<<<<<<< HEAD
-	// 1. Build core transaction without utxos
-	utx := &txs.BaseTx{
-		BaseTx: avax.BaseTx{
-			NetworkID:    b.ctx.NetworkID,
-			BlockchainID: b.ctx.ChainID,
-			Outs: []*avax.TransferableOutput{{
-				Asset: avax.Asset{ID: b.ctx.AVAXAssetID},
-				Out: &secp256k1fx.TransferOutput{
-					Amt:          amount,
-					OutputOwners: owner,
-				},
-			}}, // not sorted yet, we'll sort later on when we have all the outputs
-			Memo: memo,
-		},
-	}
-
-	// 2. Finance the tx by building the utxos (inputs, outputs and stakes)
-	var (
-		chainTime        = b.state.GetTimestamp()
-		feeCfg           = b.cfg.GetDynamicFeesConfig(chainTime)
-		isEUpgradeActive = b.cfg.IsEUpgradeActivated(chainTime)
-
-		feeCalc = &fees.Calculator{
-			IsEUpgradeActive: isEUpgradeActive,
-			Config:           b.cfg,
-			ChainTime:        chainTime,
-			FeeManager:       commonfees.NewManager(feeCfg.UnitFees),
-			ConsumedUnitsCap: feeCfg.BlockUnitsCap,
-		}
-	)
-
-	// feesMan cumulates consumed units. Let's init it with utx filled so far
-	if err := feeCalc.BaseTx(utx); err != nil {
-		return nil, err
-	}
-	feeCalc.Fee += amount // account for the transferred amount to be burned
-
-	ins, outs, _, signers, err := b.FinanceTx(
-		b.state,
-		keys,
-		0,
-		feeCalc,
-		changeAddr,
-	)
-	if err != nil {
-		return nil, fmt.Errorf("couldn't generate tx inputs/outputs: %w", err)
-	}
-
-	utx.BaseTx.Ins = ins
-	utx.Outs = append(utx.Outs, outs...)
-	avax.SortTransferableOutputs(utx.Outs, txs.Codec)
-
-	// 3. Sign the tx
-	tx, err := txs.NewSigned(utx, txs.Codec, signers)
-=======
-	pBuilder, pSigner := b.builders(keys)
+	var (
+		pBuilder, pSigner = b.builders(keys)
+		chainTime         = b.state.GetTimestamp()
+		feeCfg            = b.cfg.GetDynamicFeesConfig(chainTime)
+		isEUpgradeActive  = b.cfg.IsEUpgradeActivated(chainTime)
+
+		feeCalc = &fees.Calculator{
+			IsEUpgradeActive: isEUpgradeActive,
+			Config:           b.cfg,
+			ChainTime:        chainTime,
+			FeeManager:       commonfees.NewManager(feeCfg.UnitFees),
+			ConsumedUnitsCap: feeCfg.BlockUnitsCap,
+		}
+	)
 
 	out := &avax.TransferableOutput{
 		Asset: avax.Asset{ID: b.ctx.AVAXAssetID},
@@ -1652,6 +922,7 @@
 
 	utx, err := pBuilder.NewBaseTx(
 		[]*avax.TransferableOutput{out},
+		feeCalc,
 		options(changeAddr, memo)...,
 	)
 	if err != nil {
@@ -1659,7 +930,6 @@
 	}
 
 	tx, err := backends.SignUnsigned(context.Background(), pSigner, utx)
->>>>>>> 0f24a1af
 	if err != nil {
 		return nil, err
 	}
