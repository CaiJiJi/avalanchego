--- conflicted
+++ resolved
@@ -294,19 +294,11 @@
 		isEUpgradeActive  = b.cfg.IsEActivated(chainTime)
 
 		feeCalc = &fees.Calculator{
-<<<<<<< HEAD
-			IsEUpgradeActive: isEUpgradeActive,
-			Config:           b.cfg,
-			ChainTime:        chainTime,
-			FeeManager:       commonfees.NewManager(feeRates),
-			ConsumedUnitsCap: feeCfg.BlockMaxComplexity,
-=======
-			IsEUpgradeActive:   isEUpgradeActive,
-			Config:             b.cfg,
-			ChainTime:          chainTime,
-			FeeManager:         commonfees.NewManager(feeCfg.FeeRate),
-			BlockMaxComplexity: feeCfg.BlockMaxComplexity,
->>>>>>> 09be1c42
+			IsEUpgradeActive:   isEUpgradeActive,
+			Config:             b.cfg,
+			ChainTime:          chainTime,
+			FeeManager:         commonfees.NewManager(feeRates),
+			BlockMaxComplexity: feeCfg.BlockMaxComplexity,
 		}
 	)
 
@@ -354,19 +346,11 @@
 		isEUpgradeActive  = b.cfg.IsEActivated(chainTime)
 
 		feeCalc = &fees.Calculator{
-<<<<<<< HEAD
-			IsEUpgradeActive: isEUpgradeActive,
-			Config:           b.cfg,
-			ChainTime:        chainTime,
-			FeeManager:       commonfees.NewManager(feeRates),
-			ConsumedUnitsCap: feeCfg.BlockMaxComplexity,
-=======
-			IsEUpgradeActive:   isEUpgradeActive,
-			Config:             b.cfg,
-			ChainTime:          chainTime,
-			FeeManager:         commonfees.NewManager(feeCfg.FeeRate),
-			BlockMaxComplexity: feeCfg.BlockMaxComplexity,
->>>>>>> 09be1c42
+			IsEUpgradeActive:   isEUpgradeActive,
+			Config:             b.cfg,
+			ChainTime:          chainTime,
+			FeeManager:         commonfees.NewManager(feeRates),
+			BlockMaxComplexity: feeCfg.BlockMaxComplexity,
 		}
 	)
 
@@ -421,19 +405,11 @@
 		isEUpgradeActive  = b.cfg.IsEActivated(chainTime)
 
 		feeCalc = &fees.Calculator{
-<<<<<<< HEAD
-			IsEUpgradeActive: isEUpgradeActive,
-			Config:           b.cfg,
-			ChainTime:        chainTime,
-			FeeManager:       commonfees.NewManager(feeRates),
-			ConsumedUnitsCap: feeCfg.BlockMaxComplexity,
-=======
-			IsEUpgradeActive:   isEUpgradeActive,
-			Config:             b.cfg,
-			ChainTime:          chainTime,
-			FeeManager:         commonfees.NewManager(feeCfg.FeeRate),
-			BlockMaxComplexity: feeCfg.BlockMaxComplexity,
->>>>>>> 09be1c42
+			IsEUpgradeActive:   isEUpgradeActive,
+			Config:             b.cfg,
+			ChainTime:          chainTime,
+			FeeManager:         commonfees.NewManager(feeRates),
+			BlockMaxComplexity: feeCfg.BlockMaxComplexity,
 		}
 	)
 
@@ -476,19 +452,11 @@
 		isEUpgradeActive  = b.cfg.IsEActivated(chainTime)
 
 		feeCalc = &fees.Calculator{
-<<<<<<< HEAD
-			IsEUpgradeActive: isEUpgradeActive,
-			Config:           b.cfg,
-			ChainTime:        chainTime,
-			FeeManager:       commonfees.NewManager(feeRates),
-			ConsumedUnitsCap: feeCfg.BlockMaxComplexity,
-=======
-			IsEUpgradeActive:   isEUpgradeActive,
-			Config:             b.cfg,
-			ChainTime:          chainTime,
-			FeeManager:         commonfees.NewManager(feeCfg.FeeRate),
-			BlockMaxComplexity: feeCfg.BlockMaxComplexity,
->>>>>>> 09be1c42
+			IsEUpgradeActive:   isEUpgradeActive,
+			Config:             b.cfg,
+			ChainTime:          chainTime,
+			FeeManager:         commonfees.NewManager(feeRates),
+			BlockMaxComplexity: feeCfg.BlockMaxComplexity,
 		}
 	)
 
@@ -545,19 +513,11 @@
 		isEUpgradeActive  = b.cfg.IsEActivated(chainTime)
 
 		feeCalc = &fees.Calculator{
-<<<<<<< HEAD
-			IsEUpgradeActive: isEUpgradeActive,
-			Config:           b.cfg,
-			ChainTime:        chainTime,
-			FeeManager:       commonfees.NewManager(feeRates),
-			ConsumedUnitsCap: feeCfg.BlockMaxComplexity,
-=======
-			IsEUpgradeActive:   isEUpgradeActive,
-			Config:             b.cfg,
-			ChainTime:          chainTime,
-			FeeManager:         commonfees.NewManager(feeCfg.FeeRate),
-			BlockMaxComplexity: feeCfg.BlockMaxComplexity,
->>>>>>> 09be1c42
+			IsEUpgradeActive:   isEUpgradeActive,
+			Config:             b.cfg,
+			ChainTime:          chainTime,
+			FeeManager:         commonfees.NewManager(feeRates),
+			BlockMaxComplexity: feeCfg.BlockMaxComplexity,
 		}
 	)
 
@@ -613,19 +573,11 @@
 		isEUpgradeActive  = b.cfg.IsEActivated(chainTime)
 
 		feeCalc = &fees.Calculator{
-<<<<<<< HEAD
-			IsEUpgradeActive: isEUpgradeActive,
-			Config:           b.cfg,
-			ChainTime:        chainTime,
-			FeeManager:       commonfees.NewManager(feeRates),
-			ConsumedUnitsCap: feeCfg.BlockMaxComplexity,
-=======
-			IsEUpgradeActive:   isEUpgradeActive,
-			Config:             b.cfg,
-			ChainTime:          chainTime,
-			FeeManager:         commonfees.NewManager(feeCfg.FeeRate),
-			BlockMaxComplexity: feeCfg.BlockMaxComplexity,
->>>>>>> 09be1c42
+			IsEUpgradeActive:   isEUpgradeActive,
+			Config:             b.cfg,
+			ChainTime:          chainTime,
+			FeeManager:         commonfees.NewManager(feeRates),
+			BlockMaxComplexity: feeCfg.BlockMaxComplexity,
 		}
 	)
 
@@ -683,19 +635,11 @@
 		isEUpgradeActive  = b.cfg.IsEActivated(chainTime)
 
 		feeCalc = &fees.Calculator{
-<<<<<<< HEAD
-			IsEUpgradeActive: isEUpgradeActive,
-			Config:           b.cfg,
-			ChainTime:        chainTime,
-			FeeManager:       commonfees.NewManager(feeRates),
-			ConsumedUnitsCap: feeCfg.BlockMaxComplexity,
-=======
-			IsEUpgradeActive:   isEUpgradeActive,
-			Config:             b.cfg,
-			ChainTime:          chainTime,
-			FeeManager:         commonfees.NewManager(feeCfg.FeeRate),
-			BlockMaxComplexity: feeCfg.BlockMaxComplexity,
->>>>>>> 09be1c42
+			IsEUpgradeActive:   isEUpgradeActive,
+			Config:             b.cfg,
+			ChainTime:          chainTime,
+			FeeManager:         commonfees.NewManager(feeRates),
+			BlockMaxComplexity: feeCfg.BlockMaxComplexity,
 		}
 	)
 
@@ -757,19 +701,11 @@
 		isEUpgradeActive  = b.cfg.IsEActivated(chainTime)
 
 		feeCalc = &fees.Calculator{
-<<<<<<< HEAD
-			IsEUpgradeActive: isEUpgradeActive,
-			Config:           b.cfg,
-			ChainTime:        chainTime,
-			FeeManager:       commonfees.NewManager(feeRates),
-			ConsumedUnitsCap: feeCfg.BlockMaxComplexity,
-=======
-			IsEUpgradeActive:   isEUpgradeActive,
-			Config:             b.cfg,
-			ChainTime:          chainTime,
-			FeeManager:         commonfees.NewManager(feeCfg.FeeRate),
-			BlockMaxComplexity: feeCfg.BlockMaxComplexity,
->>>>>>> 09be1c42
+			IsEUpgradeActive:   isEUpgradeActive,
+			Config:             b.cfg,
+			ChainTime:          chainTime,
+			FeeManager:         commonfees.NewManager(feeRates),
+			BlockMaxComplexity: feeCfg.BlockMaxComplexity,
 		}
 	)
 
@@ -824,19 +760,11 @@
 		isEUpgradeActive  = b.cfg.IsEActivated(chainTime)
 
 		feeCalc = &fees.Calculator{
-<<<<<<< HEAD
-			IsEUpgradeActive: isEUpgradeActive,
-			Config:           b.cfg,
-			ChainTime:        chainTime,
-			FeeManager:       commonfees.NewManager(feeRates),
-			ConsumedUnitsCap: feeCfg.BlockMaxComplexity,
-=======
-			IsEUpgradeActive:   isEUpgradeActive,
-			Config:             b.cfg,
-			ChainTime:          chainTime,
-			FeeManager:         commonfees.NewManager(feeCfg.FeeRate),
-			BlockMaxComplexity: feeCfg.BlockMaxComplexity,
->>>>>>> 09be1c42
+			IsEUpgradeActive:   isEUpgradeActive,
+			Config:             b.cfg,
+			ChainTime:          chainTime,
+			FeeManager:         commonfees.NewManager(feeRates),
+			BlockMaxComplexity: feeCfg.BlockMaxComplexity,
 		}
 	)
 
@@ -895,19 +823,11 @@
 		isEUpgradeActive  = b.cfg.IsEActivated(chainTime)
 
 		feeCalc = &fees.Calculator{
-<<<<<<< HEAD
-			IsEUpgradeActive: isEUpgradeActive,
-			Config:           b.cfg,
-			ChainTime:        chainTime,
-			FeeManager:       commonfees.NewManager(feeRates),
-			ConsumedUnitsCap: feeCfg.BlockMaxComplexity,
-=======
-			IsEUpgradeActive:   isEUpgradeActive,
-			Config:             b.cfg,
-			ChainTime:          chainTime,
-			FeeManager:         commonfees.NewManager(feeCfg.FeeRate),
-			BlockMaxComplexity: feeCfg.BlockMaxComplexity,
->>>>>>> 09be1c42
+			IsEUpgradeActive:   isEUpgradeActive,
+			Config:             b.cfg,
+			ChainTime:          chainTime,
+			FeeManager:         commonfees.NewManager(feeRates),
+			BlockMaxComplexity: feeCfg.BlockMaxComplexity,
 		}
 	)
 
@@ -956,19 +876,11 @@
 		isEUpgradeActive  = b.cfg.IsEActivated(chainTime)
 
 		feeCalc = &fees.Calculator{
-<<<<<<< HEAD
-			IsEUpgradeActive: isEUpgradeActive,
-			Config:           b.cfg,
-			ChainTime:        chainTime,
-			FeeManager:       commonfees.NewManager(feeRates),
-			ConsumedUnitsCap: feeCfg.BlockMaxComplexity,
-=======
-			IsEUpgradeActive:   isEUpgradeActive,
-			Config:             b.cfg,
-			ChainTime:          chainTime,
-			FeeManager:         commonfees.NewManager(feeCfg.FeeRate),
-			BlockMaxComplexity: feeCfg.BlockMaxComplexity,
->>>>>>> 09be1c42
+			IsEUpgradeActive:   isEUpgradeActive,
+			Config:             b.cfg,
+			ChainTime:          chainTime,
+			FeeManager:         commonfees.NewManager(feeRates),
+			BlockMaxComplexity: feeCfg.BlockMaxComplexity,
 		}
 	)
 
@@ -1009,19 +921,11 @@
 		isEUpgradeActive  = b.cfg.IsEActivated(chainTime)
 
 		feeCalc = &fees.Calculator{
-<<<<<<< HEAD
-			IsEUpgradeActive: isEUpgradeActive,
-			Config:           b.cfg,
-			ChainTime:        chainTime,
-			FeeManager:       commonfees.NewManager(feeRates),
-			ConsumedUnitsCap: feeCfg.BlockMaxComplexity,
-=======
-			IsEUpgradeActive:   isEUpgradeActive,
-			Config:             b.cfg,
-			ChainTime:          chainTime,
-			FeeManager:         commonfees.NewManager(feeCfg.FeeRate),
-			BlockMaxComplexity: feeCfg.BlockMaxComplexity,
->>>>>>> 09be1c42
+			IsEUpgradeActive:   isEUpgradeActive,
+			Config:             b.cfg,
+			ChainTime:          chainTime,
+			FeeManager:         commonfees.NewManager(feeRates),
+			BlockMaxComplexity: feeCfg.BlockMaxComplexity,
 		}
 	)
 
@@ -1067,19 +971,11 @@
 		isEUpgradeActive  = b.cfg.IsEActivated(chainTime)
 
 		feeCalc = &fees.Calculator{
-<<<<<<< HEAD
-			IsEUpgradeActive: isEUpgradeActive,
-			Config:           b.cfg,
-			ChainTime:        chainTime,
-			FeeManager:       commonfees.NewManager(feeRates),
-			ConsumedUnitsCap: feeCfg.BlockMaxComplexity,
-=======
-			IsEUpgradeActive:   isEUpgradeActive,
-			Config:             b.cfg,
-			ChainTime:          chainTime,
-			FeeManager:         commonfees.NewManager(feeCfg.FeeRate),
-			BlockMaxComplexity: feeCfg.BlockMaxComplexity,
->>>>>>> 09be1c42
+			IsEUpgradeActive:   isEUpgradeActive,
+			Config:             b.cfg,
+			ChainTime:          chainTime,
+			FeeManager:         commonfees.NewManager(feeRates),
+			BlockMaxComplexity: feeCfg.BlockMaxComplexity,
 		}
 	)
 
