// Copyright (C) 2019-2021, Ava Labs, Inc. All rights reserved.
// See the file LICENSE for licensing terms.

package mempool

import (
	"errors"
	"math"
	"testing"
	"time"

	"github.com/prometheus/client_golang/prometheus"
	"github.com/stretchr/testify/assert"

	"github.com/prometheus/client_golang/prometheus"

	"github.com/stretchr/testify/require"

	"github.com/ava-labs/avalanchego/ids"
	"github.com/ava-labs/avalanchego/utils/crypto"
	"github.com/ava-labs/avalanchego/utils/timer/mockable"
	"github.com/ava-labs/avalanchego/vms/components/avax"
	"github.com/ava-labs/avalanchego/vms/platformvm/validator"
	"github.com/ava-labs/avalanchego/vms/secp256k1fx"
<<<<<<< HEAD

	transactions "github.com/ava-labs/avalanchego/vms/platformvm/txs"
=======
>>>>>>> 533fe914
)

var _ BlockTimer = &noopBlkTimer{}

type noopBlkTimer struct{}

func (bt *noopBlkTimer) ResetBlockTimer() {}

var preFundedKeys = crypto.BuildTestKeys()

// shows that valid tx is not added to mempool if this would exceed its maximum
// size
func TestBlockBuilderMaxMempoolSizeHandling(t *testing.T) {
	require := require.New(t)

	registerer := prometheus.NewRegistry()
<<<<<<< HEAD
	mpool, err := NewMempool("mempool", registerer, &noopBlkTimer{})
	assert.NoError(err)

	txs, err := createTestDecisiontxs(1)
	assert.NoError(err)
	tx := txs[0]
=======
	mpool, err := NewMempool("mempool", registerer, &dummyBlkTimer{})
	require.NoError(err)

	// create candidate tx
	utx := &txs.CreateChainTx{
		BaseTx: txs.BaseTx{BaseTx: avax.BaseTx{
			NetworkID:    10,
			BlockchainID: ids.Empty.Prefix(1),
			Ins: []*avax.TransferableInput{{
				UTXOID: avax.UTXOID{
					TxID:        ids.ID{'t', 'x', 'I', 'D'},
					OutputIndex: 2,
				},
				Asset: avax.Asset{ID: ids.ID{'a', 's', 's', 'e', 'r', 't'}},
				In: &secp256k1fx.TransferInput{
					Amt:   uint64(5678),
					Input: secp256k1fx.Input{SigIndices: []uint32{0}},
				},
			}},
			Outs: []*avax.TransferableOutput{{
				Asset: avax.Asset{ID: ids.ID{'a', 's', 's', 'e', 'r', 't'}},
				Out: &secp256k1fx.TransferOutput{
					Amt: uint64(1234),
					OutputOwners: secp256k1fx.OutputOwners{
						Threshold: 1,
						Addrs:     []ids.ShortID{preFundedKeys[0].PublicKey().Address()},
					},
				},
			}},
		}},
		SubnetID:    ids.ID{'s', 'u', 'b', 'n', 'e', 't'},
		ChainName:   "chainName",
		VMID:        ids.ID{'V', 'M', 'I', 'D'},
		FxIDs:       []ids.ID{{'f', 'x', 'I', 'D', 's'}},
		GenesisData: []byte{'g', 'e', 'n', 'D', 'a', 't', 'a'},
		SubnetAuth:  &secp256k1fx.Input{SigIndices: []uint32{1}},
	}
	tx, err := txs.NewSigned(utx, txs.Codec, nil)
	require.NoError(err)
>>>>>>> 533fe914

	// shortcut to simulated almost filled mempool
	mpool.(*mempool).bytesAvailable = len(tx.Bytes()) - 1

	err = mpool.Add(tx)
	require.True(errors.Is(err, errMempoolFull), err, "max mempool size breached")

	// shortcut to simulated almost filled mempool
	mpool.(*mempool).bytesAvailable = len(tx.Bytes())

	err = mpool.Add(tx)
<<<<<<< HEAD
	assert.NoError(err, "should have added tx to mempool")
}

func TestDecisionTxsInMempool(t *testing.T) {
	assert := assert.New(t)

	registerer := prometheus.NewRegistry()
	mpool, err := NewMempool("mempool", registerer, &noopBlkTimer{})
	assert.NoError(err)

	txs, err := createTestDecisiontxs(2)
	assert.NoError(err)

	// txs must not already there before we start
	assert.False(mpool.HasDecisionTxs())

	for _, tx := range txs {
		// tx not already there
		assert.False(mpool.Has(tx.ID()))

		// we can insert
		assert.NoError(mpool.Add(tx))

		// we can get it
		assert.True(mpool.Has(tx.ID()))

		retrieved := mpool.Get(tx.ID())
		assert.True(retrieved != nil)
		assert.Equal(tx, retrieved)

		// we can peek it
		peeked := mpool.PeekDecisionTxs(math.MaxInt)

		// tx will be among those peeked,
		// in NO PARTICULAR ORDER
		found := false
		for _, pk := range peeked {
			if pk.ID() == tx.ID() {
				found = true
				break
			}
		}
		assert.True(found)

		// once removed it cannot be there
		mpool.Remove([]*transactions.Tx{tx})

		assert.False(mpool.Has(tx.ID()))
		assert.Equal((*transactions.Tx)(nil), mpool.Get(tx.ID()))

		// we can reinsert it
		assert.NoError(mpool.Add(tx))

		// we can mark it as dropped, but it'll still be in mempool
		mpool.MarkDropped(tx.ID(), "dropped for test")
		assert.True(mpool.Has(tx.ID()))
		assert.Equal(tx, mpool.Get(tx.ID()))
		_, dropped := mpool.GetDropReason(tx.ID())
		assert.True(dropped)

		// we can pop it
		txSize := len(tx.Bytes())
		popped := mpool.PopDecisionTxs(math.MaxInt)
		found = false
		for _, pk := range popped {
			if pk.ID() == tx.ID() {
				found = true
				break
			}
		}
		assert.True(found)

		// once popped it cannot be there
		assert.False(mpool.Has(tx.ID()))
		assert.Equal((*transactions.Tx)(nil), mpool.Get(tx.ID()))
		assert.Equal([]*transactions.Tx{}, mpool.PeekDecisionTxs(txSize))

		// we can reinsert it again to grow the mempool
		assert.NoError(mpool.Add(tx))
	}
}

func TestProposalTxsInMempool(t *testing.T) {
	assert := assert.New(t)

	registerer := prometheus.NewRegistry()
	mpool, err := NewMempool("mempool", registerer, &noopBlkTimer{})
	assert.NoError(err)

	// it's key to this test that proposal txs
	// are ordered by decreasing start time
	txs, err := createTestProposaltxs(2)
	assert.NoError(err)

	// txs should not be already there
	assert.False(mpool.HasProposalTx())

	for _, tx := range txs {
		assert.False(mpool.Has(tx.ID()))

		// we can insert
		assert.NoError(mpool.Add(tx))

		// we can get it
		assert.True(mpool.HasProposalTx())
		assert.True(mpool.Has(tx.ID()))

		retrieved := mpool.Get(tx.ID())
		assert.True(retrieved != nil)
		assert.Equal(tx, retrieved)

		// we can peek it
		peeked := mpool.PeekProposalTx()
		assert.True(peeked != nil)
		assert.Equal(tx, peeked)

		// once removed it cannot be there
		mpool.Remove([]*transactions.Tx{tx})

		assert.False(mpool.Has(tx.ID()))
		assert.Equal((*transactions.Tx)(nil), mpool.Get(tx.ID()))

		// we can reinsert it
		assert.NoError(mpool.Add(tx))

		// we can pop it
		popped := mpool.PopProposalTx()
		assert.Equal(tx, popped)

		// once popped it cannot be there
		assert.False(mpool.Has(tx.ID()))
		assert.Equal((*transactions.Tx)(nil), mpool.Get(tx.ID()))

		// we can reinsert it again to grow the mempool
		assert.NoError(mpool.Add(tx))
	}
}

func createTestDecisiontxs(count int) ([]*transactions.Tx, error) {
	res := make([]*transactions.Tx, 0, count)
	for i := uint32(0); i < uint32(count); i++ {
		utx := &transactions.CreateChainTx{
			BaseTx: transactions.BaseTx{BaseTx: avax.BaseTx{
				NetworkID:    10,
				BlockchainID: ids.Empty.Prefix(uint64(i)),
				Ins: []*avax.TransferableInput{{
					UTXOID: avax.UTXOID{
						TxID:        ids.ID{'t', 'x', 'I', 'D'},
						OutputIndex: i,
					},
					Asset: avax.Asset{ID: ids.ID{'a', 's', 's', 'e', 'r', 't'}},
					In: &secp256k1fx.TransferInput{
						Amt:   uint64(5678),
						Input: secp256k1fx.Input{SigIndices: []uint32{i}},
					},
				}},
				Outs: []*avax.TransferableOutput{{
					Asset: avax.Asset{ID: ids.ID{'a', 's', 's', 'e', 'r', 't'}},
					Out: &secp256k1fx.TransferOutput{
						Amt: uint64(1234),
						OutputOwners: secp256k1fx.OutputOwners{
							Threshold: 1,
							Addrs:     []ids.ShortID{preFundedKeys[0].PublicKey().Address()},
						},
					},
				}},
			}},
			SubnetID:    ids.GenerateTestID(),
			ChainName:   "chainName",
			VMID:        ids.GenerateTestID(),
			FxIDs:       []ids.ID{ids.GenerateTestID()},
			GenesisData: []byte{'g', 'e', 'n', 'D', 'a', 't', 'a'},
			SubnetAuth:  &secp256k1fx.Input{SigIndices: []uint32{1}},
		}

		tx, err := transactions.NewSigned(utx, transactions.Codec, nil)
		if err != nil {
			return nil, err
		}
		res = append(res, tx)
	}
	return res, nil
}

// Proposal txs are sorted by decreasing start time
func createTestProposaltxs(count int) ([]*transactions.Tx, error) {
	var clk mockable.Clock
	res := make([]*transactions.Tx, 0, count)
	for i := 0; i < count; i++ {
		utx := &transactions.AddValidatorTx{
			BaseTx: transactions.BaseTx{},
			Validator: validator.Validator{
				Start: uint64(clk.Time().Add(time.Duration(count-i) * time.Second).Unix()),
			},
			Stake:        nil,
			RewardsOwner: &secp256k1fx.OutputOwners{},
			Shares:       100,
		}

		tx, err := transactions.NewSigned(utx, transactions.Codec, nil)
		if err != nil {
			return nil, err
		}
		res = append(res, tx)
	}
	return res, nil
=======
	require.NoError(err, "should have added tx to mempool")
>>>>>>> 533fe914
}<|MERGE_RESOLUTION|>--- conflicted
+++ resolved
@@ -8,9 +8,6 @@
 	"math"
 	"testing"
 	"time"
-
-	"github.com/prometheus/client_golang/prometheus"
-	"github.com/stretchr/testify/assert"
 
 	"github.com/prometheus/client_golang/prometheus"
 
@@ -22,11 +19,8 @@
 	"github.com/ava-labs/avalanchego/vms/components/avax"
 	"github.com/ava-labs/avalanchego/vms/platformvm/validator"
 	"github.com/ava-labs/avalanchego/vms/secp256k1fx"
-<<<<<<< HEAD
 
 	transactions "github.com/ava-labs/avalanchego/vms/platformvm/txs"
-=======
->>>>>>> 533fe914
 )
 
 var _ BlockTimer = &noopBlkTimer{}
@@ -43,54 +37,12 @@
 	require := require.New(t)
 
 	registerer := prometheus.NewRegistry()
-<<<<<<< HEAD
 	mpool, err := NewMempool("mempool", registerer, &noopBlkTimer{})
-	assert.NoError(err)
+	require.NoError(err)
 
 	txs, err := createTestDecisiontxs(1)
-	assert.NoError(err)
+	require.NoError(err)
 	tx := txs[0]
-=======
-	mpool, err := NewMempool("mempool", registerer, &dummyBlkTimer{})
-	require.NoError(err)
-
-	// create candidate tx
-	utx := &txs.CreateChainTx{
-		BaseTx: txs.BaseTx{BaseTx: avax.BaseTx{
-			NetworkID:    10,
-			BlockchainID: ids.Empty.Prefix(1),
-			Ins: []*avax.TransferableInput{{
-				UTXOID: avax.UTXOID{
-					TxID:        ids.ID{'t', 'x', 'I', 'D'},
-					OutputIndex: 2,
-				},
-				Asset: avax.Asset{ID: ids.ID{'a', 's', 's', 'e', 'r', 't'}},
-				In: &secp256k1fx.TransferInput{
-					Amt:   uint64(5678),
-					Input: secp256k1fx.Input{SigIndices: []uint32{0}},
-				},
-			}},
-			Outs: []*avax.TransferableOutput{{
-				Asset: avax.Asset{ID: ids.ID{'a', 's', 's', 'e', 'r', 't'}},
-				Out: &secp256k1fx.TransferOutput{
-					Amt: uint64(1234),
-					OutputOwners: secp256k1fx.OutputOwners{
-						Threshold: 1,
-						Addrs:     []ids.ShortID{preFundedKeys[0].PublicKey().Address()},
-					},
-				},
-			}},
-		}},
-		SubnetID:    ids.ID{'s', 'u', 'b', 'n', 'e', 't'},
-		ChainName:   "chainName",
-		VMID:        ids.ID{'V', 'M', 'I', 'D'},
-		FxIDs:       []ids.ID{{'f', 'x', 'I', 'D', 's'}},
-		GenesisData: []byte{'g', 'e', 'n', 'D', 'a', 't', 'a'},
-		SubnetAuth:  &secp256k1fx.Input{SigIndices: []uint32{1}},
-	}
-	tx, err := txs.NewSigned(utx, txs.Codec, nil)
-	require.NoError(err)
->>>>>>> 533fe914
 
 	// shortcut to simulated almost filled mempool
 	mpool.(*mempool).bytesAvailable = len(tx.Bytes()) - 1
@@ -102,36 +54,35 @@
 	mpool.(*mempool).bytesAvailable = len(tx.Bytes())
 
 	err = mpool.Add(tx)
-<<<<<<< HEAD
-	assert.NoError(err, "should have added tx to mempool")
+	require.NoError(err, "should have added tx to mempool")
 }
 
 func TestDecisionTxsInMempool(t *testing.T) {
-	assert := assert.New(t)
+	require := require.New(t)
 
 	registerer := prometheus.NewRegistry()
 	mpool, err := NewMempool("mempool", registerer, &noopBlkTimer{})
-	assert.NoError(err)
+	require.NoError(err)
 
 	txs, err := createTestDecisiontxs(2)
-	assert.NoError(err)
+	require.NoError(err)
 
 	// txs must not already there before we start
-	assert.False(mpool.HasDecisionTxs())
+	require.False(mpool.HasDecisionTxs())
 
 	for _, tx := range txs {
 		// tx not already there
-		assert.False(mpool.Has(tx.ID()))
+		require.False(mpool.Has(tx.ID()))
 
 		// we can insert
-		assert.NoError(mpool.Add(tx))
+		require.NoError(mpool.Add(tx))
 
 		// we can get it
-		assert.True(mpool.Has(tx.ID()))
+		require.True(mpool.Has(tx.ID()))
 
 		retrieved := mpool.Get(tx.ID())
-		assert.True(retrieved != nil)
-		assert.Equal(tx, retrieved)
+		require.True(retrieved != nil)
+		require.Equal(tx, retrieved)
 
 		// we can peek it
 		peeked := mpool.PeekDecisionTxs(math.MaxInt)
@@ -145,23 +96,23 @@
 				break
 			}
 		}
-		assert.True(found)
+		require.True(found)
 
 		// once removed it cannot be there
 		mpool.Remove([]*transactions.Tx{tx})
 
-		assert.False(mpool.Has(tx.ID()))
-		assert.Equal((*transactions.Tx)(nil), mpool.Get(tx.ID()))
+		require.False(mpool.Has(tx.ID()))
+		require.Equal((*transactions.Tx)(nil), mpool.Get(tx.ID()))
 
 		// we can reinsert it
-		assert.NoError(mpool.Add(tx))
+		require.NoError(mpool.Add(tx))
 
 		// we can mark it as dropped, but it'll still be in mempool
 		mpool.MarkDropped(tx.ID(), "dropped for test")
-		assert.True(mpool.Has(tx.ID()))
-		assert.Equal(tx, mpool.Get(tx.ID()))
+		require.True(mpool.Has(tx.ID()))
+		require.Equal(tx, mpool.Get(tx.ID()))
 		_, dropped := mpool.GetDropReason(tx.ID())
-		assert.True(dropped)
+		require.True(dropped)
 
 		// we can pop it
 		txSize := len(tx.Bytes())
@@ -173,71 +124,71 @@
 				break
 			}
 		}
-		assert.True(found)
+		require.True(found)
 
 		// once popped it cannot be there
-		assert.False(mpool.Has(tx.ID()))
-		assert.Equal((*transactions.Tx)(nil), mpool.Get(tx.ID()))
-		assert.Equal([]*transactions.Tx{}, mpool.PeekDecisionTxs(txSize))
+		require.False(mpool.Has(tx.ID()))
+		require.Equal((*transactions.Tx)(nil), mpool.Get(tx.ID()))
+		require.Equal([]*transactions.Tx{}, mpool.PeekDecisionTxs(txSize))
 
 		// we can reinsert it again to grow the mempool
-		assert.NoError(mpool.Add(tx))
+		require.NoError(mpool.Add(tx))
 	}
 }
 
 func TestProposalTxsInMempool(t *testing.T) {
-	assert := assert.New(t)
+	require := require.New(t)
 
 	registerer := prometheus.NewRegistry()
 	mpool, err := NewMempool("mempool", registerer, &noopBlkTimer{})
-	assert.NoError(err)
+	require.NoError(err)
 
 	// it's key to this test that proposal txs
 	// are ordered by decreasing start time
 	txs, err := createTestProposaltxs(2)
-	assert.NoError(err)
+	require.NoError(err)
 
 	// txs should not be already there
-	assert.False(mpool.HasProposalTx())
+	require.False(mpool.HasProposalTx())
 
 	for _, tx := range txs {
-		assert.False(mpool.Has(tx.ID()))
+		require.False(mpool.Has(tx.ID()))
 
 		// we can insert
-		assert.NoError(mpool.Add(tx))
+		require.NoError(mpool.Add(tx))
 
 		// we can get it
-		assert.True(mpool.HasProposalTx())
-		assert.True(mpool.Has(tx.ID()))
+		require.True(mpool.HasProposalTx())
+		require.True(mpool.Has(tx.ID()))
 
 		retrieved := mpool.Get(tx.ID())
-		assert.True(retrieved != nil)
-		assert.Equal(tx, retrieved)
+		require.True(retrieved != nil)
+		require.Equal(tx, retrieved)
 
 		// we can peek it
 		peeked := mpool.PeekProposalTx()
-		assert.True(peeked != nil)
-		assert.Equal(tx, peeked)
+		require.True(peeked != nil)
+		require.Equal(tx, peeked)
 
 		// once removed it cannot be there
 		mpool.Remove([]*transactions.Tx{tx})
 
-		assert.False(mpool.Has(tx.ID()))
-		assert.Equal((*transactions.Tx)(nil), mpool.Get(tx.ID()))
+		require.False(mpool.Has(tx.ID()))
+		require.Equal((*transactions.Tx)(nil), mpool.Get(tx.ID()))
 
 		// we can reinsert it
-		assert.NoError(mpool.Add(tx))
+		require.NoError(mpool.Add(tx))
 
 		// we can pop it
 		popped := mpool.PopProposalTx()
-		assert.Equal(tx, popped)
+		require.Equal(tx, popped)
 
 		// once popped it cannot be there
-		assert.False(mpool.Has(tx.ID()))
-		assert.Equal((*transactions.Tx)(nil), mpool.Get(tx.ID()))
+		require.False(mpool.Has(tx.ID()))
+		require.Equal((*transactions.Tx)(nil), mpool.Get(tx.ID()))
 
 		// we can reinsert it again to grow the mempool
-		assert.NoError(mpool.Add(tx))
+		require.NoError(mpool.Add(tx))
 	}
 }
 
@@ -309,7 +260,4 @@
 		res = append(res, tx)
 	}
 	return res, nil
-=======
-	require.NoError(err, "should have added tx to mempool")
->>>>>>> 533fe914
 }