// Copyright (C) 2019-2024, Ava Labs, Inc. All rights reserved.
// See the file LICENSE for licensing terms.

package fees

import (
	"errors"
	"fmt"
	"time"

	"github.com/ava-labs/avalanchego/codec"
	"github.com/ava-labs/avalanchego/utils/constants"
	"github.com/ava-labs/avalanchego/utils/wrappers"
	"github.com/ava-labs/avalanchego/vms/components/avax"
	"github.com/ava-labs/avalanchego/vms/components/fees"
	"github.com/ava-labs/avalanchego/vms/components/verify"
	"github.com/ava-labs/avalanchego/vms/platformvm/config"
	"github.com/ava-labs/avalanchego/vms/platformvm/txs"
	"github.com/ava-labs/avalanchego/vms/secp256k1fx"
)

var (
	_ txs.Visitor = (*Calculator)(nil)

	errFailedFeeCalculation       = errors.New("failed fee calculation")
	errFailedComplexityCumulation = errors.New("failed cumulating complexity")
)

type Calculator struct {
	// setup
	isEActive bool

	// Pre E-fork inputs
	config    *config.Config
	chainTime time.Time

	// Post E-fork inputs
<<<<<<< HEAD
	FeeManager         *fees.Manager
	BlockMaxComplexity fees.Dimensions

	// TipPercentage can either be an input (e.g. when building a transaction)
	// or an output (once a transaction is verified)
	TipPercentage fees.TipPercentage

	// common inputs
	Credentials []verify.Verifiable
=======
	feeManager         *fees.Manager
	blockMaxComplexity fees.Dimensions
	credentials        []verify.Verifiable
>>>>>>> 6fb4d6b2

	// outputs of visitor execution
	Fee uint64
}

// NewStaticCalculator must be used pre E upgrade activation
func NewStaticCalculator(cfg *config.Config, chainTime time.Time) *Calculator {
	return &Calculator{
		config:    cfg,
		chainTime: chainTime,
	}
}

// NewDynamicCalculator must be used post E upgrade activation
func NewDynamicCalculator(
	cfg *config.Config,
	feeManager *fees.Manager,
	blockMaxComplexity fees.Dimensions,
	creds []verify.Verifiable,
) *Calculator {
	return &Calculator{
		isEActive:          true,
		config:             cfg,
		feeManager:         feeManager,
		blockMaxComplexity: blockMaxComplexity,
		credentials:        creds,
	}
}

func (fc *Calculator) AddValidatorTx(*txs.AddValidatorTx) error {
	// AddValidatorTx is banned following Durango activation, so we
	// only return the pre EUpgrade fee here
	fc.Fee = fc.config.AddPrimaryNetworkValidatorFee
	return nil
}

func (fc *Calculator) AddSubnetValidatorTx(tx *txs.AddSubnetValidatorTx) error {
	if !fc.isEActive {
		fc.Fee = fc.config.AddSubnetValidatorFee
		return nil
	}

	complexity, err := fc.meterTx(tx, tx.Outs, tx.Ins)
	if err != nil {
		return err
	}

	_, err = fc.AddFeesFor(complexity, fc.TipPercentage)
	return err
}

func (fc *Calculator) AddDelegatorTx(*txs.AddDelegatorTx) error {
	// AddValidatorTx is banned following Durango activation, so we
	// only return the pre EUpgrade fee here
	fc.Fee = fc.config.AddPrimaryNetworkDelegatorFee
	return nil
}

func (fc *Calculator) CreateChainTx(tx *txs.CreateChainTx) error {
	if !fc.isEActive {
		fc.Fee = fc.config.GetCreateBlockchainTxFee(fc.chainTime)
		return nil
	}

	complexity, err := fc.meterTx(tx, tx.Outs, tx.Ins)
	if err != nil {
		return err
	}

	_, err = fc.AddFeesFor(complexity, fc.TipPercentage)
	return err
}

func (fc *Calculator) CreateSubnetTx(tx *txs.CreateSubnetTx) error {
	if !fc.isEActive {
		fc.Fee = fc.config.GetCreateSubnetTxFee(fc.chainTime)
		return nil
	}

	complexity, err := fc.meterTx(tx, tx.Outs, tx.Ins)
	if err != nil {
		return err
	}

	_, err = fc.AddFeesFor(complexity, fc.TipPercentage)
	return err
}

func (*Calculator) AdvanceTimeTx(*txs.AdvanceTimeTx) error {
	return nil // no fees
}

func (*Calculator) RewardValidatorTx(*txs.RewardValidatorTx) error {
	return nil // no fees
}

func (fc *Calculator) RemoveSubnetValidatorTx(tx *txs.RemoveSubnetValidatorTx) error {
	if !fc.isEActive {
		fc.Fee = fc.config.TxFee
		return nil
	}

	complexity, err := fc.meterTx(tx, tx.Outs, tx.Ins)
	if err != nil {
		return err
	}

	_, err = fc.AddFeesFor(complexity, fc.TipPercentage)
	return err
}

func (fc *Calculator) TransformSubnetTx(tx *txs.TransformSubnetTx) error {
	if !fc.isEActive {
		fc.Fee = fc.config.TransformSubnetTxFee
		return nil
	}

	complexity, err := fc.meterTx(tx, tx.Outs, tx.Ins)
	if err != nil {
		return err
	}

	_, err = fc.AddFeesFor(complexity, fc.TipPercentage)
	return err
}

func (fc *Calculator) TransferSubnetOwnershipTx(tx *txs.TransferSubnetOwnershipTx) error {
	if !fc.isEActive {
		fc.Fee = fc.config.TxFee
		return nil
	}

	complexity, err := fc.meterTx(tx, tx.Outs, tx.Ins)
	if err != nil {
		return err
	}

	_, err = fc.AddFeesFor(complexity, fc.TipPercentage)
	return err
}

func (fc *Calculator) AddPermissionlessValidatorTx(tx *txs.AddPermissionlessValidatorTx) error {
	if !fc.isEActive {
		if tx.Subnet != constants.PrimaryNetworkID {
			fc.Fee = fc.config.AddSubnetValidatorFee
		} else {
			fc.Fee = fc.config.AddPrimaryNetworkValidatorFee
		}
		return nil
	}

	outs := make([]*avax.TransferableOutput, len(tx.Outs)+len(tx.StakeOuts))
	copy(outs, tx.Outs)
	copy(outs[len(tx.Outs):], tx.StakeOuts)

	complexity, err := fc.meterTx(tx, outs, tx.Ins)
	if err != nil {
		return err
	}

	_, err = fc.AddFeesFor(complexity, fc.TipPercentage)
	return err
}

func (fc *Calculator) AddPermissionlessDelegatorTx(tx *txs.AddPermissionlessDelegatorTx) error {
	if !fc.isEActive {
		if tx.Subnet != constants.PrimaryNetworkID {
			fc.Fee = fc.config.AddSubnetDelegatorFee
		} else {
			fc.Fee = fc.config.AddPrimaryNetworkDelegatorFee
		}
		return nil
	}

	outs := make([]*avax.TransferableOutput, len(tx.Outs)+len(tx.StakeOuts))
	copy(outs, tx.Outs)
	copy(outs[len(tx.Outs):], tx.StakeOuts)

	complexity, err := fc.meterTx(tx, outs, tx.Ins)
	if err != nil {
		return err
	}

	_, err = fc.AddFeesFor(complexity, fc.TipPercentage)
	return err
}

func (fc *Calculator) BaseTx(tx *txs.BaseTx) error {
	if !fc.isEActive {
		fc.Fee = fc.config.TxFee
		return nil
	}

	complexity, err := fc.meterTx(tx, tx.Outs, tx.Ins)
	if err != nil {
		return err
	}

	_, err = fc.AddFeesFor(complexity, fc.TipPercentage)
	return err
}

func (fc *Calculator) ImportTx(tx *txs.ImportTx) error {
	if !fc.isEActive {
		fc.Fee = fc.config.TxFee
		return nil
	}

	ins := make([]*avax.TransferableInput, len(tx.Ins)+len(tx.ImportedInputs))
	copy(ins, tx.Ins)
	copy(ins[len(tx.Ins):], tx.ImportedInputs)

	complexity, err := fc.meterTx(tx, tx.Outs, ins)
	if err != nil {
		return err
	}

	_, err = fc.AddFeesFor(complexity, fc.TipPercentage)
	return err
}

func (fc *Calculator) ExportTx(tx *txs.ExportTx) error {
	if !fc.isEActive {
		fc.Fee = fc.config.TxFee
		return nil
	}

	outs := make([]*avax.TransferableOutput, len(tx.Outs)+len(tx.ExportedOutputs))
	copy(outs, tx.Outs)
	copy(outs[len(tx.Outs):], tx.ExportedOutputs)

	complexity, err := fc.meterTx(tx, outs, tx.Ins)
	if err != nil {
		return err
	}

	_, err = fc.AddFeesFor(complexity, fc.TipPercentage)
	return err
}

func (fc *Calculator) meterTx(
	uTx txs.UnsignedTx,
	allOuts []*avax.TransferableOutput,
	allIns []*avax.TransferableInput,
) (fees.Dimensions, error) {
	var complexity fees.Dimensions

	uTxSize, err := txs.Codec.Size(txs.CodecVersion, uTx)
	if err != nil {
		return complexity, fmt.Errorf("couldn't calculate UnsignedTx marshal length: %w", err)
	}
	complexity[fees.Bandwidth] = uint64(uTxSize)

	// meter credentials, one by one. Then account for the extra bytes needed to
	// serialize a slice of credentials (codec version bytes + slice size bytes)
	for i, cred := range fc.credentials {
		c, ok := cred.(*secp256k1fx.Credential)
		if !ok {
			return complexity, fmt.Errorf("don't know how to calculate complexity of %T", cred)
		}
		credDimensions, err := fees.MeterCredential(txs.Codec, txs.CodecVersion, len(c.Sigs))
		if err != nil {
			return complexity, fmt.Errorf("failed adding credential %d: %w", i, err)
		}
		complexity, err = fees.Add(complexity, credDimensions)
		if err != nil {
			return complexity, fmt.Errorf("failed adding credentials: %w", err)
		}
	}
	complexity[fees.Bandwidth] += wrappers.IntLen // length of the credentials slice
	complexity[fees.Bandwidth] += codec.VersionSize

	for _, in := range allIns {
		inputDimensions, err := fees.MeterInput(txs.Codec, txs.CodecVersion, in)
		if err != nil {
			return complexity, fmt.Errorf("failed retrieving size of inputs: %w", err)
		}
		inputDimensions[fees.Bandwidth] = 0 // inputs bandwidth is already accounted for above, so we zero it
		complexity, err = fees.Add(complexity, inputDimensions)
		if err != nil {
			return complexity, fmt.Errorf("failed adding inputs: %w", err)
		}
	}

	for _, out := range allOuts {
		outputDimensions, err := fees.MeterOutput(txs.Codec, txs.CodecVersion, out)
		if err != nil {
			return complexity, fmt.Errorf("failed retrieving size of outputs: %w", err)
		}
		outputDimensions[fees.Bandwidth] = 0 // outputs bandwidth is already accounted for above, so we zero it
		complexity, err = fees.Add(complexity, outputDimensions)
		if err != nil {
			return complexity, fmt.Errorf("failed adding outputs: %w", err)
		}
	}

	return complexity, nil
}

<<<<<<< HEAD
func (fc *Calculator) AddFeesFor(complexity fees.Dimensions, tipPercentage fees.TipPercentage) (uint64, error) {
	boundBreached, dimension := fc.FeeManager.CumulateComplexity(complexity, fc.BlockMaxComplexity)
=======
func (fc *Calculator) AddFeesFor(complexity fees.Dimensions) (uint64, error) {
	boundBreached, dimension := fc.feeManager.CumulateComplexity(complexity, fc.blockMaxComplexity)
>>>>>>> 6fb4d6b2
	if boundBreached {
		return 0, fmt.Errorf("%w: breached dimension %d", errFailedComplexityCumulation, dimension)
	}

<<<<<<< HEAD
	fee, err := fc.FeeManager.CalculateFee(complexity, tipPercentage)
=======
	fee, err := fc.feeManager.CalculateFee(complexity)
>>>>>>> 6fb4d6b2
	if err != nil {
		return 0, fmt.Errorf("%w: %w", errFailedFeeCalculation, err)
	}

	fc.Fee += fee
	return fee, nil
}

<<<<<<< HEAD
func (fc *Calculator) RemoveFeesFor(unitsToRm fees.Dimensions, tipPercentage fees.TipPercentage) (uint64, error) {
	if err := fc.FeeManager.RemoveComplexity(unitsToRm); err != nil {
		return 0, fmt.Errorf("failed removing units: %w", err)
	}

	fee, err := fc.FeeManager.CalculateFee(unitsToRm, tipPercentage)
=======
func (fc *Calculator) RemoveFeesFor(unitsToRm fees.Dimensions) (uint64, error) {
	if err := fc.feeManager.RemoveComplexity(unitsToRm); err != nil {
		return 0, fmt.Errorf("failed removing units: %w", err)
	}

	fee, err := fc.feeManager.CalculateFee(unitsToRm)
>>>>>>> 6fb4d6b2
	if err != nil {
		return 0, fmt.Errorf("%w: %w", errFailedFeeCalculation, err)
	}

	fc.Fee -= fee
	return fee, nil
}

// CalculateTipPercentage calculates and sets the tip percentage, given the fees actually paid
// and the fees required to accept the target transaction.
// [CalculateTipPercentage] requires that fc.Visit has been called for the target transaction.
func (fc *Calculator) CalculateTipPercentage(feesPaid uint64) error {
	if feesPaid < fc.Fee {
		return fmt.Errorf("fees paid are less the required fees: fees paid %v, fees required %v",
			feesPaid,
			fc.Fee,
		)
	}

	if fc.Fee == 0 {
		return nil
	}

	tip := feesPaid - fc.Fee
	fc.TipPercentage = fees.TipPercentage(tip * fees.MaxTipPercentage / fc.Fee)
	return fc.TipPercentage.Validate()
}<|MERGE_RESOLUTION|>--- conflicted
+++ resolved
@@ -35,21 +35,13 @@
 	chainTime time.Time
 
 	// Post E-fork inputs
-<<<<<<< HEAD
-	FeeManager         *fees.Manager
-	BlockMaxComplexity fees.Dimensions
+	feeManager         *fees.Manager
+	blockMaxComplexity fees.Dimensions
+	credentials        []verify.Verifiable
 
 	// TipPercentage can either be an input (e.g. when building a transaction)
 	// or an output (once a transaction is verified)
 	TipPercentage fees.TipPercentage
-
-	// common inputs
-	Credentials []verify.Verifiable
-=======
-	feeManager         *fees.Manager
-	blockMaxComplexity fees.Dimensions
-	credentials        []verify.Verifiable
->>>>>>> 6fb4d6b2
 
 	// outputs of visitor execution
 	Fee uint64
@@ -349,22 +341,13 @@
 	return complexity, nil
 }
 
-<<<<<<< HEAD
 func (fc *Calculator) AddFeesFor(complexity fees.Dimensions, tipPercentage fees.TipPercentage) (uint64, error) {
-	boundBreached, dimension := fc.FeeManager.CumulateComplexity(complexity, fc.BlockMaxComplexity)
-=======
-func (fc *Calculator) AddFeesFor(complexity fees.Dimensions) (uint64, error) {
 	boundBreached, dimension := fc.feeManager.CumulateComplexity(complexity, fc.blockMaxComplexity)
->>>>>>> 6fb4d6b2
 	if boundBreached {
 		return 0, fmt.Errorf("%w: breached dimension %d", errFailedComplexityCumulation, dimension)
 	}
 
-<<<<<<< HEAD
-	fee, err := fc.FeeManager.CalculateFee(complexity, tipPercentage)
-=======
-	fee, err := fc.feeManager.CalculateFee(complexity)
->>>>>>> 6fb4d6b2
+	fee, err := fc.feeManager.CalculateFee(complexity, tipPercentage)
 	if err != nil {
 		return 0, fmt.Errorf("%w: %w", errFailedFeeCalculation, err)
 	}
@@ -373,21 +356,12 @@
 	return fee, nil
 }
 
-<<<<<<< HEAD
 func (fc *Calculator) RemoveFeesFor(unitsToRm fees.Dimensions, tipPercentage fees.TipPercentage) (uint64, error) {
-	if err := fc.FeeManager.RemoveComplexity(unitsToRm); err != nil {
-		return 0, fmt.Errorf("failed removing units: %w", err)
-	}
-
-	fee, err := fc.FeeManager.CalculateFee(unitsToRm, tipPercentage)
-=======
-func (fc *Calculator) RemoveFeesFor(unitsToRm fees.Dimensions) (uint64, error) {
 	if err := fc.feeManager.RemoveComplexity(unitsToRm); err != nil {
 		return 0, fmt.Errorf("failed removing units: %w", err)
 	}
 
-	fee, err := fc.feeManager.CalculateFee(unitsToRm)
->>>>>>> 6fb4d6b2
+	fee, err := fc.feeManager.CalculateFee(unitsToRm, tipPercentage)
 	if err != nil {
 		return 0, fmt.Errorf("%w: %w", errFailedFeeCalculation, err)
 	}
