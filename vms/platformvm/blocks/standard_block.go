// Copyright (C) 2019-2021, Ava Labs, Inc. All rights reserved.
// See the file LICENSE for licensing terms.

package blocks

import (
	"fmt"
	"time"

	"github.com/ava-labs/avalanchego/ids"
	"github.com/ava-labs/avalanchego/vms/platformvm/txs"
)

var (
	_ Block = &BlueberryStandardBlock{}
	_ Block = &ApricotStandardBlock{}
)

// NewBlueberryStandardBlock assumes [txes] are initialized
func NewBlueberryStandardBlock(timestamp time.Time, parentID ids.ID, height uint64, txes []*txs.Tx) (Block, error) {
	res := &BlueberryStandardBlock{
		BlueberryCommonBlock: BlueberryCommonBlock{
			ApricotCommonBlock: ApricotCommonBlock{
				PrntID: parentID,
				Hght:   height,
			},
			BlkTimestamp: uint64(timestamp.Unix()),
		},
		Transactions: txes,
	}
	// We serialize this block as a Block so that it can be deserialized into a
	// Block
	blk := Block(res)
	bytes, err := Codec.Marshal(Version, &blk)
	if err != nil {
		return nil, fmt.Errorf("couldn't marshal abort block: %w", err)
	}
	return res, res.initialize(bytes)
}

type BlueberryStandardBlock struct {
	BlueberryCommonBlock `serialize:"true"`

	Transactions []*txs.Tx `serialize:"true" json:"txs"`
}

func (b *BlueberryStandardBlock) initialize(bytes []byte) error {
	if err := b.BlueberryCommonBlock.initialize(bytes); err != nil {
		return fmt.Errorf("failed to initialize: %w", err)
	}
	for _, tx := range b.Transactions {
		if err := tx.Sign(txs.Codec, nil); err != nil {
			return fmt.Errorf("failed to sign block: %w", err)
		}
	}
	return nil
}

func (b *BlueberryStandardBlock) Txs() []*txs.Tx { return b.Transactions }

func (b *BlueberryStandardBlock) Visit(v Visitor) error {
	return v.BlueberryStandardBlock(b)
}

<<<<<<< HEAD
// NewApricotStandardBlock assumes [txes] are initialized
func NewApricotStandardBlock(parentID ids.ID, height uint64, txes []*txs.Tx) (Block, error) {
	res := &ApricotStandardBlock{
		ApricotCommonBlock: ApricotCommonBlock{
=======
func NewStandardBlock(
	parentID ids.ID,
	height uint64,
	txes []*txs.Tx,
) (*StandardBlock, error) {
	blk := &StandardBlock{
		CommonBlock: CommonBlock{
>>>>>>> 455c0d9d
			PrntID: parentID,
			Hght:   height,
		},
		Transactions: txes,
	}
<<<<<<< HEAD
	// We serialize this block as a Block so that it can be deserialized into a
	// Block
	blk := Block(res)
	bytes, err := Codec.Marshal(Version, &blk)
	if err != nil {
		return nil, fmt.Errorf("couldn't marshal abort block: %w", err)
	}

	return res, res.initialize(bytes)
}

type ApricotStandardBlock struct {
	ApricotCommonBlock `serialize:"true"`

	Transactions []*txs.Tx `serialize:"true" json:"txs"`
}

func (b *ApricotStandardBlock) initialize(bytes []byte) error {
	if err := b.ApricotCommonBlock.initialize(bytes); err != nil {
		return fmt.Errorf("failed to initialize: %w", err)
	}
	for _, tx := range b.Transactions {
		if err := tx.Sign(txs.Codec, nil); err != nil {
			return fmt.Errorf("failed to sign block: %w", err)
		}
	}
	return nil
}

func (b *ApricotStandardBlock) Txs() []*txs.Tx { return b.Transactions }

func (b *ApricotStandardBlock) Visit(v Visitor) error {
	return v.ApricotStandardBlock(b)
=======
	return blk, initialize(blk)
>>>>>>> 455c0d9d
}<|MERGE_RESOLUTION|>--- conflicted
+++ resolved
@@ -28,14 +28,8 @@
 		},
 		Transactions: txes,
 	}
-	// We serialize this block as a Block so that it can be deserialized into a
-	// Block
-	blk := Block(res)
-	bytes, err := Codec.Marshal(Version, &blk)
-	if err != nil {
-		return nil, fmt.Errorf("couldn't marshal abort block: %w", err)
-	}
-	return res, res.initialize(bytes)
+
+	return res, initialize(Block(res))
 }
 
 type BlueberryStandardBlock struct {
@@ -62,35 +56,17 @@
 	return v.BlueberryStandardBlock(b)
 }
 
-<<<<<<< HEAD
 // NewApricotStandardBlock assumes [txes] are initialized
 func NewApricotStandardBlock(parentID ids.ID, height uint64, txes []*txs.Tx) (Block, error) {
 	res := &ApricotStandardBlock{
 		ApricotCommonBlock: ApricotCommonBlock{
-=======
-func NewStandardBlock(
-	parentID ids.ID,
-	height uint64,
-	txes []*txs.Tx,
-) (*StandardBlock, error) {
-	blk := &StandardBlock{
-		CommonBlock: CommonBlock{
->>>>>>> 455c0d9d
 			PrntID: parentID,
 			Hght:   height,
 		},
 		Transactions: txes,
 	}
-<<<<<<< HEAD
-	// We serialize this block as a Block so that it can be deserialized into a
-	// Block
-	blk := Block(res)
-	bytes, err := Codec.Marshal(Version, &blk)
-	if err != nil {
-		return nil, fmt.Errorf("couldn't marshal abort block: %w", err)
-	}
 
-	return res, res.initialize(bytes)
+	return res, initialize(Block(res))
 }
 
 type ApricotStandardBlock struct {
@@ -115,7 +91,4 @@
 
 func (b *ApricotStandardBlock) Visit(v Visitor) error {
 	return v.ApricotStandardBlock(b)
-=======
-	return blk, initialize(blk)
->>>>>>> 455c0d9d
 }