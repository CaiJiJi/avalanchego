--- conflicted
+++ resolved
@@ -36,11 +36,7 @@
 func TestMempoolValidGossipedTxIsAddedToMempool(t *testing.T) {
 	require := require.New(t)
 
-<<<<<<< HEAD
-	env := newEnvironment(t, apricotFork)
-=======
 	env := newEnvironment(t, latestFork)
->>>>>>> 4bdc602e
 	env.ctx.Lock.Lock()
 	defer func() {
 		require.NoError(shutdownEnvironment(env))
@@ -88,11 +84,7 @@
 func TestMempoolInvalidGossipedTxIsNotAddedToMempool(t *testing.T) {
 	require := require.New(t)
 
-<<<<<<< HEAD
-	env := newEnvironment(t, apricotFork)
-=======
 	env := newEnvironment(t, latestFork)
->>>>>>> 4bdc602e
 	env.ctx.Lock.Lock()
 	defer func() {
 		require.NoError(shutdownEnvironment(env))
@@ -119,11 +111,7 @@
 func TestMempoolNewLocaTxIsGossiped(t *testing.T) {
 	require := require.New(t)
 
-<<<<<<< HEAD
-	env := newEnvironment(t, apricotFork)
-=======
 	env := newEnvironment(t, latestFork)
->>>>>>> 4bdc602e
 	env.ctx.Lock.Lock()
 	defer func() {
 		require.NoError(shutdownEnvironment(env))
