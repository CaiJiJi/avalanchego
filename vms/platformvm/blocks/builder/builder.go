// Copyright (C) 2019-2021, Ava Labs, Inc. All rights reserved.
// See the file LICENSE for licensing terms.

package builder

import (
	"errors"
	"fmt"
	"time"

	"go.uber.org/zap"

	"github.com/ava-labs/avalanchego/ids"
	"github.com/ava-labs/avalanchego/snow/consensus/snowman"
	"github.com/ava-labs/avalanchego/snow/engine/common"
	"github.com/ava-labs/avalanchego/utils/timer"
	"github.com/ava-labs/avalanchego/utils/timer/mockable"
	"github.com/ava-labs/avalanchego/utils/units"
	"github.com/ava-labs/avalanchego/vms/platformvm/state"
	"github.com/ava-labs/avalanchego/vms/platformvm/txs"
	"github.com/ava-labs/avalanchego/vms/platformvm/txs/mempool"

	blockexecutor "github.com/ava-labs/avalanchego/vms/platformvm/blocks/executor"
	txbuilder "github.com/ava-labs/avalanchego/vms/platformvm/txs/builder"
	txexecutor "github.com/ava-labs/avalanchego/vms/platformvm/txs/executor"
)

// targetBlockSize is maximum number of transaction bytes to place into a
// StandardBlock
const targetBlockSize = 128 * units.KiB

var (
	_ Builder = &builder{}

	errEndOfTime       = errors.New("program time is suspiciously far in the future")
	errNoPendingBlocks = errors.New("no pending blocks")
)

type Builder interface {
	mempool.Mempool
	mempool.BlockTimer
	Network

	// set preferred block on top of which we'll build next
	SetPreference(blockID ids.ID)

	// get preferred block on top of which we'll build next
	Preferred() (snowman.Block, error)

	// AddUnverifiedTx verifier the tx before adding it to mempool
	AddUnverifiedTx(tx *txs.Tx) error

	// BuildBlock is called on timer clock to attempt to create
	// next block
	BuildBlock() (snowman.Block, error)

	// Shutdown cleanly shuts Builder down
	Shutdown()
}

// builder implements a simple builder to convert txs into valid blocks
type builder struct {
	mempool.Mempool
	Network

	txBuilder         txbuilder.Builder
	txExecutorBackend *txexecutor.Backend
	blkManager        blockexecutor.Manager

	// ID of the preferred block to build on top of
	preferredBlockID ids.ID

	// channel to send messages to the consensus engine
	toEngine chan<- common.Message

	// This timer goes off when it is time for the next validator to add/leave
	// the validator set. When it goes off ResetTimer() is called, potentially
	// triggering creation of a new block.
	timer *timer.Timer
}

func New(
	mempool mempool.Mempool,
	txBuilder txbuilder.Builder,
	txExecutorBackend *txexecutor.Backend,
	blkManager blockexecutor.Manager,
	toEngine chan<- common.Message,
	appSender common.AppSender,
) Builder {
	builder := &builder{
		Mempool:           mempool,
		txBuilder:         txBuilder,
		txExecutorBackend: txExecutorBackend,
		blkManager:        blkManager,
		toEngine:          toEngine,
	}

	builder.timer = timer.NewTimer(func() {
		txExecutorBackend.Ctx.Lock.Lock()
		defer txExecutorBackend.Ctx.Lock.Unlock()

		builder.ResetBlockTimer()
	})

	builder.Network = NewNetwork(
		txExecutorBackend.Ctx,
		builder,
		appSender,
	)

	go txExecutorBackend.Ctx.Log.RecoverAndPanic(builder.timer.Dispatch)
	return builder
}

func (b *builder) SetPreference(blockID ids.ID) {
	if blockID == b.preferredBlockID {
		// If the preference didn't change, then this is a noop
		return
	}
	b.preferredBlockID = blockID
	b.ResetBlockTimer()
}

func (b *builder) Preferred() (snowman.Block, error) {
	return b.blkManager.GetBlock(b.preferredBlockID)
}

// AddUnverifiedTx verifies a transaction and attempts to add it to the mempool
func (b *builder) AddUnverifiedTx(tx *txs.Tx) error {
	txID := tx.ID()
	if b.Mempool.Has(txID) {
		// If the transaction is already in the mempool - then it looks the same
		// as if it was successfully added
		return nil
	}

	verifier := txexecutor.MempoolTxVerifier{
		Backend:       b.txExecutorBackend,
		ParentID:      b.preferredBlockID, // We want to build off of the preferred block
		StateVersions: b.blkManager,
		Tx:            tx,
	}
	if err := tx.Unsigned.Visit(&verifier); err != nil {
		b.MarkDropped(txID, err.Error())
		return err
	}

	if err := b.Mempool.Add(tx); err != nil {
		return err
	}
	return b.GossipTx(tx)
}

// BuildBlock builds a block to be added to consensus
func (b *builder) BuildBlock() (snowman.Block, error) {
	b.Mempool.DisableAdding()
	defer func() {
		b.Mempool.EnableAdding()
		b.ResetBlockTimer()
	}()

	ctx := b.txExecutorBackend.Ctx
	ctx.Log.Debug("starting to attempt to build a block")
	blkBuildingStrategy, err := b.getBuildingStrategy()
	if err != nil {
		return nil, err
	}

	return blkBuildingStrategy.buildBlock()
}

func (b *builder) Shutdown() {
	// There is a potential deadlock if the timer is about to execute a timeout.
	// So, the lock must be released before stopping the timer.
	ctx := b.txExecutorBackend.Ctx
	ctx.Lock.Unlock()
	b.timer.Stop()
	ctx.Lock.Lock()
}

func (b *builder) ResetBlockTimer() {
<<<<<<< HEAD
	blkBuildStrategy, err := b.getBuildingStrategy()
	if err != nil {
=======
	ctx := b.txExecutorBackend.Ctx
	if !b.txExecutorBackend.Bootstrapped.GetValue() {
		ctx.Log.Verbo("skipping block timer reset",
			zap.String("reason", "not bootstrapped"),
		)
		return
	}

	// If there is a pending transaction trigger building of a block with that transaction
	if b.Mempool.HasDecisionTxs() {
		b.notifyBlockReady()
		return
	}

	preferredState, ok := b.blkManager.GetState(b.preferredBlockID)
	if !ok {
		// The preferred block should always be a decision block
		ctx.Log.Error("couldn't get preferred block state",
			zap.Stringer("blkID", b.preferredBlockID),
		)
>>>>>>> eb9679d1
		return
	}

	// check if there are txs to be included in the block
	// or if chain time can be moved ahead via block timestamp
	hasContent, err := blkBuildStrategy.hasContent()
	if err != nil {
		return
	}
	if hasContent {
		b.notifyBlockReady()
		return
	}

	// Wake up when it's time to add/remove the next validator
	var (
		ctx = b.txExecutorBackend.Ctx
		now = b.txExecutorBackend.Clk.Time()
	)

	preferredState, ok := b.blkManager.GetState(b.preferredBlockID)
	if !ok {
		// The preferred block should always be a decision block
		ctx.Log.Error("couldn't get preferred block state",
			zap.Stringer("blkID", b.preferredBlockID),
		)
		return
	}
	nextStakerChangeTime, err := txexecutor.GetNextStakerChangeTime(preferredState)
	if err != nil {
		ctx.Log.Error("couldn't get next staker change time",
			zap.Error(err),
		)
		return
	}
	waitTime := nextStakerChangeTime.Sub(now)
	ctx.Log.Debug("setting next scheduled event",
		zap.Time("nextEventTime", nextStakerChangeTime),
		zap.Duration("timeUntil", waitTime),
	)

	// Wake up when it's time to add/remove the next validator
	b.timer.SetTimeoutIn(waitTime)
}

// getNextStakerToReward returns the next staker txID to remove from the staking
// set with a RewardValidatorTx rather than an AdvanceTimeTx.
// Returns:
// - [txID] of the next staker to reward
// - [shouldReward] if the txID exists and is ready to be rewarded
// - [err] if something bad happened
func (b *builder) getNextStakerToReward(preferredState state.Chain) (ids.ID, bool, error) {
	currentChainTimestamp := preferredState.GetTimestamp()
	if !currentChainTimestamp.Before(mockable.MaxTime) {
		return ids.Empty, false, errEndOfTime
	}

	currentStakerIterator, err := preferredState.GetCurrentStakerIterator()
	if err != nil {
		return ids.Empty, false, err
	}
	defer currentStakerIterator.Release()

	for currentStakerIterator.Next() {
		currentStaker := currentStakerIterator.Value()
		priority := currentStaker.Priority
		// If the staker is a primary network staker (not a subnet validator),
		// it's the next staker we will want to remove with a RewardValidatorTx
		// rather than an AdvanceTimeTx.
		if priority == state.PrimaryNetworkDelegatorCurrentPriority ||
			priority == state.PrimaryNetworkValidatorCurrentPriority {
			return currentStaker.TxID, currentChainTimestamp.Equal(currentStaker.EndTime), nil
		}
	}
	return ids.Empty, false, nil
}

// getNextChainTime returns the timestamp for the next chain time and if the
// local time is >= time of the next staker set change.
func (b *builder) getNextChainTime(preferredState state.Chain) (time.Time, bool, error) {
	nextStakerChangeTime, err := txexecutor.GetNextStakerChangeTime(preferredState)
	if err != nil {
		return time.Time{}, false, err
	}

	now := b.txExecutorBackend.Clk.Time()
	return nextStakerChangeTime, !now.Before(nextStakerChangeTime), nil
}

// dropExpiredProposalTxs drops add validator transactions in the mempool
// whose start time is not sufficiently far in the future
// (i.e. within local time plus [MaxFutureStartFrom]).
// Guarantees that [PeekProposalTx] will return a valid tx after calling.
// May not remove all expired txs since txs aren't necessarily popped
// ordered by start time.
func (b *builder) dropExpiredProposalTxs() {
	var (
		ctx      = b.txExecutorBackend.Ctx
		now      = b.txExecutorBackend.Clk.Time()
		syncTime = now.Add(txexecutor.SyncBound)
	)
	for b.Mempool.HasProposalTx() {
		tx := b.Mempool.PeekProposalTx()
		startTime := tx.Unsigned.(txs.StakerTx).StartTime()
		if !startTime.Before(syncTime) {
			// The next proposal tx in the mempool starts
			// sufficiently far in the future.
			return
		}

		txID := tx.ID()
		errMsg := fmt.Sprintf(
			"synchrony bound (%s) is later than staker start time (%s)",
			syncTime,
			startTime,
		)

		b.Mempool.MarkDropped(txID, errMsg) // cache tx as dropped
		ctx.Log.Debug("dropping tx",
			zap.String("reason", errMsg),
			zap.Stringer("txID", txID),
		)
	}
}

// notifyBlockReady tells the consensus engine that a new block is ready to be
// created
func (b *builder) notifyBlockReady() {
	select {
	case b.toEngine <- common.PendingTxs:
	default:
		ctx := b.txExecutorBackend.Ctx
		ctx.Log.Debug("dropping message to consensus engine")
	}
}<|MERGE_RESOLUTION|>--- conflicted
+++ resolved
@@ -179,51 +179,35 @@
 }
 
 func (b *builder) ResetBlockTimer() {
-<<<<<<< HEAD
-	blkBuildStrategy, err := b.getBuildingStrategy()
-	if err != nil {
-=======
-	ctx := b.txExecutorBackend.Ctx
-	if !b.txExecutorBackend.Bootstrapped.GetValue() {
-		ctx.Log.Verbo("skipping block timer reset",
-			zap.String("reason", "not bootstrapped"),
-		)
-		return
-	}
-
-	// If there is a pending transaction trigger building of a block with that transaction
-	if b.Mempool.HasDecisionTxs() {
-		b.notifyBlockReady()
-		return
-	}
-
-	preferredState, ok := b.blkManager.GetState(b.preferredBlockID)
-	if !ok {
-		// The preferred block should always be a decision block
-		ctx.Log.Error("couldn't get preferred block state",
-			zap.Stringer("blkID", b.preferredBlockID),
-		)
->>>>>>> eb9679d1
-		return
-	}
-
-	// check if there are txs to be included in the block
-	// or if chain time can be moved ahead via block timestamp
-	hasContent, err := blkBuildStrategy.hasContent()
-	if err != nil {
-		return
-	}
-	if hasContent {
-		b.notifyBlockReady()
-		return
-	}
-
-	// Wake up when it's time to add/remove the next validator
 	var (
 		ctx = b.txExecutorBackend.Ctx
 		now = b.txExecutorBackend.Clk.Time()
 	)
 
+	if !b.txExecutorBackend.Bootstrapped.GetValue() {
+		ctx.Log.Verbo("skipping block timer reset",
+			zap.String("reason", "not bootstrapped"),
+		)
+		return
+	}
+
+	blkBuildStrategy, err := b.getBuildingStrategy()
+	if err != nil {
+		return
+	}
+
+	// check if there are txs to be included in the block
+	// or if chain time can be moved ahead via block timestamp
+	hasContent, err := blkBuildStrategy.hasContent()
+	if err != nil {
+		return
+	}
+	if hasContent {
+		b.notifyBlockReady()
+		return
+	}
+
+	// Wake up when it's time to add/remove the next validator
 	preferredState, ok := b.blkManager.GetState(b.preferredBlockID)
 	if !ok {
 		// The preferred block should always be a decision block
