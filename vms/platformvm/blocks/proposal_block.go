// Copyright (C) 2019-2021, Ava Labs, Inc. All rights reserved.
// See the file LICENSE for licensing terms.

package blocks

import (
	"fmt"
<<<<<<< HEAD
	"time"
=======
>>>>>>> 448eb52f

	"github.com/ava-labs/avalanchego/ids"
	"github.com/ava-labs/avalanchego/vms/platformvm/txs"
)

var (
	_ Block = &BlueberryProposalBlock{}
	_ Block = &ApricotProposalBlock{}
)

// NewBlueberryProposalBlock assumes [tx] is initialized
func NewBlueberryProposalBlock(
	timestamp time.Time,
	parentID ids.ID,
	height uint64,
	tx *txs.Tx,
) (Block, error) {
	res := &BlueberryProposalBlock{
		BlueberryCommonBlock: BlueberryCommonBlock{
			ApricotCommonBlock: ApricotCommonBlock{
				PrntID: parentID,
				Hght:   height,
			},
			BlkTimestamp: uint64(timestamp.Unix()),
		},
		Tx: tx,
	}

	return res, initialize(Block(res))
}

type BlueberryProposalBlock struct {
	BlueberryCommonBlock `serialize:"true"`

	Tx *txs.Tx `serialize:"true" json:"tx"`
}

<<<<<<< HEAD
func (b *BlueberryProposalBlock) initialize(bytes []byte) error {
	if err := b.ApricotCommonBlock.initialize(bytes); err != nil {
		return fmt.Errorf("failed to initialize: %w", err)
	}
	return b.Tx.Sign(txs.Codec, nil)
=======
func (pb *ProposalBlock) initialize(bytes []byte) error {
	pb.CommonBlock.initialize(bytes)
	if err := pb.Tx.Sign(txs.Codec, nil); err != nil {
		return fmt.Errorf("failed to initialize tx: %w", err)
	}
	return nil
>>>>>>> 448eb52f
}

func (b *BlueberryProposalBlock) Txs() []*txs.Tx { return []*txs.Tx{b.Tx} }

func (b *BlueberryProposalBlock) Visit(v Visitor) error {
	return v.BlueberryProposalBlock(b)
}

// NewApricotProposalBlock assumes [tx] is initialized
func NewApricotProposalBlock(
	parentID ids.ID,
	height uint64,
	tx *txs.Tx,
) (Block, error) {
	res := &ApricotProposalBlock{
		ApricotCommonBlock: ApricotCommonBlock{
			PrntID: parentID,
			Hght:   height,
		},
		Tx: tx,
	}

	return res, initialize(Block(res))
}

// As is, this is duplication of atomic block. But let's tolerate some code duplication for now
type ApricotProposalBlock struct {
	ApricotCommonBlock `serialize:"true"`

	Tx *txs.Tx `serialize:"true" json:"tx"`
}

func (b *ApricotProposalBlock) initialize(bytes []byte) error {
	if err := b.ApricotCommonBlock.initialize(bytes); err != nil {
		return err
	}
	return b.Tx.Sign(txs.Codec, nil)
}

func (b *ApricotProposalBlock) Txs() []*txs.Tx { return []*txs.Tx{b.Tx} }

func (b *ApricotProposalBlock) Visit(v Visitor) error {
	return v.ApricotProposalBlock(b)
}<|MERGE_RESOLUTION|>--- conflicted
+++ resolved
@@ -5,10 +5,7 @@
 
 import (
 	"fmt"
-<<<<<<< HEAD
 	"time"
-=======
->>>>>>> 448eb52f
 
 	"github.com/ava-labs/avalanchego/ids"
 	"github.com/ava-labs/avalanchego/vms/platformvm/txs"
@@ -46,20 +43,12 @@
 	Tx *txs.Tx `serialize:"true" json:"tx"`
 }
 
-<<<<<<< HEAD
 func (b *BlueberryProposalBlock) initialize(bytes []byte) error {
-	if err := b.ApricotCommonBlock.initialize(bytes); err != nil {
-		return fmt.Errorf("failed to initialize: %w", err)
-	}
-	return b.Tx.Sign(txs.Codec, nil)
-=======
-func (pb *ProposalBlock) initialize(bytes []byte) error {
-	pb.CommonBlock.initialize(bytes)
-	if err := pb.Tx.Sign(txs.Codec, nil); err != nil {
+	b.BlueberryCommonBlock.initialize(bytes)
+	if err := b.Tx.Sign(txs.Codec, nil); err != nil {
 		return fmt.Errorf("failed to initialize tx: %w", err)
 	}
 	return nil
->>>>>>> 448eb52f
 }
 
 func (b *BlueberryProposalBlock) Txs() []*txs.Tx { return []*txs.Tx{b.Tx} }
@@ -93,10 +82,11 @@
 }
 
 func (b *ApricotProposalBlock) initialize(bytes []byte) error {
-	if err := b.ApricotCommonBlock.initialize(bytes); err != nil {
-		return err
+	b.ApricotCommonBlock.initialize(bytes)
+	if err := b.Tx.Sign(txs.Codec, nil); err != nil {
+		return fmt.Errorf("failed to initialize tx: %w", err)
 	}
-	return b.Tx.Sign(txs.Codec, nil)
+	return nil
 }
 
 func (b *ApricotProposalBlock) Txs() []*txs.Tx { return []*txs.Tx{b.Tx} }
