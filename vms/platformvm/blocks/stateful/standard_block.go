// Copyright (C) 2019-2021, Ava Labs, Inc. All rights reserved.
// See the file LICENSE for licensing terms.

package stateful

import (
	"errors"

	"github.com/ava-labs/avalanchego/chains/atomic"
	"github.com/ava-labs/avalanchego/ids"
	"github.com/ava-labs/avalanchego/snow"
	"github.com/ava-labs/avalanchego/snow/choices"
	"github.com/ava-labs/avalanchego/vms/platformvm/blocks/stateless"
	"github.com/ava-labs/avalanchego/vms/platformvm/txs"
)

var (
	errConflictingBatchTxs = errors.New("block contains conflicting transactions")

	_ Block    = &StandardBlock{}
	_ Decision = &StandardBlock{}
)

// StandardBlock being accepted results in the transactions contained in the
// block to be accepted and committed to the chain.
type StandardBlock struct {
	*stateless.StandardBlock
	*decisionBlock

	// Inputs are the atomic Inputs that are consumed by this block's atomic
	// transactions
	Inputs         ids.Set
	atomicRequests map[ids.ID]*atomic.Requests

	manager Manager
}

// NewStandardBlock returns a new *StandardBlock where the block's parent, a
// decision block, has ID [parentID].
func NewStandardBlock(
	manager Manager,
	ctx *snow.Context,
	parentID ids.ID,
	height uint64,
	txs []*txs.Tx,
) (*StandardBlock, error) {
	statelessBlk, err := stateless.NewStandardBlock(parentID, height, txs)
	if err != nil {
		return nil, err
	}
	return toStatefulStandardBlock(statelessBlk, manager, ctx, choices.Processing)
}

func toStatefulStandardBlock(
	statelessBlk *stateless.StandardBlock,
	manager Manager,
	ctx *snow.Context,
	status choices.Status,
) (*StandardBlock, error) {
	sb := &StandardBlock{
		StandardBlock: statelessBlk,
		decisionBlock: &decisionBlock{
			chainState: manager,
			commonBlock: &commonBlock{
				timestampGetter: manager,
				lastAccepteder:  manager,
				baseBlk:         &statelessBlk.CommonBlock,
				status:          status,
			},
		},
		manager: manager,
	}

	for _, tx := range sb.Txs {
		tx.Unsigned.InitCtx(ctx)
	}

	return sb, nil
}

// conflicts checks to see if the provided input set contains any conflicts with
// any of this block's non-accepted ancestors or itself.
func (sb *StandardBlock) conflicts(s ids.Set) (bool, error) {
	return sb.manager.conflictsStandardBlock(sb, s)
}

func (sb *StandardBlock) Verify() error {
	return sb.manager.verifyStandardBlock(sb)
}

func (sb *StandardBlock) Accept() error {
<<<<<<< HEAD
	blkID := sb.ID()
	sb.txExecutorBackend.Ctx.Log.Verbo("accepting block with ID %s", blkID)

	sb.accept()
	sb.verifier.AddStatelessBlock(sb.StandardBlock, sb.Status())
	if err := sb.verifier.MarkAccepted(sb.StandardBlock); err != nil {
		return fmt.Errorf("failed to accept standard block %s: %w", blkID, err)
	}

	// Update the state of the chain in the database
	sb.onAcceptState.Apply(sb.verifier)

	defer sb.verifier.Abort()
	batch, err := sb.verifier.CommitBatch()
	if err != nil {
		return fmt.Errorf(
			"failed to commit VM's database for block %s: %w",
			blkID,
			err,
		)
	}

	if err := sb.txExecutorBackend.Ctx.SharedMemory.Apply(sb.atomicRequests, batch); err != nil {
		return fmt.Errorf("failed to apply vm's state to shared memory: %w", err)
	}

	for _, child := range sb.children {
		child.setBaseState()
	}
	if sb.onAcceptFunc != nil {
		sb.onAcceptFunc()
	}

	sb.free()
	return nil
=======
	return sb.manager.acceptStandardBlock(sb)
>>>>>>> 525523a4
}

func (sb *StandardBlock) Reject() error {
	return sb.manager.rejectStandardBlock(sb)
}

func (sb *StandardBlock) free() {
	sb.manager.freeStandardBlock(sb)
}

func (sb *StandardBlock) setBaseState() {
	sb.manager.setBaseStateStandardBlock(sb)
}<|MERGE_RESOLUTION|>--- conflicted
+++ resolved
@@ -89,45 +89,7 @@
 }
 
 func (sb *StandardBlock) Accept() error {
-<<<<<<< HEAD
-	blkID := sb.ID()
-	sb.txExecutorBackend.Ctx.Log.Verbo("accepting block with ID %s", blkID)
-
-	sb.accept()
-	sb.verifier.AddStatelessBlock(sb.StandardBlock, sb.Status())
-	if err := sb.verifier.MarkAccepted(sb.StandardBlock); err != nil {
-		return fmt.Errorf("failed to accept standard block %s: %w", blkID, err)
-	}
-
-	// Update the state of the chain in the database
-	sb.onAcceptState.Apply(sb.verifier)
-
-	defer sb.verifier.Abort()
-	batch, err := sb.verifier.CommitBatch()
-	if err != nil {
-		return fmt.Errorf(
-			"failed to commit VM's database for block %s: %w",
-			blkID,
-			err,
-		)
-	}
-
-	if err := sb.txExecutorBackend.Ctx.SharedMemory.Apply(sb.atomicRequests, batch); err != nil {
-		return fmt.Errorf("failed to apply vm's state to shared memory: %w", err)
-	}
-
-	for _, child := range sb.children {
-		child.setBaseState()
-	}
-	if sb.onAcceptFunc != nil {
-		sb.onAcceptFunc()
-	}
-
-	sb.free()
-	return nil
-=======
 	return sb.manager.acceptStandardBlock(sb)
->>>>>>> 525523a4
 }
 
 func (sb *StandardBlock) Reject() error {
