// Copyright (C) 2019-2024, Ava Labs, Inc. All rights reserved.
// See the file LICENSE for licensing terms.

package proposervm

import (
	"context"
	"errors"
	"fmt"
	"time"

	"go.uber.org/zap"

	"github.com/ava-labs/avalanchego/database"
	"github.com/ava-labs/avalanchego/ids"
	"github.com/ava-labs/avalanchego/snow/choices"
	"github.com/ava-labs/avalanchego/snow/consensus/snowman"
	"github.com/ava-labs/avalanchego/vms/proposervm/block"
)

var (
	_ Block = (*preForkBlock)(nil)

	errChildOfPreForkBlockHasProposer = errors.New("child of pre-fork block has proposer")
)

type preForkBlock struct {
	snowman.Block
	vm *VM
}

func (b *preForkBlock) Accept(ctx context.Context) error {
	if err := b.acceptOuterBlk(); err != nil {
		return err
	}
	return b.acceptInnerBlk(ctx)
}

func (*preForkBlock) acceptOuterBlk() error {
	return nil
}

func (b *preForkBlock) acceptInnerBlk(ctx context.Context) error {
	return b.Block.Accept(ctx)
}

func (b *preForkBlock) Status() choices.Status {
	forkHeight, err := b.vm.GetForkHeight()
	if err == database.ErrNotFound {
		return b.Block.Status()
	}
	if err != nil {
		// TODO: Once `Status()` can return an error, we should return the error
		// here.
		b.vm.ctx.Log.Error("unexpected error looking up fork height",
			zap.Error(err),
		)
		return b.Block.Status()
	}

	// The fork has occurred earlier than this block, so preForkBlocks are all
	// invalid.
	if b.Height() >= forkHeight {
		return choices.Rejected
	}
	return b.Block.Status()
}

func (b *preForkBlock) Verify(ctx context.Context) error {
	parent, err := b.vm.getPreForkBlock(ctx, b.Block.Parent())
	if err != nil {
		return err
	}
	return parent.verifyPreForkChild(ctx, b)
}

func (b *preForkBlock) Options(ctx context.Context) ([2]snowman.Block, error) {
	oracleBlk, ok := b.Block.(snowman.OracleBlock)
	if !ok {
		return [2]snowman.Block{}, snowman.ErrNotOracle
	}

	options, err := oracleBlk.Options(ctx)
	if err != nil {
		return [2]snowman.Block{}, err
	}
	// A pre-fork block's child options are always pre-fork blocks
	return [2]snowman.Block{
		&preForkBlock{
			Block: options[0],
			vm:    b.vm,
		},
		&preForkBlock{
			Block: options[1],
			vm:    b.vm,
		},
	}, nil
}

func (b *preForkBlock) getInnerBlk() snowman.Block {
	return b.Block
}

func (b *preForkBlock) verifyPreForkChild(ctx context.Context, child *preForkBlock) error {
	parentTimestamp := b.Timestamp()
	if !parentTimestamp.Before(b.vm.ActivationTime) {
		if err := verifyIsOracleBlock(ctx, b.Block); err != nil {
			return err
		}

		b.vm.ctx.Log.Debug("allowing pre-fork block after the fork time",
			zap.String("reason", "parent is an oracle block"),
			zap.Stringer("blkID", b.ID()),
		)
	}

	return child.Block.Verify(ctx)
}

// This method only returns nil once (during the transition)
func (b *preForkBlock) verifyPostForkChild(ctx context.Context, child *postForkBlock) error {
	if err := verifyIsNotOracleBlock(ctx, b.Block); err != nil {
		return err
	}

	childID := child.ID()
	childPChainHeight := child.PChainHeight()
	currentPChainHeight, err := b.vm.ctx.ValidatorState.GetCurrentHeight(ctx)
	if err != nil {
		b.vm.ctx.Log.Error("block verification failed",
			zap.String("reason", "failed to get current P-Chain height"),
			zap.Stringer("blkID", childID),
			zap.Error(err),
		)
		return err
	}
	if childPChainHeight > currentPChainHeight {
		return fmt.Errorf("%w: %d > %d",
			errPChainHeightNotReached,
			childPChainHeight,
			currentPChainHeight,
		)
	}
	if childPChainHeight < b.vm.MinimumPChainHeight {
		return errPChainHeightTooLow
	}

	// Make sure [b] is the parent of [child]'s inner block
	expectedInnerParentID := b.ID()
	innerParentID := child.innerBlk.Parent()
	if innerParentID != expectedInnerParentID {
		return errInnerParentMismatch
	}

	// A *preForkBlock can only have a *postForkBlock child
	// if the *preForkBlock is the last *preForkBlock before activation takes effect
	// (its timestamp is at or after the activation time)
	parentTimestamp := b.Timestamp()
	if parentTimestamp.Before(b.vm.ActivationTime) {
		return errProposersNotActivated
	}

	// Child's timestamp must be at or after its parent's timestamp
	childTimestamp := child.Timestamp()
	if childTimestamp.Before(parentTimestamp) {
		return errTimeNotMonotonic
	}

	// Child timestamp can't be too far in the future
	maxTimestamp := b.vm.Time().Add(maxSkew)
	if childTimestamp.After(maxTimestamp) {
		return errTimeTooAdvanced
	}

	// Verify the lack of signature on the node
<<<<<<< HEAD
	if _, hasProposer := child.SignedBlock.Proposer(); hasProposer {
=======
	if child.SignedBlock.Proposer() != ids.EmptyNodeID {
>>>>>>> c08fdae7
		return errChildOfPreForkBlockHasProposer
	}

	// Verify the inner block and track it as verified
	return b.vm.verifyAndRecordInnerBlk(ctx, nil, child)
}

func (*preForkBlock) verifyPostForkOption(context.Context, *postForkOption) error {
	return errUnexpectedBlockType
}

func (b *preForkBlock) buildChild(ctx context.Context) (Block, error) {
	parentTimestamp := b.Timestamp()
	if parentTimestamp.Before(b.vm.ActivationTime) {
		// The chain hasn't forked yet
		innerBlock, err := b.vm.ChainVM.BuildBlock(ctx)
		if err != nil {
			return nil, err
		}

		b.vm.ctx.Log.Info("built block",
			zap.Stringer("blkID", innerBlock.ID()),
			zap.Uint64("height", innerBlock.Height()),
			zap.Time("parentTimestamp", parentTimestamp),
		)

		return &preForkBlock{
			Block: innerBlock,
			vm:    b.vm,
		}, nil
	}

	// The chain is currently forking

	parentID := b.ID()
	newTimestamp := b.vm.Time().Truncate(time.Second)
	if newTimestamp.Before(parentTimestamp) {
		newTimestamp = parentTimestamp
	}

	// The child's P-Chain height is proposed as the optimal P-Chain height that
	// is at least the minimum height
	pChainHeight, err := b.vm.optimalPChainHeight(ctx, b.vm.MinimumPChainHeight)
	if err != nil {
		b.vm.ctx.Log.Error("unexpected build block failure",
			zap.String("reason", "failed to calculate optimal P-chain height"),
			zap.Stringer("parentID", parentID),
			zap.Error(err),
		)
		return nil, err
	}

	innerBlock, err := b.vm.ChainVM.BuildBlock(ctx)
	if err != nil {
		return nil, err
	}

	statelessBlock, err := block.BuildUnsigned(
		parentID,
		newTimestamp,
		pChainHeight,
		innerBlock.Bytes(),
	)
	if err != nil {
		return nil, err
	}

	blk := &postForkBlock{
		SignedBlock: statelessBlock,
		postForkCommonComponents: postForkCommonComponents{
			vm:       b.vm,
			innerBlk: innerBlock,
			status:   choices.Processing,
		},
	}

	b.vm.ctx.Log.Info("built block",
		zap.Stringer("blkID", blk.ID()),
		zap.Stringer("innerBlkID", innerBlock.ID()),
		zap.Uint64("height", blk.Height()),
		zap.Uint64("pChainHeight", pChainHeight),
		zap.Time("parentTimestamp", parentTimestamp),
		zap.Time("blockTimestamp", newTimestamp))
	return blk, nil
}

func (*preForkBlock) pChainHeight(context.Context) (uint64, error) {
	return 0, nil
}<|MERGE_RESOLUTION|>--- conflicted
+++ resolved
@@ -173,11 +173,7 @@
 	}
 
 	// Verify the lack of signature on the node
-<<<<<<< HEAD
-	if _, hasProposer := child.SignedBlock.Proposer(); hasProposer {
-=======
 	if child.SignedBlock.Proposer() != ids.EmptyNodeID {
->>>>>>> c08fdae7
 		return errChildOfPreForkBlockHasProposer
 	}
 
