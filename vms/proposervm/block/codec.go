--- conflicted
+++ resolved
@@ -4,11 +4,11 @@
 package block
 
 import (
-	"errors"
 	"math"
 
 	"github.com/ava-labs/avalanchego/codec"
 	"github.com/ava-labs/avalanchego/codec/linearcodec"
+	"github.com/ava-labs/avalanchego/utils"
 )
 
 const CodecVersion = 0
@@ -21,14 +21,9 @@
 	// See: [constants.DefaultMaxMessageSize]
 	Codec = codec.NewManager(math.MaxInt)
 
-<<<<<<< HEAD
-	err := utils.Err(
+	err := utils.Join(
 		lc.RegisterType(&statelessBlock[statelessUnsignedBlockV0]{}),
 		lc.RegisterType(&statelessBlock[statelessUnsignedBlock]{}),
-=======
-	err := errors.Join(
-		lc.RegisterType(&statelessBlock{}),
->>>>>>> 45a30f98
 		lc.RegisterType(&option{}),
 		Codec.RegisterCodec(CodecVersion, lc),
 	)
