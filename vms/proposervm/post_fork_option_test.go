--- conflicted
+++ resolved
@@ -71,15 +71,10 @@
 		},
 	}
 
-<<<<<<< HEAD
-	coreVM.BuildBlockF = func(context.Context) (snowman.Block, error) { return oracleCoreBlk, nil }
+	coreVM.BuildBlockF = func(context.Context) (snowman.Block, error) {
+		return oracleCoreBlk, nil
+	}
 	coreVM.GetBlockF = func(_ context.Context, blkID ids.ID) (snowman.Block, error) {
-=======
-	coreVM.BuildBlockF = func() (snowman.Block, error) {
-		return oracleCoreBlk, nil
-	}
-	coreVM.GetBlockF = func(blkID ids.ID) (snowman.Block, error) {
->>>>>>> 2a76c560
 		switch blkID {
 		case coreGenBlk.ID():
 			return coreGenBlk, nil
@@ -155,13 +150,9 @@
 		BytesV:     []byte{4},
 		TimestampV: oracleCoreBlk.opts[0].Timestamp().Add(proposer.MaxDelay),
 	}
-<<<<<<< HEAD
-	coreVM.BuildBlockF = func(context.Context) (snowman.Block, error) { return childCoreBlk, nil }
-=======
-	coreVM.BuildBlockF = func() (snowman.Block, error) {
+	coreVM.BuildBlockF = func(context.Context) (snowman.Block, error) {
 		return childCoreBlk, nil
 	}
->>>>>>> 2a76c560
 	proVM.Set(childCoreBlk.Timestamp())
 
 	proChild, err := proVM.BuildBlock(context.Background())
@@ -217,15 +208,10 @@
 		coreOpt1,
 	}
 
-<<<<<<< HEAD
-	coreVM.BuildBlockF = func(context.Context) (snowman.Block, error) { return oracleCoreBlk, nil }
+	coreVM.BuildBlockF = func(context.Context) (snowman.Block, error) {
+		return oracleCoreBlk, nil
+	}
 	coreVM.GetBlockF = func(_ context.Context, blkID ids.ID) (snowman.Block, error) {
-=======
-	coreVM.BuildBlockF = func() (snowman.Block, error) {
-		return oracleCoreBlk, nil
-	}
-	coreVM.GetBlockF = func(blkID ids.ID) (snowman.Block, error) {
->>>>>>> 2a76c560
 		switch blkID {
 		case coreGenBlk.ID():
 			return coreGenBlk, nil
@@ -338,15 +324,10 @@
 		},
 	}
 
-<<<<<<< HEAD
-	coreVM.BuildBlockF = func(context.Context) (snowman.Block, error) { return oracleCoreBlk, nil }
+	coreVM.BuildBlockF = func(context.Context) (snowman.Block, error) {
+		return oracleCoreBlk, nil
+	}
 	coreVM.GetBlockF = func(_ context.Context, blkID ids.ID) (snowman.Block, error) {
-=======
-	coreVM.BuildBlockF = func() (snowman.Block, error) {
-		return oracleCoreBlk, nil
-	}
-	coreVM.GetBlockF = func(blkID ids.ID) (snowman.Block, error) {
->>>>>>> 2a76c560
 		switch blkID {
 		case coreGenBlk.ID():
 			return coreGenBlk, nil
@@ -463,15 +444,10 @@
 		},
 	}
 
-<<<<<<< HEAD
-	coreVM.BuildBlockF = func(context.Context) (snowman.Block, error) { return oracleCoreBlk, nil }
+	coreVM.BuildBlockF = func(context.Context) (snowman.Block, error) {
+		return oracleCoreBlk, nil
+	}
 	coreVM.GetBlockF = func(_ context.Context, blkID ids.ID) (snowman.Block, error) {
-=======
-	coreVM.BuildBlockF = func() (snowman.Block, error) {
-		return oracleCoreBlk, nil
-	}
-	coreVM.GetBlockF = func(blkID ids.ID) (snowman.Block, error) {
->>>>>>> 2a76c560
 		switch blkID {
 		case coreGenBlk.ID():
 			return coreGenBlk, nil
@@ -578,15 +554,10 @@
 		TimestampV: coreBlk.Timestamp(),
 	}
 
-<<<<<<< HEAD
-	coreVM.BuildBlockF = func(context.Context) (snowman.Block, error) { return coreBlk, nil }
+	coreVM.BuildBlockF = func(context.Context) (snowman.Block, error) {
+		return coreBlk, nil
+	}
 	coreVM.GetBlockF = func(_ context.Context, blkID ids.ID) (snowman.Block, error) {
-=======
-	coreVM.BuildBlockF = func() (snowman.Block, error) {
-		return coreBlk, nil
-	}
-	coreVM.GetBlockF = func(blkID ids.ID) (snowman.Block, error) {
->>>>>>> 2a76c560
 		switch blkID {
 		case coreGenBlk.ID():
 			return coreGenBlk, nil
@@ -753,11 +724,7 @@
 		t.Fatal("called GetBlock when unable to handle the error")
 		return nil, nil
 	}
-<<<<<<< HEAD
 	coreVM.ParseBlockF = func(context.Context, []byte) (snowman.Block, error) {
-=======
-	coreVM.ParseBlockF = func([]byte) (snowman.Block, error) {
->>>>>>> 2a76c560
 		t.Fatal("called ParseBlock when unable to handle the error")
 		return nil, nil
 	}
@@ -789,13 +756,9 @@
 	) error {
 		return nil
 	}
-<<<<<<< HEAD
-	coreVM.LastAcceptedF = func(context.Context) (ids.ID, error) { return coreOracleBlk.opts[0].ID(), nil }
-=======
-	coreVM.LastAcceptedF = func() (ids.ID, error) {
+	coreVM.LastAcceptedF = func(context.Context) (ids.ID, error) {
 		return coreOracleBlk.opts[0].ID(), nil
 	}
->>>>>>> 2a76c560
 
 	coreVM.GetBlockF = func(_ context.Context, blkID ids.ID) (snowman.Block, error) {
 		switch blkID {
@@ -854,11 +817,7 @@
 		t.Fatal("called GetBlock when unable to handle the error")
 		return nil, nil
 	}
-<<<<<<< HEAD
 	coreVM.ParseBlockF = func(context.Context, []byte) (snowman.Block, error) {
-=======
-	coreVM.ParseBlockF = func([]byte) (snowman.Block, error) {
->>>>>>> 2a76c560
 		t.Fatal("called ParseBlock when unable to handle the error")
 		return nil, nil
 	}
