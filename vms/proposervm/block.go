--- conflicted
+++ resolved
@@ -17,7 +17,6 @@
 	"errors"
 	"time"
 
-	"github.com/ava-labs/avalanchego/ids"
 	"github.com/ava-labs/avalanchego/snow/choices"
 	"github.com/ava-labs/avalanchego/snow/consensus/snowman"
 	"github.com/ava-labs/avalanchego/vms/components/missing"
@@ -74,27 +73,13 @@
 			return err
 		}
 
-<<<<<<< HEAD
-		delete(pb.vm.proBlkTree, pb.ParentID())
-		if _, found := pb.vm.proBlkTree[pb.ID()]; !found {
-			pb.vm.proBlkTree[pb.ID()] = proBlkTreeNode{
-				proChildren:   make([]*ProposerBlock, 0),
-				verifiedCores: make(map[ids.ID]struct{}),
-			}
-		}
+		pb.vm.updateWithAcceptedBlk(pb)
 
 		// pb parent block should not be needed anymore.
 		// TODO: consider pruning option
 		pb.vm.state.wipeFromCacheProBlk(pb.ParentID())
-=======
-		pb.vm.updateWithAcceptedBlk(pb)
-
-		// pb parent block should not be needed anymore.
-		// TODO: consider pruning option
-		pb.vm.state.wipeFromCacheProBlk(pb.header.prntID)
 		pb.vm.scheduler.newAcceptedBlk <- pb.vm.windower.getNextWindowStart(pb.Timestamp())
 
->>>>>>> 24dd25a9
 		return nil
 	case ErrLastAcceptedIDNotFound: // pre snowman++ case
 		return pb.coreBlk.Accept()
