--- conflicted
+++ resolved
@@ -342,11 +342,7 @@
 		return nil, err
 	}
 
-<<<<<<< HEAD
-	utils.SortSliceSortable(rewardsOwner.Addrs)
-=======
 	utils.Sort(rewardsOwner.Addrs)
->>>>>>> b958ed70
 	return &txs.AddValidatorTx{
 		BaseTx: txs.BaseTx{BaseTx: avax.BaseTx{
 			NetworkID:    b.backend.NetworkID(),
@@ -446,11 +442,7 @@
 		return nil, err
 	}
 
-<<<<<<< HEAD
-	utils.SortSliceSortable(rewardsOwner.Addrs)
-=======
 	utils.Sort(rewardsOwner.Addrs)
->>>>>>> b958ed70
 	return &txs.AddDelegatorTx{
 		BaseTx: txs.BaseTx{BaseTx: avax.BaseTx{
 			NetworkID:    b.backend.NetworkID(),
@@ -488,11 +480,7 @@
 		return nil, err
 	}
 
-<<<<<<< HEAD
-	utils.SortSliceSortable(fxIDs)
-=======
 	utils.Sort(fxIDs)
->>>>>>> b958ed70
 	return &txs.CreateChainTx{
 		BaseTx: txs.BaseTx{BaseTx: avax.BaseTx{
 			NetworkID:    b.backend.NetworkID(),
@@ -524,11 +512,7 @@
 		return nil, err
 	}
 
-<<<<<<< HEAD
-	utils.SortSliceSortable(owner.Addrs)
-=======
 	utils.Sort(owner.Addrs)
->>>>>>> b958ed70
 	return &txs.CreateSubnetTx{
 		BaseTx: txs.BaseTx{BaseTx: avax.BaseTx{
 			NetworkID:    b.backend.NetworkID(),
@@ -592,11 +576,7 @@
 		}
 		importedAmounts[assetID] = newImportedAmount
 	}
-<<<<<<< HEAD
-	utils.SortSliceSortable(importedInputs) // sort imported inputs
-=======
 	utils.Sort(importedInputs) // sort imported inputs
->>>>>>> b958ed70
 
 	if len(importedInputs) == 0 {
 		return nil, fmt.Errorf(
@@ -773,13 +753,8 @@
 		return nil, err
 	}
 
-<<<<<<< HEAD
-	utils.SortSliceSortable(validationRewardsOwner.Addrs)
-	utils.SortSliceSortable(delegationRewardsOwner.Addrs)
-=======
 	utils.Sort(validationRewardsOwner.Addrs)
 	utils.Sort(delegationRewardsOwner.Addrs)
->>>>>>> b958ed70
 	return &txs.AddPermissionlessValidatorTx{
 		BaseTx: txs.BaseTx{BaseTx: avax.BaseTx{
 			NetworkID:    b.backend.NetworkID(),
@@ -820,11 +795,7 @@
 		return nil, err
 	}
 
-<<<<<<< HEAD
-	utils.SortSliceSortable(rewardsOwner.Addrs)
-=======
 	utils.Sort(rewardsOwner.Addrs)
->>>>>>> b958ed70
 	return &txs.AddPermissionlessDelegatorTx{
 		BaseTx: txs.BaseTx{BaseTx: avax.BaseTx{
 			NetworkID:    b.backend.NetworkID(),
@@ -1110,11 +1081,7 @@
 		}
 	}
 
-<<<<<<< HEAD
-	utils.SortSliceSortable(inputs)                        // sort inputs
-=======
 	utils.Sort(inputs)                                     // sort inputs
->>>>>>> b958ed70
 	avax.SortTransferableOutputs(changeOutputs, txs.Codec) // sort the change outputs
 	avax.SortTransferableOutputs(stakeOutputs, txs.Codec)  // sort stake outputs
 	return inputs, changeOutputs, stakeOutputs, nil
