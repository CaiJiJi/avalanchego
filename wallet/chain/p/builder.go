// Copyright (C) 2019-2024, Ava Labs, Inc. All rights reserved.
// See the file LICENSE for licensing terms.

package p

import (
	"errors"
	"fmt"
	"time"

<<<<<<< HEAD
	stdcontext "context"

	"golang.org/x/exp/slices"

=======
>>>>>>> 5e09b5e8
	"github.com/ava-labs/avalanchego/ids"
	"github.com/ava-labs/avalanchego/utils"
	"github.com/ava-labs/avalanchego/utils/constants"
	"github.com/ava-labs/avalanchego/utils/math"
	"github.com/ava-labs/avalanchego/utils/set"
	"github.com/ava-labs/avalanchego/vms/components/avax"
	"github.com/ava-labs/avalanchego/vms/platformvm/fx"
	"github.com/ava-labs/avalanchego/vms/platformvm/signer"
	"github.com/ava-labs/avalanchego/vms/platformvm/stakeable"
	"github.com/ava-labs/avalanchego/vms/platformvm/txs"
	"github.com/ava-labs/avalanchego/vms/platformvm/txs/fees"
	"github.com/ava-labs/avalanchego/vms/secp256k1fx"
	"github.com/ava-labs/avalanchego/wallet/subnet/primary/common"

	stdcontext "context"
)

var (
	errNoChangeAddress           = errors.New("no possible change address")
	errUnknownOwnerType          = errors.New("unknown owner type")
	errInsufficientAuthorization = errors.New("insufficient authorization")
	errInsufficientFunds         = errors.New("insufficient funds")

	_ Builder = (*builder)(nil)
)

// Builder provides a convenient interface for building unsigned P-chain
// transactions.
type Builder interface {
	// GetBalance calculates the amount of each asset that this builder has
	// control over.
	GetBalance(
		options ...common.Option,
	) (map[ids.ID]uint64, error)

	// GetImportableBalance calculates the amount of each asset that this
	// builder could import from the provided chain.
	//
	// - [chainID] specifies the chain the funds are from.
	GetImportableBalance(
		chainID ids.ID,
		options ...common.Option,
	) (map[ids.ID]uint64, error)

	// NewBaseTx creates a new simple value transfer. Because the P-chain
	// doesn't intend for balance transfers to occur, this method is expensive
	// and abuses the creation of subnets.
	//
	// - [outputs] specifies all the recipients and amounts that should be sent
	//   from this transaction.
	NewBaseTx(
		outputs []*avax.TransferableOutput,
		feeCalc *fees.Calculator,
		options ...common.Option,
	) (*txs.BaseTx, error)

	// TODO: Drop once E upgrade is activated
	newBaseTxPreEUpgrade(
		outputs []*avax.TransferableOutput,
		feeCalc *fees.Calculator,
		options ...common.Option,
	) (*txs.CreateSubnetTx, error)

	// NewAddValidatorTx creates a new validator of the primary network.
	//
	// - [vdr] specifies all the details of the validation period such as the
	//   startTime, endTime, stake weight, and nodeID.
	// - [rewardsOwner] specifies the owner of all the rewards this validator
	//   may accrue during its validation period.
	// - [shares] specifies the fraction (out of 1,000,000) that this validator
	//   will take from delegation rewards. If 1,000,000 is provided, 100% of
	//   the delegation reward will be sent to the validator's [rewardsOwner].
	NewAddValidatorTx(
		vdr *txs.Validator,
		rewardsOwner *secp256k1fx.OutputOwners,
		shares uint32,
		feeCalc *fees.Calculator,
		options ...common.Option,
	) (*txs.AddValidatorTx, error)

	// NewAddSubnetValidatorTx creates a new validator of a subnet.
	//
	// - [vdr] specifies all the details of the validation period such as the
	//   startTime, endTime, sampling weight, nodeID, and subnetID.
	NewAddSubnetValidatorTx(
		vdr *txs.SubnetValidator,
		feeCalc *fees.Calculator,
		options ...common.Option,
	) (*txs.AddSubnetValidatorTx, error)

	// NewRemoveSubnetValidatorTx removes [nodeID] from the validator
	// set [subnetID].
	NewRemoveSubnetValidatorTx(
		nodeID ids.NodeID,
		subnetID ids.ID,
		feeCalc *fees.Calculator,
		options ...common.Option,
	) (*txs.RemoveSubnetValidatorTx, error)

	// NewAddDelegatorTx creates a new delegator to a validator on the primary
	// network.
	//
	// - [vdr] specifies all the details of the delegation period such as the
	//   startTime, endTime, stake weight, and validator's nodeID.
	// - [rewardsOwner] specifies the owner of all the rewards this delegator
	//   may accrue at the end of its delegation period.
	NewAddDelegatorTx(
		vdr *txs.Validator,
		rewardsOwner *secp256k1fx.OutputOwners,
		feeCalc *fees.Calculator,
		options ...common.Option,
	) (*txs.AddDelegatorTx, error)

	// NewCreateChainTx creates a new chain in the named subnet.
	//
	// - [subnetID] specifies the subnet to launch the chain in.
	// - [genesis] specifies the initial state of the new chain.
	// - [vmID] specifies the vm that the new chain will run.
	// - [fxIDs] specifies all the feature extensions that the vm should be
	//   running with.
	// - [chainName] specifies a human readable name for the chain.
	NewCreateChainTx(
		subnetID ids.ID,
		genesis []byte,
		vmID ids.ID,
		fxIDs []ids.ID,
		chainName string,
		feeCalc *fees.Calculator,
		options ...common.Option,
	) (*txs.CreateChainTx, error)

	// NewCreateSubnetTx creates a new subnet with the specified owner.
	//
	// - [owner] specifies who has the ability to create new chains and add new
	//   validators to the subnet.
	NewCreateSubnetTx(
		owner *secp256k1fx.OutputOwners,
		feeCalc *fees.Calculator,
		options ...common.Option,
	) (*txs.CreateSubnetTx, error)

	// NewTransferSubnetOwnershipTx changes the owner of the named subnet.
	//
	// - [subnetID] specifies the subnet to be modified
	// - [owner] specifies who has the ability to create new chains and add new
	//   validators to the subnet.
	NewTransferSubnetOwnershipTx(
		subnetID ids.ID,
		owner *secp256k1fx.OutputOwners,
		feeCalc *fees.Calculator,
		options ...common.Option,
	) (*txs.TransferSubnetOwnershipTx, error)

	// NewImportTx creates an import transaction that attempts to consume all
	// the available UTXOs and import the funds to [to].
	//
	// - [chainID] specifies the chain to be importing funds from.
	// - [to] specifies where to send the imported funds to.
	NewImportTx(
		chainID ids.ID,
		to *secp256k1fx.OutputOwners,
		feeCalc *fees.Calculator,
		options ...common.Option,
	) (*txs.ImportTx, error)

	// NewExportTx creates an export transaction that attempts to send all the
	// provided [outputs] to the requested [chainID].
	//
	// - [chainID] specifies the chain to be exporting the funds to.
	// - [outputs] specifies the outputs to send to the [chainID].
	NewExportTx(
		chainID ids.ID,
		outputs []*avax.TransferableOutput,
		feeCalc *fees.Calculator,
		options ...common.Option,
	) (*txs.ExportTx, error)

	// NewTransformSubnetTx creates a transform subnet transaction that attempts
	// to convert the provided [subnetID] from a permissioned subnet to a
	// permissionless subnet. This transaction will convert
	// [maxSupply] - [initialSupply] of [assetID] to staking rewards.
	//
	// - [subnetID] specifies the subnet to transform.
	// - [assetID] specifies the asset to use to reward stakers on the subnet.
	// - [initialSupply] is the amount of [assetID] that will be in circulation
	//   after this transaction is accepted.
	// - [maxSupply] is the maximum total amount of [assetID] that should ever
	//   exist.
	// - [minConsumptionRate] is the rate that a staker will receive rewards
	//   if they stake with a duration of 0.
	// - [maxConsumptionRate] is the maximum rate that staking rewards should be
	//   consumed from the reward pool per year.
	// - [minValidatorStake] is the minimum amount of funds required to become a
	//   validator.
	// - [maxValidatorStake] is the maximum amount of funds a single validator
	//   can be allocated, including delegated funds.
	// - [minStakeDuration] is the minimum number of seconds a staker can stake
	//   for.
	// - [maxStakeDuration] is the maximum number of seconds a staker can stake
	//   for.
	// - [minValidatorStake] is the minimum amount of funds required to become a
	//   delegator.
	// - [maxValidatorWeightFactor] is the factor which calculates the maximum
	//   amount of delegation a validator can receive. A value of 1 effectively
	//   disables delegation.
	// - [uptimeRequirement] is the minimum percentage a validator must be
	//   online and responsive to receive a reward.
	NewTransformSubnetTx(
		subnetID ids.ID,
		assetID ids.ID,
		initialSupply uint64,
		maxSupply uint64,
		minConsumptionRate uint64,
		maxConsumptionRate uint64,
		minValidatorStake uint64,
		maxValidatorStake uint64,
		minStakeDuration time.Duration,
		maxStakeDuration time.Duration,
		minDelegationFee uint32,
		minDelegatorStake uint64,
		maxValidatorWeightFactor byte,
		uptimeRequirement uint32,
		feeCalc *fees.Calculator,
		options ...common.Option,
	) (*txs.TransformSubnetTx, error)

	// NewAddPermissionlessValidatorTx creates a new validator of the specified
	// subnet.
	//
	// - [vdr] specifies all the details of the validation period such as the
	//   subnetID, startTime, endTime, stake weight, and nodeID.
	// - [signer] if the subnetID is the primary network, this is the BLS key
	//   for this validator. Otherwise, this value should be the empty signer.
	// - [assetID] specifies the asset to stake.
	// - [validationRewardsOwner] specifies the owner of all the rewards this
	//   validator earns for its validation period.
	// - [delegationRewardsOwner] specifies the owner of all the rewards this
	//   validator earns for delegations during its validation period.
	// - [shares] specifies the fraction (out of 1,000,000) that this validator
	//   will take from delegation rewards. If 1,000,000 is provided, 100% of
	//   the delegation reward will be sent to the validator's [rewardsOwner].
	NewAddPermissionlessValidatorTx(
		vdr *txs.SubnetValidator,
		signer signer.Signer,
		assetID ids.ID,
		validationRewardsOwner *secp256k1fx.OutputOwners,
		delegationRewardsOwner *secp256k1fx.OutputOwners,
		shares uint32,
		feeCalc *fees.Calculator,
		options ...common.Option,
	) (*txs.AddPermissionlessValidatorTx, error)

	// NewAddPermissionlessDelegatorTx creates a new delegator of the specified
	// subnet on the specified nodeID.
	//
	// - [vdr] specifies all the details of the delegation period such as the
	//   subnetID, startTime, endTime, stake weight, and nodeID.
	// - [assetID] specifies the asset to stake.
	// - [rewardsOwner] specifies the owner of all the rewards this delegator
	//   earns during its delegation period.
	NewAddPermissionlessDelegatorTx(
		vdr *txs.SubnetValidator,
		assetID ids.ID,
		rewardsOwner *secp256k1fx.OutputOwners,
		feeCalc *fees.Calculator,
		options ...common.Option,
	) (*txs.AddPermissionlessDelegatorTx, error)
}

// BuilderBackend specifies the required information needed to build unsigned
// P-chain transactions.
type BuilderBackend interface {
	Context
	UTXOs(ctx stdcontext.Context, sourceChainID ids.ID) ([]*avax.UTXO, error)
	GetSubnetOwner(ctx stdcontext.Context, subnetID ids.ID) (fx.Owner, error)
}

type builder struct {
	addrs   set.Set[ids.ShortID]
	backend BuilderBackend
}

// NewBuilder returns a new transaction builder.
//
//   - [addrs] is the set of addresses that the builder assumes can be used when
//     signing the transactions in the future.
//   - [backend] provides the required access to the chain's context and state
//     to build out the transactions.
func NewBuilder(addrs set.Set[ids.ShortID], backend BuilderBackend) Builder {
	return &builder{
		addrs:   addrs,
		backend: backend,
	}
}

func (b *builder) GetBalance(
	options ...common.Option,
) (map[ids.ID]uint64, error) {
	ops := common.NewOptions(options)
	return b.getBalance(constants.PlatformChainID, ops)
}

func (b *builder) GetImportableBalance(
	chainID ids.ID,
	options ...common.Option,
) (map[ids.ID]uint64, error) {
	ops := common.NewOptions(options)
	return b.getBalance(chainID, ops)
}

func (b *builder) NewBaseTx(
	outputs []*avax.TransferableOutput,
	feeCalc *fees.Calculator,
	options ...common.Option,
) (*txs.BaseTx, error) {
	// 1. Build core transaction without utxos
	ops := common.NewOptions(options)

	utx := &txs.BaseTx{
		BaseTx: avax.BaseTx{
			NetworkID:    b.backend.NetworkID(),
			BlockchainID: constants.PlatformChainID,
			Memo:         ops.Memo(),
			Outs:         outputs, // not sorted yet, we'll sort later on when we have all the outputs
		},
	}

	// 2. Finance the tx by building the utxos (inputs, outputs and stakes)
	toStake := map[ids.ID]uint64{}
	toBurn := map[ids.ID]uint64{} // fees are calculated in financeTx
	for _, out := range outputs {
		assetID := out.AssetID()
		amountToBurn, err := math.Add64(toBurn[assetID], out.Out.Amount())
		if err != nil {
			return nil, err
		}
		toBurn[assetID] = amountToBurn
	}

	// feesMan cumulates consumed units. Let's init it with utx filled so far
	if err := feeCalc.BaseTx(utx); err != nil {
		return nil, err
	}

	inputs, changeOuts, _, err := b.financeTx(toBurn, toStake, feeCalc, ops)
	if err != nil {
		return nil, err
	}

	outputs = append(outputs, changeOuts...)
	avax.SortTransferableOutputs(outputs, txs.Codec)
	utx.Ins = inputs
	utx.Outs = outputs

	return utx, b.initCtx(utx)
}

func (b *builder) newBaseTxPreEUpgrade(
	outputs []*avax.TransferableOutput,
	feeCalc *fees.Calculator,
	options ...common.Option,
) (*txs.CreateSubnetTx, error) {
	// 1. Build core transaction without utxos
	ops := common.NewOptions(options)

	utx := &txs.CreateSubnetTx{
		BaseTx: txs.BaseTx{BaseTx: avax.BaseTx{
			NetworkID:    b.backend.NetworkID(),
			BlockchainID: constants.PlatformChainID,
			Outs:         outputs, // not sorted yet, we'll sort later on when we have all the outputs
			Memo:         ops.Memo(),
		}},
		Owner: &secp256k1fx.OutputOwners{},
	}

	// 2. Finance the tx by building the utxos (inputs, outputs and stakes)
	toStake := map[ids.ID]uint64{}
	toBurn := map[ids.ID]uint64{} // fees are calculated in financeTx

	// feesMan cumulates consumed units. Let's init it with utx filled so far
	if err := feeCalc.CreateSubnetTx(utx); err != nil {
		return nil, err
	}

	inputs, changeOutputs, _, err := b.financeTx(toBurn, toStake, feeCalc, ops)
	if err != nil {
		return nil, err
	}
	outputs = append(outputs, changeOutputs...)
	avax.SortTransferableOutputs(outputs, txs.Codec) // sort the outputs

	utx.Ins = inputs
	utx.Outs = outputs

	return utx, b.initCtx(utx)
}

func (b *builder) NewAddValidatorTx(
	vdr *txs.Validator,
	rewardsOwner *secp256k1fx.OutputOwners,
	shares uint32,
	feeCalc *fees.Calculator,
	options ...common.Option,
) (*txs.AddValidatorTx, error) {
	ops := common.NewOptions(options)
	utils.Sort(rewardsOwner.Addrs)

	utx := &txs.AddValidatorTx{
		BaseTx: txs.BaseTx{BaseTx: avax.BaseTx{
			NetworkID:    b.backend.NetworkID(),
			BlockchainID: constants.PlatformChainID,
			Memo:         ops.Memo(),
		}},
		Validator:        *vdr,
		RewardsOwner:     rewardsOwner,
		DelegationShares: shares,
	}

	// 2. Finance the tx by building the utxos (inputs, outputs and stakes)
	toStake := map[ids.ID]uint64{
		b.backend.AVAXAssetID(): vdr.Wght,
	}
	toBurn := map[ids.ID]uint64{} // fees are calculated in financeTx

	// feesMan cumulates consumed units. Let's init it with utx filled so far
	if err := feeCalc.AddValidatorTx(utx); err != nil {
		return nil, err
	}

	inputs, outputs, stakeOutputs, err := b.financeTx(toBurn, toStake, feeCalc, ops)
	if err != nil {
		return nil, err
	}

	utx.Ins = inputs
	utx.Outs = outputs
	utx.StakeOuts = stakeOutputs

	return utx, b.initCtx(utx)
}

func (b *builder) NewAddSubnetValidatorTx(
	vdr *txs.SubnetValidator,
	feeCalc *fees.Calculator,
	options ...common.Option,
) (*txs.AddSubnetValidatorTx, error) {
	ops := common.NewOptions(options)

	subnetAuth, err := b.authorizeSubnet(vdr.Subnet, ops)
	if err != nil {
		return nil, err
	}

	utx := &txs.AddSubnetValidatorTx{
		BaseTx: txs.BaseTx{BaseTx: avax.BaseTx{
			NetworkID:    b.backend.NetworkID(),
			BlockchainID: constants.PlatformChainID,
			Memo:         ops.Memo(),
		}},
		SubnetValidator: *vdr,
		SubnetAuth:      subnetAuth,
	}

	// 2. Finance the tx by building the utxos (inputs, outputs and stakes)
	toStake := map[ids.ID]uint64{}
	toBurn := map[ids.ID]uint64{} // fees are calculated in financeTx

	// update fees to account for the auth credentials to be added upon tx signing
	if _, err = fees.FinanceCredential(feeCalc, len(subnetAuth.SigIndices)); err != nil {
		return nil, fmt.Errorf("account for credential fees: %w", err)
	}

	// feesMan cumulates consumed units. Let's init it with utx filled so far
	if err := feeCalc.AddSubnetValidatorTx(utx); err != nil {
		return nil, err
	}

	inputs, outputs, _, err := b.financeTx(toBurn, toStake, feeCalc, ops)
	if err != nil {
		return nil, err
	}

	utx.Ins = inputs
	utx.Outs = outputs

	return utx, b.initCtx(utx)
}

func (b *builder) NewRemoveSubnetValidatorTx(
	nodeID ids.NodeID,
	subnetID ids.ID,
	feeCalc *fees.Calculator,
	options ...common.Option,
) (*txs.RemoveSubnetValidatorTx, error) {
	ops := common.NewOptions(options)

	subnetAuth, err := b.authorizeSubnet(subnetID, ops)
	if err != nil {
		return nil, err
	}

	utx := &txs.RemoveSubnetValidatorTx{
		BaseTx: txs.BaseTx{BaseTx: avax.BaseTx{
			NetworkID:    b.backend.NetworkID(),
			BlockchainID: constants.PlatformChainID,
			Memo:         ops.Memo(),
		}},
		Subnet:     subnetID,
		NodeID:     nodeID,
		SubnetAuth: subnetAuth,
	}
	// 2. Finance the tx by building the utxos (inputs, outputs and stakes)
	toStake := map[ids.ID]uint64{}
	toBurn := map[ids.ID]uint64{} // fees are calculated in financeTx

	// update fees to account for the auth credentials to be added upon tx signing
	if _, err = fees.FinanceCredential(feeCalc, len(subnetAuth.SigIndices)); err != nil {
		return nil, fmt.Errorf("account for credential fees: %w", err)
	}

	// feesMan cumulates consumed units. Let's init it with utx filled so far
	if err := feeCalc.RemoveSubnetValidatorTx(utx); err != nil {
		return nil, err
	}

	inputs, outputs, _, err := b.financeTx(toBurn, toStake, feeCalc, ops)
	if err != nil {
		return nil, err
	}

	utx.Ins = inputs
	utx.Outs = outputs

	return utx, b.initCtx(utx)
}

func (b *builder) NewAddDelegatorTx(
	vdr *txs.Validator,
	rewardsOwner *secp256k1fx.OutputOwners,
	feeCalc *fees.Calculator,
	options ...common.Option,
) (*txs.AddDelegatorTx, error) {
	ops := common.NewOptions(options)
	utils.Sort(rewardsOwner.Addrs)

	utx := &txs.AddDelegatorTx{
		BaseTx: txs.BaseTx{BaseTx: avax.BaseTx{
			NetworkID:    b.backend.NetworkID(),
			BlockchainID: constants.PlatformChainID,
			Memo:         ops.Memo(),
		}},
		Validator:              *vdr,
		DelegationRewardsOwner: rewardsOwner,
	}

	// 2. Finance the tx by building the utxos (inputs, outputs and stakes)
	toStake := map[ids.ID]uint64{
		b.backend.AVAXAssetID(): vdr.Wght,
	}
	toBurn := map[ids.ID]uint64{} // fees are calculated in financeTx

	// feesMan cumulates consumed units. Let's init it with utx filled so far
	if err := feeCalc.AddDelegatorTx(utx); err != nil {
		return nil, err
	}

	inputs, outputs, stakeOutputs, err := b.financeTx(toBurn, toStake, feeCalc, ops)
	if err != nil {
		return nil, err
	}

	utx.Ins = inputs
	utx.Outs = outputs
	utx.StakeOuts = stakeOutputs

	return utx, b.initCtx(utx)
}

func (b *builder) NewCreateChainTx(
	subnetID ids.ID,
	genesis []byte,
	vmID ids.ID,
	fxIDs []ids.ID,
	chainName string,
	feeCalc *fees.Calculator,
	options ...common.Option,
) (*txs.CreateChainTx, error) {
	// 1. Build core transaction without utxos
	ops := common.NewOptions(options)
	subnetAuth, err := b.authorizeSubnet(subnetID, ops)
	if err != nil {
		return nil, err
	}

	utils.Sort(fxIDs)

	utx := &txs.CreateChainTx{
		BaseTx: txs.BaseTx{BaseTx: avax.BaseTx{
			NetworkID:    b.backend.NetworkID(),
			BlockchainID: constants.PlatformChainID,
			Memo:         ops.Memo(),
		}},
		SubnetID:    subnetID,
		ChainName:   chainName,
		VMID:        vmID,
		FxIDs:       fxIDs,
		GenesisData: genesis,
		SubnetAuth:  subnetAuth,
	}

	// 2. Finance the tx by building the utxos (inputs, outputs and stakes)
	toStake := map[ids.ID]uint64{}
	toBurn := map[ids.ID]uint64{} // fees are calculated in financeTx

	// update fees to account for the auth credentials to be added upon tx signing
	if _, err = fees.FinanceCredential(feeCalc, len(subnetAuth.SigIndices)); err != nil {
		return nil, fmt.Errorf("account for credential fees: %w", err)
	}

	// feesMan cumulates consumed units. Let's init it with utx filled so far
	if err = feeCalc.CreateChainTx(utx); err != nil {
		return nil, err
	}

	inputs, outputs, _, err := b.financeTx(toBurn, toStake, feeCalc, ops)
	if err != nil {
		return nil, err
	}

	utx.Ins = inputs
	utx.Outs = outputs

	return utx, b.initCtx(utx)
}

func (b *builder) NewCreateSubnetTx(
	owner *secp256k1fx.OutputOwners,
	feeCalc *fees.Calculator,
	options ...common.Option,
) (*txs.CreateSubnetTx, error) {
	// 1. Build core transaction without utxos
	ops := common.NewOptions(options)

	utx := &txs.CreateSubnetTx{
		BaseTx: txs.BaseTx{BaseTx: avax.BaseTx{
			NetworkID:    b.backend.NetworkID(),
			BlockchainID: constants.PlatformChainID,
			Memo:         ops.Memo(),
		}},
		Owner: owner,
	}

	// 2. Finance the tx by building the utxos (inputs, outputs and stakes)
	toStake := map[ids.ID]uint64{}
	toBurn := map[ids.ID]uint64{} // fees are calculated in financeTx

	// feesMan cumulates consumed units. Let's init it with utx filled so far
	if err := feeCalc.CreateSubnetTx(utx); err != nil {
		return nil, err
	}

	inputs, outputs, _, err := b.financeTx(toBurn, toStake, feeCalc, ops)
	if err != nil {
		return nil, err
	}

	utx.Ins = inputs
	utx.Outs = outputs

	return utx, b.initCtx(utx)
}

func (b *builder) NewTransferSubnetOwnershipTx(
	subnetID ids.ID,
	owner *secp256k1fx.OutputOwners,
	feeCalc *fees.Calculator,
	options ...common.Option,
) (*txs.TransferSubnetOwnershipTx, error) {
	// 1. Build core transaction without utxos
	ops := common.NewOptions(options)
	subnetAuth, err := b.authorizeSubnet(subnetID, ops)
	if err != nil {
		return nil, err
	}

	utils.Sort(owner.Addrs)
	utx := &txs.TransferSubnetOwnershipTx{
		BaseTx: txs.BaseTx{BaseTx: avax.BaseTx{
			NetworkID:    b.backend.NetworkID(),
			BlockchainID: constants.PlatformChainID,
			Memo:         ops.Memo(),
		}},
		SubnetAuth: subnetAuth,
		Owner:      owner,
	}

	// 2. Finance the tx by building the utxos (inputs, outputs and stakes)
	toStake := map[ids.ID]uint64{}
	toBurn := map[ids.ID]uint64{} // fees are calculated in financeTx

	// update fees to account for the auth credentials to be added upon tx signing
	if _, err = fees.FinanceCredential(feeCalc, len(subnetAuth.SigIndices)); err != nil {
		return nil, fmt.Errorf("account for credential fees: %w", err)
	}

	// feesMan cumulates consumed units. Let's init it with utx filled so far
	if err := feeCalc.TransferSubnetOwnershipTx(utx); err != nil {
		return nil, err
	}

	inputs, outputs, _, err := b.financeTx(toBurn, toStake, feeCalc, ops)
	if err != nil {
		return nil, err
	}

	utx.Ins = inputs
	utx.Outs = outputs

	return utx, b.initCtx(utx)
}

func (b *builder) NewImportTx(
	sourceChainID ids.ID,
	to *secp256k1fx.OutputOwners,
	feeCalc *fees.Calculator,
	options ...common.Option,
) (*txs.ImportTx, error) {
	ops := common.NewOptions(options)
	// 1. Build core transaction
	utx := &txs.ImportTx{
		BaseTx: txs.BaseTx{BaseTx: avax.BaseTx{
			NetworkID:    b.backend.NetworkID(),
			BlockchainID: constants.PlatformChainID,
			Memo:         ops.Memo(),
		}},
		SourceChain: sourceChainID,
	}

	// 2. Add imported inputs first
	importedUtxos, err := b.backend.UTXOs(ops.Context(), sourceChainID)
	if err != nil {
		return nil, err
	}

	var (
		addrs           = ops.Addresses(b.addrs)
		minIssuanceTime = ops.MinIssuanceTime()
		avaxAssetID     = b.backend.AVAXAssetID()

		importedInputs     = make([]*avax.TransferableInput, 0, len(importedUtxos))
		importedSigIndices = make([][]uint32, 0)
		importedAmounts    = make(map[ids.ID]uint64)
	)

	for _, utxo := range importedUtxos {
		out, ok := utxo.Out.(*secp256k1fx.TransferOutput)
		if !ok {
			continue
		}

		inputSigIndices, ok := common.MatchOwners(&out.OutputOwners, addrs, minIssuanceTime)
		if !ok {
			// We couldn't spend this UTXO, so we skip to the next one
			continue
		}

		importedInputs = append(importedInputs, &avax.TransferableInput{
			UTXOID: utxo.UTXOID,
			Asset:  utxo.Asset,
			In: &secp256k1fx.TransferInput{
				Amt: out.Amt,
				Input: secp256k1fx.Input{
					SigIndices: inputSigIndices,
				},
			},
		})

		assetID := utxo.AssetID()
		newImportedAmount, err := math.Add64(importedAmounts[assetID], out.Amt)
		if err != nil {
			return nil, err
		}
		importedAmounts[assetID] = newImportedAmount
		importedSigIndices = append(importedSigIndices, inputSigIndices)
	}
	if len(importedInputs) == 0 {
		return nil, fmt.Errorf(
			"%w: no UTXOs available to import",
			errInsufficientFunds,
		)
	}

	utils.Sort(importedInputs) // sort imported inputs
	utx.ImportedInputs = importedInputs

	// 3. Add an output for all non-avax denominated inputs.
	for assetID, amount := range importedAmounts {
		if assetID == avaxAssetID {
			// Avax-denominated inputs may be used to fully or partially pay fees,
			// so we'll handle them later on.
			continue
		}

		utx.Outs = append(utx.Outs, &avax.TransferableOutput{
			Asset: avax.Asset{ID: assetID},
			Out: &secp256k1fx.TransferOutput{
				Amt:          amount,
				OutputOwners: *to,
			},
		}) // we'll sort them later on
	}

	// 3. Finance fees as much as possible with imported, Avax-denominated UTXOs

	// feesMan cumulates consumed units. Let's init it with utx filled so far
	if err := feeCalc.ImportTx(utx); err != nil {
		return nil, err
	}

	for _, sigIndices := range importedSigIndices {
		if _, err = fees.FinanceCredential(feeCalc, len(sigIndices)); err != nil {
			return nil, fmt.Errorf("account for credential fees: %w", err)
		}
	}

	switch importedAVAX := importedAmounts[avaxAssetID]; {
	case importedAVAX == feeCalc.Fee:
		// imported inputs match exactly the fees to be paid
		avax.SortTransferableOutputs(utx.Outs, txs.Codec) // sort imported outputs
		return utx, b.initCtx(utx)

	case importedAVAX < feeCalc.Fee:
		// imported inputs can partially pay fees
		feeCalc.Fee -= importedAmounts[avaxAssetID]

	default:
		// imported inputs may be enough to pay taxes by themselves
		changeOut := &avax.TransferableOutput{
			Asset: avax.Asset{ID: avaxAssetID},
			Out: &secp256k1fx.TransferOutput{
				OutputOwners: *to, // we set amount after considering own fees
			},
		}

		// update fees to target given the extra output added
		_, outDimensions, err := fees.FinanceOutput(feeCalc, changeOut)
		if err != nil {
			return nil, fmt.Errorf("account for output fees: %w", err)
		}

		switch {
		case feeCalc.Fee < importedAVAX:
			changeOut.Out.(*secp256k1fx.TransferOutput).Amt = importedAVAX - feeCalc.Fee
			utx.Outs = append(utx.Outs, changeOut)
			avax.SortTransferableOutputs(utx.Outs, txs.Codec) // sort imported outputs
			return utx, b.initCtx(utx)

		case feeCalc.Fee == importedAVAX:
			// imported fees pays exactly the tx cost. We don't include the outputs
			avax.SortTransferableOutputs(utx.Outs, txs.Codec) // sort imported outputs
			return utx, b.initCtx(utx)

		default:
			// imported avax are not enough to pay fees
			// Drop the changeOut and finance the tx
			if _, err := feeCalc.RemoveFeesFor(outDimensions); err != nil {
				return nil, fmt.Errorf("failed reverting change output: %w", err)
			}
			feeCalc.Fee -= importedAVAX
		}
	}

	toStake := map[ids.ID]uint64{}
	toBurn := map[ids.ID]uint64{}
	inputs, changeOuts, _, err := b.financeTx(toBurn, toStake, feeCalc, ops)
	if err != nil {
		return nil, err
	}

	utx.Ins = inputs
	utx.Outs = append(utx.Outs, changeOuts...)
	avax.SortTransferableOutputs(utx.Outs, txs.Codec) // sort imported outputs
	return utx, b.initCtx(utx)
}

func (b *builder) NewExportTx(
	chainID ids.ID,
	outputs []*avax.TransferableOutput,
	feeCalc *fees.Calculator,
	options ...common.Option,
) (*txs.ExportTx, error) {
	// 1. Build core transaction without utxos
	ops := common.NewOptions(options)
	avax.SortTransferableOutputs(outputs, txs.Codec) // sort exported outputs

	utx := &txs.ExportTx{
		BaseTx: txs.BaseTx{BaseTx: avax.BaseTx{
			NetworkID:    b.backend.NetworkID(),
			BlockchainID: constants.PlatformChainID,
			Memo:         ops.Memo(),
		}},
		DestinationChain: chainID,
		ExportedOutputs:  outputs,
	}

	// 2. Finance the tx by building the utxos (inputs, outputs and stakes)
	toStake := map[ids.ID]uint64{}
	toBurn := map[ids.ID]uint64{} // fees are calculated in financeTx
	for _, out := range outputs {
		assetID := out.AssetID()
		amountToBurn, err := math.Add64(toBurn[assetID], out.Out.Amount())
		if err != nil {
			return nil, err
		}
		toBurn[assetID] = amountToBurn
	}

	// feesMan cumulates consumed units. Let's init it with utx filled so far
	if err := feeCalc.ExportTx(utx); err != nil {
		return nil, err
	}

	inputs, changeOuts, _, err := b.financeTx(toBurn, toStake, feeCalc, ops)
	if err != nil {
		return nil, err
	}

	utx.Ins = inputs
	utx.Outs = changeOuts

	return utx, b.initCtx(utx)
}

func (b *builder) NewTransformSubnetTx(
	subnetID ids.ID,
	assetID ids.ID,
	initialSupply uint64,
	maxSupply uint64,
	minConsumptionRate uint64,
	maxConsumptionRate uint64,
	minValidatorStake uint64,
	maxValidatorStake uint64,
	minStakeDuration time.Duration,
	maxStakeDuration time.Duration,
	minDelegationFee uint32,
	minDelegatorStake uint64,
	maxValidatorWeightFactor byte,
	uptimeRequirement uint32,
	feeCalc *fees.Calculator,
	options ...common.Option,
) (*txs.TransformSubnetTx, error) {
	// 1. Build core transaction without utxos
	ops := common.NewOptions(options)

	subnetAuth, err := b.authorizeSubnet(subnetID, ops)
	if err != nil {
		return nil, err
	}

	utx := &txs.TransformSubnetTx{
		BaseTx: txs.BaseTx{BaseTx: avax.BaseTx{
			NetworkID:    b.backend.NetworkID(),
			BlockchainID: constants.PlatformChainID,
			Memo:         ops.Memo(),
		}},
		Subnet:                   subnetID,
		AssetID:                  assetID,
		InitialSupply:            initialSupply,
		MaximumSupply:            maxSupply,
		MinConsumptionRate:       minConsumptionRate,
		MaxConsumptionRate:       maxConsumptionRate,
		MinValidatorStake:        minValidatorStake,
		MaxValidatorStake:        maxValidatorStake,
		MinStakeDuration:         uint32(minStakeDuration / time.Second),
		MaxStakeDuration:         uint32(maxStakeDuration / time.Second),
		MinDelegationFee:         minDelegationFee,
		MinDelegatorStake:        minDelegatorStake,
		MaxValidatorWeightFactor: maxValidatorWeightFactor,
		UptimeRequirement:        uptimeRequirement,
		SubnetAuth:               subnetAuth,
	}

	// 2. Finance the tx by building the utxos (inputs, outputs and stakes)
	toStake := map[ids.ID]uint64{}
	toBurn := map[ids.ID]uint64{
		assetID: maxSupply - initialSupply,
	} // fees are calculated in financeTx

	// update fees to account for the auth credentials to be added upon tx signing
	if _, err = fees.FinanceCredential(feeCalc, len(subnetAuth.SigIndices)); err != nil {
		return nil, fmt.Errorf("account for credential fees: %w", err)
	}

	// feesMan cumulates consumed units. Let's init it with utx filled so far
	if err := feeCalc.TransformSubnetTx(utx); err != nil {
		return nil, err
	}

	inputs, outputs, _, err := b.financeTx(toBurn, toStake, feeCalc, ops)
	if err != nil {
		return nil, err
	}

	utx.Ins = inputs
	utx.Outs = outputs

	return utx, b.initCtx(utx)
}

func (b *builder) NewAddPermissionlessValidatorTx(
	vdr *txs.SubnetValidator,
	signer signer.Signer,
	assetID ids.ID,
	validationRewardsOwner *secp256k1fx.OutputOwners,
	delegationRewardsOwner *secp256k1fx.OutputOwners,
	shares uint32,
	feeCalc *fees.Calculator,
	options ...common.Option,
) (*txs.AddPermissionlessValidatorTx, error) {
	ops := common.NewOptions(options)
	utils.Sort(validationRewardsOwner.Addrs)
	utils.Sort(delegationRewardsOwner.Addrs)

	utx := &txs.AddPermissionlessValidatorTx{
		BaseTx: txs.BaseTx{BaseTx: avax.BaseTx{
			NetworkID:    b.backend.NetworkID(),
			BlockchainID: constants.PlatformChainID,
			Memo:         ops.Memo(),
		}},
		Validator:             vdr.Validator,
		Subnet:                vdr.Subnet,
		Signer:                signer,
		ValidatorRewardsOwner: validationRewardsOwner,
		DelegatorRewardsOwner: delegationRewardsOwner,
		DelegationShares:      shares,
	}

	// 2. Finance the tx by building the utxos (inputs, outputs and stakes)
	toStake := map[ids.ID]uint64{
		assetID: vdr.Wght,
	}
	toBurn := map[ids.ID]uint64{} // fees are calculated in financeTx

	// feesMan cumulates consumed units. Let's init it with utx filled so far
	if err := feeCalc.AddPermissionlessValidatorTx(utx); err != nil {
		return nil, err
	}

	inputs, outputs, stakeOutputs, err := b.financeTx(toBurn, toStake, feeCalc, ops)
	if err != nil {
		return nil, err
	}

	utx.Ins = inputs
	utx.Outs = outputs
	utx.StakeOuts = stakeOutputs

	return utx, b.initCtx(utx)
}

func (b *builder) NewAddPermissionlessDelegatorTx(
	vdr *txs.SubnetValidator,
	assetID ids.ID,
	rewardsOwner *secp256k1fx.OutputOwners,
	feeCalc *fees.Calculator,
	options ...common.Option,
) (*txs.AddPermissionlessDelegatorTx, error) {
	ops := common.NewOptions(options)
	utils.Sort(rewardsOwner.Addrs)

	utx := &txs.AddPermissionlessDelegatorTx{
		BaseTx: txs.BaseTx{BaseTx: avax.BaseTx{
			NetworkID:    b.backend.NetworkID(),
			BlockchainID: constants.PlatformChainID,
			Memo:         ops.Memo(),
		}},
		Validator:              vdr.Validator,
		Subnet:                 vdr.Subnet,
		DelegationRewardsOwner: rewardsOwner,
	}

	// 2. Finance the tx by building the utxos (inputs, outputs and stakes)
	toStake := map[ids.ID]uint64{
		assetID: vdr.Wght,
	}
	toBurn := map[ids.ID]uint64{} // fees are calculated in financeTx

	// feesMan cumulates consumed units. Let's init it with utx filled so far
	if err := feeCalc.AddPermissionlessDelegatorTx(utx); err != nil {
		return nil, err
	}

	inputs, outputs, stakeOutputs, err := b.financeTx(toBurn, toStake, feeCalc, ops)
	if err != nil {
		return nil, err
	}

	utx.Ins = inputs
	utx.Outs = outputs
	utx.StakeOuts = stakeOutputs

	return utx, b.initCtx(utx)
}

func (b *builder) getBalance(
	chainID ids.ID,
	options *common.Options,
) (
	balance map[ids.ID]uint64,
	err error,
) {
	utxos, err := b.backend.UTXOs(options.Context(), chainID)
	if err != nil {
		return nil, err
	}

	addrs := options.Addresses(b.addrs)
	minIssuanceTime := options.MinIssuanceTime()
	balance = make(map[ids.ID]uint64)

	// Iterate over the UTXOs
	for _, utxo := range utxos {
		outIntf := utxo.Out
		if lockedOut, ok := outIntf.(*stakeable.LockOut); ok {
			if !options.AllowStakeableLocked() && lockedOut.Locktime > minIssuanceTime {
				// This output is currently locked, so this output can't be
				// burned.
				continue
			}
			outIntf = lockedOut.TransferableOut
		}

		out, ok := outIntf.(*secp256k1fx.TransferOutput)
		if !ok {
			return nil, errUnknownOutputType
		}

		_, ok = common.MatchOwners(&out.OutputOwners, addrs, minIssuanceTime)
		if !ok {
			// We couldn't spend this UTXO, so we skip to the next one
			continue
		}

		assetID := utxo.AssetID()
		balance[assetID], err = math.Add64(balance[assetID], out.Amt)
		if err != nil {
			return nil, err
		}
	}
	return balance, nil
}

// spend takes in the requested burn amounts and the requested stake amounts.
//
//   - [amountsToBurn] maps assetID to the amount of the asset to spend without
//     producing an output. This is typically used for fees. However, it can
//     also be used to consume some of an asset that will be produced in
//     separate outputs, such as ExportedOutputs. Only unlocked UTXOs are able
//     to be burned here.
//   - [amountsToStake] maps assetID to the amount of the asset to spend and
//     place into the staked outputs. First locked UTXOs are attempted to be
//     used for these funds, and then unlocked UTXOs will be attempted to be
//     used. There is no preferential ordering on the unlock times.
func (b *builder) financeTx(
	amountsToBurn map[ids.ID]uint64,
	amountsToStake map[ids.ID]uint64,
	feeCalc *fees.Calculator,
	options *common.Options,
) (
	inputs []*avax.TransferableInput,
	changeOutputs []*avax.TransferableOutput,
	stakeOutputs []*avax.TransferableOutput,
	err error,
) {
	avaxAssetID := b.backend.AVAXAssetID()
	utxos, err := b.backend.UTXOs(options.Context(), constants.PlatformChainID)
	if err != nil {
		return nil, nil, nil, err
	}

	// we can only pay fees in avax, so we sort avax-denominated UTXOs last
	// to maximize probability of being able to pay fees.
	slices.SortFunc(utxos, func(lhs, rhs *avax.UTXO) int {
		switch {
		case lhs.Asset.AssetID() == avaxAssetID && rhs.Asset.AssetID() != avaxAssetID:
			return 1
		case lhs.Asset.AssetID() != avaxAssetID && rhs.Asset.AssetID() == avaxAssetID:
			return -1
		default:
			return 0
		}
	})

	addrs := options.Addresses(b.addrs)
	minIssuanceTime := options.MinIssuanceTime()

	addr, ok := addrs.Peek()
	if !ok {
		return nil, nil, nil, errNoChangeAddress
	}
	changeOwner := options.ChangeOwner(&secp256k1fx.OutputOwners{
		Threshold: 1,
		Addrs:     []ids.ShortID{addr},
	})

	amountsToBurn[avaxAssetID] += feeCalc.Fee

	// Iterate over the locked UTXOs
	for _, utxo := range utxos {
		assetID := utxo.AssetID()

		// If we have staked enough of the asset, then we have no need burn
		// more.
		if amountsToStake[assetID] == 0 {
			continue
		}

		outIntf := utxo.Out
		lockedOut, ok := outIntf.(*stakeable.LockOut)
		if !ok {
			// This output isn't locked, so it will be handled during the next
			// iteration of the UTXO set
			continue
		}
		if minIssuanceTime >= lockedOut.Locktime {
			// This output isn't locked, so it will be handled during the next
			// iteration of the UTXO set
			continue
		}

		out, ok := lockedOut.TransferableOut.(*secp256k1fx.TransferOutput)
		if !ok {
			return nil, nil, nil, errUnknownOutputType
		}

		inputSigIndices, ok := common.MatchOwners(&out.OutputOwners, addrs, minIssuanceTime)
		if !ok {
			// We couldn't spend this UTXO, so we skip to the next one
			continue
		}

		input := &avax.TransferableInput{
			UTXOID: utxo.UTXOID,
			Asset:  utxo.Asset,
			In: &stakeable.LockIn{
				Locktime: lockedOut.Locktime,
				TransferableIn: &secp256k1fx.TransferInput{
					Amt: out.Amt,
					Input: secp256k1fx.Input{
						SigIndices: inputSigIndices,
					},
				},
			},
		}

		addedFees, err := fees.FinanceInput(feeCalc, input)
		if err != nil {
			return nil, nil, nil, fmt.Errorf("account for input fees: %w", err)
		}
		amountsToBurn[avaxAssetID] += addedFees

		addedFees, err = fees.FinanceCredential(feeCalc, len(inputSigIndices))
		if err != nil {
			return nil, nil, nil, fmt.Errorf("account for input fees: %w", err)
		}
		amountsToBurn[avaxAssetID] += addedFees

		inputs = append(inputs, input)

		// Stake any value that should be staked
		amountToStake := min(
			amountsToStake[assetID], // Amount we still need to stake
			out.Amt,                 // Amount available to stake
		)

		// Add the output to the staked outputs
		stakeOut := &avax.TransferableOutput{
			Asset: utxo.Asset,
			Out: &stakeable.LockOut{
				Locktime: lockedOut.Locktime,
				TransferableOut: &secp256k1fx.TransferOutput{
					Amt:          amountToStake,
					OutputOwners: out.OutputOwners,
				},
			},
		}

		addedFees, _, err = fees.FinanceOutput(feeCalc, stakeOut)
		if err != nil {
			return nil, nil, nil, fmt.Errorf("account for output fees: %w", err)
		}
		amountsToBurn[avaxAssetID] += addedFees

		stakeOutputs = append(stakeOutputs, stakeOut)

		amountsToStake[assetID] -= amountToStake
		if remainingAmount := out.Amt - amountToStake; remainingAmount > 0 {
			// This input had extra value, so some of it must be returned
			changeOut := &avax.TransferableOutput{
				Asset: utxo.Asset,
				Out: &stakeable.LockOut{
					Locktime: lockedOut.Locktime,
					TransferableOut: &secp256k1fx.TransferOutput{
						Amt:          remainingAmount,
						OutputOwners: out.OutputOwners,
					},
				},
			}

			// update fees to account for the change output
			addedFees, _, err = fees.FinanceOutput(feeCalc, changeOut)
			if err != nil {
				return nil, nil, nil, fmt.Errorf("account for output fees: %w", err)
			}
			amountsToBurn[avaxAssetID] += addedFees

			changeOutputs = append(changeOutputs, changeOut)
		}
	}

	// Iterate over the unlocked UTXOs
	for _, utxo := range utxos {
		assetID := utxo.AssetID()

		// If we have consumed enough of the asset, then we have no need burn
		// more.
		if amountsToStake[assetID] == 0 && amountsToBurn[assetID] == 0 {
			continue
		}

		outIntf := utxo.Out
		if lockedOut, ok := outIntf.(*stakeable.LockOut); ok {
			if lockedOut.Locktime > minIssuanceTime {
				// This output is currently locked, so this output can't be
				// burned.
				continue
			}
			outIntf = lockedOut.TransferableOut
		}

		out, ok := outIntf.(*secp256k1fx.TransferOutput)
		if !ok {
			return nil, nil, nil, errUnknownOutputType
		}

		inputSigIndices, ok := common.MatchOwners(&out.OutputOwners, addrs, minIssuanceTime)
		if !ok {
			// We couldn't spend this UTXO, so we skip to the next one
			continue
		}

		input := &avax.TransferableInput{
			UTXOID: utxo.UTXOID,
			Asset:  utxo.Asset,
			In: &secp256k1fx.TransferInput{
				Amt: out.Amt,
				Input: secp256k1fx.Input{
					SigIndices: inputSigIndices,
				},
			},
		}

		addedFees, err := fees.FinanceInput(feeCalc, input)
		if err != nil {
			return nil, nil, nil, fmt.Errorf("account for input fees: %w", err)
		}
		amountsToBurn[avaxAssetID] += addedFees

		addedFees, err = fees.FinanceCredential(feeCalc, len(inputSigIndices))
		if err != nil {
			return nil, nil, nil, fmt.Errorf("account for credential fees: %w", err)
		}
		amountsToBurn[avaxAssetID] += addedFees

		inputs = append(inputs, input)

		// Burn any value that should be burned
		amountToBurn := min(
			amountsToBurn[assetID], // Amount we still need to burn
			out.Amt,                // Amount available to burn
		)
		amountsToBurn[assetID] -= amountToBurn

		amountAvalibleToStake := out.Amt - amountToBurn
		// Burn any value that should be burned
		amountToStake := min(
			amountsToStake[assetID], // Amount we still need to stake
			amountAvalibleToStake,   // Amount available to stake
		)
		amountsToStake[assetID] -= amountToStake
		if amountToStake > 0 {
			// Some of this input was put for staking
			stakeOut := &avax.TransferableOutput{
				Asset: utxo.Asset,
				Out: &secp256k1fx.TransferOutput{
					Amt:          amountToStake,
					OutputOwners: *changeOwner,
				},
			}

			stakeOutputs = append(stakeOutputs, stakeOut)

			addedFees, _, err = fees.FinanceOutput(feeCalc, stakeOut)
			if err != nil {
				return nil, nil, nil, fmt.Errorf("account for output fees: %w", err)
			}
			amountsToBurn[avaxAssetID] += addedFees
		}

		if remainingAmount := amountAvalibleToStake - amountToStake; remainingAmount > 0 {
			// This input had extra value, so some of it must be returned, once fees are removed
			changeOut := &avax.TransferableOutput{
				Asset: utxo.Asset,
				Out: &secp256k1fx.TransferOutput{
					OutputOwners: *changeOwner,
				},
			}

			// update fees to account for the change output
			addedFees, _, err = fees.FinanceOutput(feeCalc, changeOut)
			if err != nil {
				return nil, nil, nil, fmt.Errorf("account for output fees: %w", err)
			}

			if assetID != avaxAssetID {
				changeOut.Out.(*secp256k1fx.TransferOutput).Amt = remainingAmount
				amountsToBurn[avaxAssetID] += addedFees
				changeOutputs = append(changeOutputs, changeOut)
			} else {
				// here assetID == b.backend.AVAXAssetID()
				switch {
				case addedFees < remainingAmount:
					changeOut.Out.(*secp256k1fx.TransferOutput).Amt = remainingAmount - addedFees
					changeOutputs = append(changeOutputs, changeOut)
				case addedFees >= remainingAmount:
					amountsToBurn[assetID] += addedFees - remainingAmount
				}
			}
		}
	}

	for assetID, amount := range amountsToStake {
		if amount != 0 {
			return nil, nil, nil, fmt.Errorf(
				"%w: provided UTXOs need %d more units of asset %q to stake",
				errInsufficientFunds,
				amount,
				assetID,
			)
		}
	}
	for assetID, amount := range amountsToBurn {
		if amount != 0 {
			return nil, nil, nil, fmt.Errorf(
				"%w: provided UTXOs need %d more units of asset %q",
				errInsufficientFunds,
				amount,
				assetID,
			)
		}
	}

	utils.Sort(inputs)                                     // sort inputs
	avax.SortTransferableOutputs(changeOutputs, txs.Codec) // sort the change outputs
	avax.SortTransferableOutputs(stakeOutputs, txs.Codec)  // sort stake outputs
	return inputs, changeOutputs, stakeOutputs, nil
}

func (b *builder) authorizeSubnet(
	subnetID ids.ID,
	options *common.Options,
) (*secp256k1fx.Input, error) {
	ownerIntf, err := b.backend.GetSubnetOwner(options.Context(), subnetID)
	if err != nil {
		return nil, fmt.Errorf(
			"failed to fetch subnet owner for %q: %w",
			subnetID,
			err,
		)
	}
	owner, ok := ownerIntf.(*secp256k1fx.OutputOwners)
	if !ok {
		return nil, errUnknownOwnerType
	}

	addrs := options.Addresses(b.addrs)
	minIssuanceTime := options.MinIssuanceTime()
	inputSigIndices, ok := common.MatchOwners(owner, addrs, minIssuanceTime)
	if !ok {
		// We can't authorize the subnet
		return nil, errInsufficientAuthorization
	}
	return &secp256k1fx.Input{
		SigIndices: inputSigIndices,
	}, nil
}

func (b *builder) initCtx(tx txs.UnsignedTx) error {
	ctx, err := newSnowContext(b.backend)
	if err != nil {
		return err
	}

	tx.InitCtx(ctx)
	return nil
}<|MERGE_RESOLUTION|>--- conflicted
+++ resolved
@@ -6,15 +6,9 @@
 import (
 	"errors"
 	"fmt"
+	"slices"
 	"time"
 
-<<<<<<< HEAD
-	stdcontext "context"
-
-	"golang.org/x/exp/slices"
-
-=======
->>>>>>> 5e09b5e8
 	"github.com/ava-labs/avalanchego/ids"
 	"github.com/ava-labs/avalanchego/utils"
 	"github.com/ava-labs/avalanchego/utils/constants"
