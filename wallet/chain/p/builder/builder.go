// Copyright (C) 2019-2024, Ava Labs, Inc. All rights reserved.
// See the file LICENSE for licensing terms.

package builder

import (
	"context"
	"errors"
	"fmt"
	"time"

	"github.com/ava-labs/avalanchego/ids"
	"github.com/ava-labs/avalanchego/utils"
	"github.com/ava-labs/avalanchego/utils/constants"
	"github.com/ava-labs/avalanchego/utils/math"
	"github.com/ava-labs/avalanchego/utils/set"
	"github.com/ava-labs/avalanchego/vms/components/avax"
	"github.com/ava-labs/avalanchego/vms/components/verify"
	"github.com/ava-labs/avalanchego/vms/platformvm/fx"
	"github.com/ava-labs/avalanchego/vms/platformvm/signer"
	"github.com/ava-labs/avalanchego/vms/platformvm/stakeable"
	"github.com/ava-labs/avalanchego/vms/platformvm/txs"
	"github.com/ava-labs/avalanchego/vms/secp256k1fx"
	"github.com/ava-labs/avalanchego/wallet/subnet/primary/common"

	feecomponent "github.com/ava-labs/avalanchego/vms/components/fee"
	txfee "github.com/ava-labs/avalanchego/vms/platformvm/txs/fee"
)

var (
	ErrNoChangeAddress           = errors.New("no possible change address")
	ErrUnknownOutputType         = errors.New("unknown output type")
	ErrUnknownOwnerType          = errors.New("unknown owner type")
	ErrInsufficientAuthorization = errors.New("insufficient authorization")
	ErrInsufficientFunds         = errors.New("insufficient funds")

	_ Builder = (*builder)(nil)
)

// Builder provides a convenient interface for building unsigned P-chain
// transactions.
type Builder interface {
	// Context returns the configuration of the chain that this builder uses to
	// create transactions.
	Context() *Context

	// GetBalance calculates the amount of each asset that this builder has
	// control over.
	GetBalance(
		options ...common.Option,
	) (map[ids.ID]uint64, error)

	// GetImportableBalance calculates the amount of each asset that this
	// builder could import from the provided chain.
	//
	// - [chainID] specifies the chain the funds are from.
	GetImportableBalance(
		chainID ids.ID,
		options ...common.Option,
	) (map[ids.ID]uint64, error)

	// NewBaseTx creates a new simple value transfer.
	//
	// - [outputs] specifies all the recipients and amounts that should be sent
	//   from this transaction.
	NewBaseTx(
		outputs []*avax.TransferableOutput,
		options ...common.Option,
	) (*txs.BaseTx, error)

	// NewAddValidatorTx creates a new validator of the primary network.
	//
	// - [vdr] specifies all the details of the validation period such as the
	//   startTime, endTime, stake weight, and nodeID.
	// - [rewardsOwner] specifies the owner of all the rewards this validator
	//   may accrue during its validation period.
	// - [shares] specifies the fraction (out of 1,000,000) that this validator
	//   will take from delegation rewards. If 1,000,000 is provided, 100% of
	//   the delegation reward will be sent to the validator's [rewardsOwner].
	NewAddValidatorTx(
		vdr *txs.Validator,
		rewardsOwner *secp256k1fx.OutputOwners,
		shares uint32,
		options ...common.Option,
	) (*txs.AddValidatorTx, error)

	// NewAddSubnetValidatorTx creates a new validator of a subnet.
	//
	// - [vdr] specifies all the details of the validation period such as the
	//   startTime, endTime, sampling weight, nodeID, and subnetID.
	NewAddSubnetValidatorTx(
		vdr *txs.SubnetValidator,
		options ...common.Option,
	) (*txs.AddSubnetValidatorTx, error)

	// NewRemoveSubnetValidatorTx removes [nodeID] from the validator
	// set [subnetID].
	NewRemoveSubnetValidatorTx(
		nodeID ids.NodeID,
		subnetID ids.ID,
		options ...common.Option,
	) (*txs.RemoveSubnetValidatorTx, error)

	// NewAddDelegatorTx creates a new delegator to a validator on the primary
	// network.
	//
	// - [vdr] specifies all the details of the delegation period such as the
	//   startTime, endTime, stake weight, and validator's nodeID.
	// - [rewardsOwner] specifies the owner of all the rewards this delegator
	//   may accrue at the end of its delegation period.
	NewAddDelegatorTx(
		vdr *txs.Validator,
		rewardsOwner *secp256k1fx.OutputOwners,
		options ...common.Option,
	) (*txs.AddDelegatorTx, error)

	// NewCreateChainTx creates a new chain in the named subnet.
	//
	// - [subnetID] specifies the subnet to launch the chain in.
	// - [genesis] specifies the initial state of the new chain.
	// - [vmID] specifies the vm that the new chain will run.
	// - [fxIDs] specifies all the feature extensions that the vm should be
	//   running with.
	// - [chainName] specifies a human readable name for the chain.
	NewCreateChainTx(
		subnetID ids.ID,
		genesis []byte,
		vmID ids.ID,
		fxIDs []ids.ID,
		chainName string,
		options ...common.Option,
	) (*txs.CreateChainTx, error)

	// NewCreateSubnetTx creates a new subnet with the specified owner.
	//
	// - [owner] specifies who has the ability to create new chains and add new
	//   validators to the subnet.
	NewCreateSubnetTx(
		owner *secp256k1fx.OutputOwners,
		options ...common.Option,
	) (*txs.CreateSubnetTx, error)

	// NewTransferSubnetOwnershipTx changes the owner of the named subnet.
	//
	// - [subnetID] specifies the subnet to be modified
	// - [owner] specifies who has the ability to create new chains and add new
	//   validators to the subnet.
	NewTransferSubnetOwnershipTx(
		subnetID ids.ID,
		owner *secp256k1fx.OutputOwners,
		options ...common.Option,
	) (*txs.TransferSubnetOwnershipTx, error)

	// NewImportTx creates an import transaction that attempts to consume all
	// the available UTXOs and import the funds to [to].
	//
	// - [chainID] specifies the chain to be importing funds from.
	// - [to] specifies where to send the imported funds to.
	NewImportTx(
		chainID ids.ID,
		to *secp256k1fx.OutputOwners,
		options ...common.Option,
	) (*txs.ImportTx, error)

	// NewExportTx creates an export transaction that attempts to send all the
	// provided [outputs] to the requested [chainID].
	//
	// - [chainID] specifies the chain to be exporting the funds to.
	// - [outputs] specifies the outputs to send to the [chainID].
	NewExportTx(
		chainID ids.ID,
		outputs []*avax.TransferableOutput,
		options ...common.Option,
	) (*txs.ExportTx, error)

	// NewTransformSubnetTx creates a transform subnet transaction that attempts
	// to convert the provided [subnetID] from a permissioned subnet to a
	// permissionless subnet. This transaction will convert
	// [maxSupply] - [initialSupply] of [assetID] to staking rewards.
	//
	// - [subnetID] specifies the subnet to transform.
	// - [assetID] specifies the asset to use to reward stakers on the subnet.
	// - [initialSupply] is the amount of [assetID] that will be in circulation
	//   after this transaction is accepted.
	// - [maxSupply] is the maximum total amount of [assetID] that should ever
	//   exist.
	// - [minConsumptionRate] is the rate that a staker will receive rewards
	//   if they stake with a duration of 0.
	// - [maxConsumptionRate] is the maximum rate that staking rewards should be
	//   consumed from the reward pool per year.
	// - [minValidatorStake] is the minimum amount of funds required to become a
	//   validator.
	// - [maxValidatorStake] is the maximum amount of funds a single validator
	//   can be allocated, including delegated funds.
	// - [minStakeDuration] is the minimum number of seconds a staker can stake
	//   for.
	// - [maxStakeDuration] is the maximum number of seconds a staker can stake
	//   for.
	// - [minValidatorStake] is the minimum amount of funds required to become a
	//   delegator.
	// - [maxValidatorWeightFactor] is the factor which calculates the maximum
	//   amount of delegation a validator can receive. A value of 1 effectively
	//   disables delegation.
	// - [uptimeRequirement] is the minimum percentage a validator must be
	//   online and responsive to receive a reward.
	NewTransformSubnetTx(
		subnetID ids.ID,
		assetID ids.ID,
		initialSupply uint64,
		maxSupply uint64,
		minConsumptionRate uint64,
		maxConsumptionRate uint64,
		minValidatorStake uint64,
		maxValidatorStake uint64,
		minStakeDuration time.Duration,
		maxStakeDuration time.Duration,
		minDelegationFee uint32,
		minDelegatorStake uint64,
		maxValidatorWeightFactor byte,
		uptimeRequirement uint32,
		options ...common.Option,
	) (*txs.TransformSubnetTx, error)

	// NewAddPermissionlessValidatorTx creates a new validator of the specified
	// subnet.
	//
	// - [vdr] specifies all the details of the validation period such as the
	//   subnetID, startTime, endTime, stake weight, and nodeID.
	// - [signer] if the subnetID is the primary network, this is the BLS key
	//   for this validator. Otherwise, this value should be the empty signer.
	// - [assetID] specifies the asset to stake.
	// - [validationRewardsOwner] specifies the owner of all the rewards this
	//   validator earns for its validation period.
	// - [delegationRewardsOwner] specifies the owner of all the rewards this
	//   validator earns for delegations during its validation period.
	// - [shares] specifies the fraction (out of 1,000,000) that this validator
	//   will take from delegation rewards. If 1,000,000 is provided, 100% of
	//   the delegation reward will be sent to the validator's [rewardsOwner].
	NewAddPermissionlessValidatorTx(
		vdr *txs.SubnetValidator,
		signer signer.Signer,
		assetID ids.ID,
		validationRewardsOwner *secp256k1fx.OutputOwners,
		delegationRewardsOwner *secp256k1fx.OutputOwners,
		shares uint32,
		options ...common.Option,
	) (*txs.AddPermissionlessValidatorTx, error)

	// NewAddPermissionlessDelegatorTx creates a new delegator of the specified
	// subnet on the specified nodeID.
	//
	// - [vdr] specifies all the details of the delegation period such as the
	//   subnetID, startTime, endTime, stake weight, and nodeID.
	// - [assetID] specifies the asset to stake.
	// - [rewardsOwner] specifies the owner of all the rewards this delegator
	//   earns during its delegation period.
	NewAddPermissionlessDelegatorTx(
		vdr *txs.SubnetValidator,
		assetID ids.ID,
		rewardsOwner *secp256k1fx.OutputOwners,
		options ...common.Option,
	) (*txs.AddPermissionlessDelegatorTx, error)
}

type Backend interface {
	UTXOs(ctx context.Context, sourceChainID ids.ID) ([]*avax.UTXO, error)
	GetSubnetOwner(ctx context.Context, subnetID ids.ID) (fx.Owner, error)
}

type builder struct {
	addrs   set.Set[ids.ShortID]
	context *Context
	backend Backend
}

// New returns a new transaction builder.
//
//   - [addrs] is the set of addresses that the builder assumes can be used when
//     signing the transactions in the future.
//   - [context] provides the chain's configuration.
//   - [backend] provides the chain's state.
func New(
	addrs set.Set[ids.ShortID],
	context *Context,
	backend Backend,
) Builder {
	return &builder{
		addrs:   addrs,
		context: context,
		backend: backend,
	}
}

func (b *builder) Context() *Context {
	return b.context
}

func (b *builder) GetBalance(
	options ...common.Option,
) (map[ids.ID]uint64, error) {
	ops := common.NewOptions(options)
	return b.getBalance(constants.PlatformChainID, ops)
}

func (b *builder) GetImportableBalance(
	chainID ids.ID,
	options ...common.Option,
) (map[ids.ID]uint64, error) {
	ops := common.NewOptions(options)
	return b.getBalance(chainID, ops)
}

func (b *builder) NewBaseTx(
	outputs []*avax.TransferableOutput,
	options ...common.Option,
) (*txs.BaseTx, error) {
	toBurn := map[ids.ID]uint64{
		b.context.AVAXAssetID: b.context.BaseTxFee,
	}
	for _, out := range outputs {
		assetID := out.AssetID()
		amountToBurn, err := math.Add(toBurn[assetID], out.Out.Amount())
		if err != nil {
			return nil, err
		}
		toBurn[assetID] = amountToBurn
	}
	toStake := map[ids.ID]uint64{}

	ops := common.NewOptions(options)
	memo := ops.Memo()
	memoComplexity := feecomponent.Dimensions{
		feecomponent.Bandwidth: uint64(len(memo)),
		feecomponent.DBRead:    0,
		feecomponent.DBWrite:   0,
		feecomponent.Compute:   0,
	}
	outputComplexity, err := txfee.OutputComplexity(outputs...)
	if err != nil {
		return nil, err
	}
	complexity, err := txfee.IntrinsicBaseTxComplexities.Add(
		memoComplexity,
		outputComplexity,
	)
	if err != nil {
		return nil, err
	}

	inputs, changeOutputs, _, err := b.spend(toBurn, toStake, 0, complexity, ops)
	if err != nil {
		return nil, err
	}
	outputs = append(outputs, changeOutputs...)
	avax.SortTransferableOutputs(outputs, txs.Codec) // sort the outputs

	tx := &txs.BaseTx{BaseTx: avax.BaseTx{
		NetworkID:    b.context.NetworkID,
		BlockchainID: constants.PlatformChainID,
		Ins:          inputs,
		Outs:         outputs,
		Memo:         memo,
	}}
	return tx, b.initCtx(tx)
}

func (b *builder) NewAddValidatorTx(
	vdr *txs.Validator,
	rewardsOwner *secp256k1fx.OutputOwners,
	shares uint32,
	options ...common.Option,
) (*txs.AddValidatorTx, error) {
	avaxAssetID := b.context.AVAXAssetID
	toBurn := map[ids.ID]uint64{
		avaxAssetID: b.context.AddPrimaryNetworkValidatorFee,
	}
	toStake := map[ids.ID]uint64{
		avaxAssetID: vdr.Wght,
	}
	ops := common.NewOptions(options)
	inputs, baseOutputs, stakeOutputs, err := b.spend(
		toBurn,
		toStake,
		0,
		feecomponent.Dimensions{},
		ops,
	)
	if err != nil {
		return nil, err
	}

	utils.Sort(rewardsOwner.Addrs)
	tx := &txs.AddValidatorTx{
		BaseTx: txs.BaseTx{BaseTx: avax.BaseTx{
			NetworkID:    b.context.NetworkID,
			BlockchainID: constants.PlatformChainID,
			Ins:          inputs,
			Outs:         baseOutputs,
			Memo:         ops.Memo(),
		}},
		Validator:        *vdr,
		StakeOuts:        stakeOutputs,
		RewardsOwner:     rewardsOwner,
		DelegationShares: shares,
	}
	return tx, b.initCtx(tx)
}

func (b *builder) NewAddSubnetValidatorTx(
	vdr *txs.SubnetValidator,
	options ...common.Option,
) (*txs.AddSubnetValidatorTx, error) {
	toBurn := map[ids.ID]uint64{
		b.context.AVAXAssetID: b.context.AddSubnetValidatorFee,
	}
	toStake := map[ids.ID]uint64{}

	ops := common.NewOptions(options)
	subnetAuth, err := b.authorizeSubnet(vdr.Subnet, ops)
	if err != nil {
		return nil, err
	}

	memo := ops.Memo()
	memoComplexity := feecomponent.Dimensions{
		feecomponent.Bandwidth: uint64(len(memo)),
		feecomponent.DBRead:    0,
		feecomponent.DBWrite:   0,
		feecomponent.Compute:   0,
	}
	authComplexity, err := txfee.AuthComplexity(subnetAuth)
	if err != nil {
		return nil, err
	}
	complexity, err := txfee.IntrinsicAddSubnetValidatorTxComplexities.Add(
		memoComplexity,
		authComplexity,
	)
	if err != nil {
		return nil, err
	}

	inputs, outputs, _, err := b.spend(toBurn, toStake, 0, complexity, ops)
	if err != nil {
		return nil, err
	}

	tx := &txs.AddSubnetValidatorTx{
		BaseTx: txs.BaseTx{BaseTx: avax.BaseTx{
			NetworkID:    b.context.NetworkID,
			BlockchainID: constants.PlatformChainID,
			Ins:          inputs,
			Outs:         outputs,
			Memo:         memo,
		}},
		SubnetValidator: *vdr,
		SubnetAuth:      subnetAuth,
	}
	return tx, b.initCtx(tx)
}

func (b *builder) NewRemoveSubnetValidatorTx(
	nodeID ids.NodeID,
	subnetID ids.ID,
	options ...common.Option,
) (*txs.RemoveSubnetValidatorTx, error) {
	toBurn := map[ids.ID]uint64{
		b.context.AVAXAssetID: b.context.BaseTxFee,
	}
	toStake := map[ids.ID]uint64{}

	ops := common.NewOptions(options)
	subnetAuth, err := b.authorizeSubnet(subnetID, ops)
	if err != nil {
		return nil, err
	}

	memo := ops.Memo()
	memoComplexity := feecomponent.Dimensions{
		feecomponent.Bandwidth: uint64(len(memo)),
		feecomponent.DBRead:    0,
		feecomponent.DBWrite:   0,
		feecomponent.Compute:   0,
	}
	authComplexity, err := txfee.AuthComplexity(subnetAuth)
	if err != nil {
		return nil, err
	}
	complexity, err := txfee.IntrinsicRemoveSubnetValidatorTxComplexities.Add(
		memoComplexity,
		authComplexity,
	)
	if err != nil {
		return nil, err
	}

	inputs, outputs, _, err := b.spend(toBurn, toStake, 0, complexity, ops)
	if err != nil {
		return nil, err
	}

	tx := &txs.RemoveSubnetValidatorTx{
		BaseTx: txs.BaseTx{BaseTx: avax.BaseTx{
			NetworkID:    b.context.NetworkID,
			BlockchainID: constants.PlatformChainID,
			Ins:          inputs,
			Outs:         outputs,
			Memo:         ops.Memo(),
		}},
		Subnet:     subnetID,
		NodeID:     nodeID,
		SubnetAuth: subnetAuth,
	}
	return tx, b.initCtx(tx)
}

func (b *builder) NewAddDelegatorTx(
	vdr *txs.Validator,
	rewardsOwner *secp256k1fx.OutputOwners,
	options ...common.Option,
) (*txs.AddDelegatorTx, error) {
	avaxAssetID := b.context.AVAXAssetID
	toBurn := map[ids.ID]uint64{
		avaxAssetID: b.context.AddPrimaryNetworkDelegatorFee,
	}
	toStake := map[ids.ID]uint64{
		avaxAssetID: vdr.Wght,
	}
	ops := common.NewOptions(options)
	inputs, baseOutputs, stakeOutputs, err := b.spend(toBurn, toStake, 0, feecomponent.Dimensions{}, ops)
	if err != nil {
		return nil, err
	}

	utils.Sort(rewardsOwner.Addrs)
	tx := &txs.AddDelegatorTx{
		BaseTx: txs.BaseTx{BaseTx: avax.BaseTx{
			NetworkID:    b.context.NetworkID,
			BlockchainID: constants.PlatformChainID,
			Ins:          inputs,
			Outs:         baseOutputs,
			Memo:         ops.Memo(),
		}},
		Validator:              *vdr,
		StakeOuts:              stakeOutputs,
		DelegationRewardsOwner: rewardsOwner,
	}
	return tx, b.initCtx(tx)
}

func (b *builder) NewCreateChainTx(
	subnetID ids.ID,
	genesis []byte,
	vmID ids.ID,
	fxIDs []ids.ID,
	chainName string,
	options ...common.Option,
) (*txs.CreateChainTx, error) {
	toBurn := map[ids.ID]uint64{
		b.context.AVAXAssetID: b.context.CreateBlockchainTxFee,
	}
	toStake := map[ids.ID]uint64{}

	ops := common.NewOptions(options)
	subnetAuth, err := b.authorizeSubnet(subnetID, ops)
	if err != nil {
		return nil, err
	}

	memo := ops.Memo()
	bandwidth, err := math.Mul(uint64(len(fxIDs)), ids.IDLen)
	if err != nil {
		return nil, err
	}
	bandwidth, err = math.Add(bandwidth, uint64(len(chainName)))
	if err != nil {
		return nil, err
	}
	bandwidth, err = math.Add(bandwidth, uint64(len(genesis)))
	if err != nil {
		return nil, err
	}
	bandwidth, err = math.Add(bandwidth, uint64(len(memo)))
	if err != nil {
		return nil, err
	}
	dynamicComplexity := feecomponent.Dimensions{
		feecomponent.Bandwidth: bandwidth,
		feecomponent.DBRead:    0,
		feecomponent.DBWrite:   0,
		feecomponent.Compute:   0,
	}
	authComplexity, err := txfee.AuthComplexity(subnetAuth)
	if err != nil {
		return nil, err
	}
	complexity, err := txfee.IntrinsicCreateChainTxComplexities.Add(
		dynamicComplexity,
		authComplexity,
	)
	if err != nil {
		return nil, err
	}

	inputs, outputs, _, err := b.spend(toBurn, toStake, 0, complexity, ops)
	if err != nil {
		return nil, err
	}

	utils.Sort(fxIDs)
	tx := &txs.CreateChainTx{
		BaseTx: txs.BaseTx{BaseTx: avax.BaseTx{
			NetworkID:    b.context.NetworkID,
			BlockchainID: constants.PlatformChainID,
			Ins:          inputs,
			Outs:         outputs,
			Memo:         memo,
		}},
		SubnetID:    subnetID,
		ChainName:   chainName,
		VMID:        vmID,
		FxIDs:       fxIDs,
		GenesisData: genesis,
		SubnetAuth:  subnetAuth,
	}
	return tx, b.initCtx(tx)
}

func (b *builder) NewCreateSubnetTx(
	owner *secp256k1fx.OutputOwners,
	options ...common.Option,
) (*txs.CreateSubnetTx, error) {
	toBurn := map[ids.ID]uint64{
		b.context.AVAXAssetID: b.context.CreateSubnetTxFee,
	}
	toStake := map[ids.ID]uint64{}

	ops := common.NewOptions(options)
	memo := ops.Memo()
	memoComplexity := feecomponent.Dimensions{
		feecomponent.Bandwidth: uint64(len(memo)),
		feecomponent.DBRead:    0,
		feecomponent.DBWrite:   0,
		feecomponent.Compute:   0,
	}
	ownerComplexity, err := txfee.OwnerComplexity(owner)
	if err != nil {
		return nil, err
	}
	complexity, err := txfee.IntrinsicCreateSubnetTxComplexities.Add(
		memoComplexity,
		ownerComplexity,
	)
	if err != nil {
		return nil, err
	}

	inputs, outputs, _, err := b.spend(toBurn, toStake, 0, complexity, ops)
	if err != nil {
		return nil, err
	}

	utils.Sort(owner.Addrs)
	tx := &txs.CreateSubnetTx{
		BaseTx: txs.BaseTx{BaseTx: avax.BaseTx{
			NetworkID:    b.context.NetworkID,
			BlockchainID: constants.PlatformChainID,
			Ins:          inputs,
			Outs:         outputs,
			Memo:         memo,
		}},
		Owner: owner,
	}
	return tx, b.initCtx(tx)
}

func (b *builder) NewTransferSubnetOwnershipTx(
	subnetID ids.ID,
	owner *secp256k1fx.OutputOwners,
	options ...common.Option,
) (*txs.TransferSubnetOwnershipTx, error) {
	toBurn := map[ids.ID]uint64{
		b.context.AVAXAssetID: b.context.BaseTxFee,
	}
	toStake := map[ids.ID]uint64{}

	ops := common.NewOptions(options)
	subnetAuth, err := b.authorizeSubnet(subnetID, ops)
	if err != nil {
		return nil, err
	}

	memo := ops.Memo()
	memoComplexity := feecomponent.Dimensions{
		feecomponent.Bandwidth: uint64(len(memo)),
		feecomponent.DBRead:    0,
		feecomponent.DBWrite:   0,
		feecomponent.Compute:   0,
	}
	authComplexity, err := txfee.AuthComplexity(subnetAuth)
	if err != nil {
		return nil, err
	}
	ownerComplexity, err := txfee.OwnerComplexity(owner)
	if err != nil {
		return nil, err
	}
	complexity, err := txfee.IntrinsicTransferSubnetOwnershipTxComplexities.Add(
		memoComplexity,
		authComplexity,
		ownerComplexity,
	)
	if err != nil {
		return nil, err
	}

	inputs, outputs, _, err := b.spend(toBurn, toStake, 0, complexity, ops)
	if err != nil {
		return nil, err
	}

	utils.Sort(owner.Addrs)
	tx := &txs.TransferSubnetOwnershipTx{
		BaseTx: txs.BaseTx{BaseTx: avax.BaseTx{
			NetworkID:    b.context.NetworkID,
			BlockchainID: constants.PlatformChainID,
			Ins:          inputs,
			Outs:         outputs,
			Memo:         memo,
		}},
		Subnet:     subnetID,
		Owner:      owner,
		SubnetAuth: subnetAuth,
	}
	return tx, b.initCtx(tx)
}

func (b *builder) NewImportTx(
	sourceChainID ids.ID,
	to *secp256k1fx.OutputOwners,
	options ...common.Option,
) (*txs.ImportTx, error) {
	ops := common.NewOptions(options)
	utxos, err := b.backend.UTXOs(ops.Context(), sourceChainID)
	if err != nil {
		return nil, err
	}

	var (
		addrs           = ops.Addresses(b.addrs)
		minIssuanceTime = ops.MinIssuanceTime()
		avaxAssetID     = b.context.AVAXAssetID
		txFee           = b.context.BaseTxFee

		importedInputs  = make([]*avax.TransferableInput, 0, len(utxos))
		importedAmounts = make(map[ids.ID]uint64)
	)
	// Iterate over the unlocked UTXOs
	for _, utxo := range utxos {
		out, ok := utxo.Out.(*secp256k1fx.TransferOutput)
		if !ok {
			continue
		}

		inputSigIndices, ok := common.MatchOwners(&out.OutputOwners, addrs, minIssuanceTime)
		if !ok {
			// We couldn't spend this UTXO, so we skip to the next one
			continue
		}

		importedInputs = append(importedInputs, &avax.TransferableInput{
			UTXOID: utxo.UTXOID,
			Asset:  utxo.Asset,
			In: &secp256k1fx.TransferInput{
				Amt: out.Amt,
				Input: secp256k1fx.Input{
					SigIndices: inputSigIndices,
				},
			},
		})

		assetID := utxo.AssetID()
		newImportedAmount, err := math.Add(importedAmounts[assetID], out.Amt)
		if err != nil {
			return nil, err
		}
		importedAmounts[assetID] = newImportedAmount
	}
	utils.Sort(importedInputs) // sort imported inputs

	if len(importedInputs) == 0 {
		return nil, fmt.Errorf(
			"%w: no UTXOs available to import",
			ErrInsufficientFunds,
		)
	}

	outputs := make([]*avax.TransferableOutput, 0, len(importedAmounts))
	for assetID, amount := range importedAmounts {
		if assetID == avaxAssetID {
			continue
		}

		outputs = append(outputs, &avax.TransferableOutput{
			Asset: avax.Asset{ID: assetID},
			Out: &secp256k1fx.TransferOutput{
				Amt:          amount,
				OutputOwners: *to,
			},
		})
	}

	memo := ops.Memo()
	memoComplexity := feecomponent.Dimensions{
		feecomponent.Bandwidth: uint64(len(memo)),
		feecomponent.DBRead:    0,
		feecomponent.DBWrite:   0,
		feecomponent.Compute:   0,
	}
	inputComplexity, err := txfee.InputComplexity(importedInputs...)
	if err != nil {
		return nil, err
	}
	outputComplexity, err := txfee.OutputComplexity(outputs...)
	if err != nil {
		return nil, err
	}
	complexity, err := txfee.IntrinsicImportTxComplexities.Add(
		memoComplexity,
		inputComplexity,
		outputComplexity,
	)
	if err != nil {
		return nil, err
	}

	var (
		toBurn    map[ids.ID]uint64
		toStake   = map[ids.ID]uint64{}
		excessFee uint64
	)
	if importedAVAX := importedAmounts[avaxAssetID]; importedAVAX > txFee {
		toBurn = map[ids.ID]uint64{}
		excessFee = importedAVAX - txFee
	} else {
		toBurn = map[ids.ID]uint64{
			avaxAssetID: txFee - importedAVAX,
		}
		excessFee = 0
	}

	inputs, changeOutputs, _, err := b.spend(toBurn, toStake, excessFee, complexity, ops)
	if err != nil {
		return nil, fmt.Errorf("couldn't generate tx inputs/outputs: %w", err)
	}
	outputs = append(outputs, changeOutputs...)

	avax.SortTransferableOutputs(outputs, txs.Codec) // sort imported outputs
	tx := &txs.ImportTx{
		BaseTx: txs.BaseTx{BaseTx: avax.BaseTx{
			NetworkID:    b.context.NetworkID,
			BlockchainID: constants.PlatformChainID,
			Ins:          inputs,
			Outs:         outputs,
			Memo:         memo,
		}},
		SourceChain:    sourceChainID,
		ImportedInputs: importedInputs,
	}
	return tx, b.initCtx(tx)
}

func (b *builder) NewExportTx(
	chainID ids.ID,
	outputs []*avax.TransferableOutput,
	options ...common.Option,
) (*txs.ExportTx, error) {
	toBurn := map[ids.ID]uint64{
		b.context.AVAXAssetID: b.context.BaseTxFee,
	}
	for _, out := range outputs {
		assetID := out.AssetID()
		amountToBurn, err := math.Add(toBurn[assetID], out.Out.Amount())
		if err != nil {
			return nil, err
		}
		toBurn[assetID] = amountToBurn
	}

	toStake := map[ids.ID]uint64{}
	ops := common.NewOptions(options)
	memo := ops.Memo()
	memoComplexity := feecomponent.Dimensions{
		feecomponent.Bandwidth: uint64(len(memo)),
		feecomponent.DBRead:    0,
		feecomponent.DBWrite:   0,
		feecomponent.Compute:   0,
	}
	outputComplexity, err := txfee.OutputComplexity(outputs...)
	if err != nil {
		return nil, err
	}
	complexity, err := txfee.IntrinsicExportTxComplexities.Add(
		memoComplexity,
		outputComplexity,
	)
	if err != nil {
		return nil, err
	}

	inputs, changeOutputs, _, err := b.spend(toBurn, toStake, 0, complexity, ops)
	if err != nil {
		return nil, err
	}

	avax.SortTransferableOutputs(outputs, txs.Codec) // sort exported outputs
	tx := &txs.ExportTx{
		BaseTx: txs.BaseTx{BaseTx: avax.BaseTx{
			NetworkID:    b.context.NetworkID,
			BlockchainID: constants.PlatformChainID,
			Ins:          inputs,
			Outs:         changeOutputs,
			Memo:         memo,
		}},
		DestinationChain: chainID,
		ExportedOutputs:  outputs,
	}
	return tx, b.initCtx(tx)
}

func (b *builder) NewTransformSubnetTx(
	subnetID ids.ID,
	assetID ids.ID,
	initialSupply uint64,
	maxSupply uint64,
	minConsumptionRate uint64,
	maxConsumptionRate uint64,
	minValidatorStake uint64,
	maxValidatorStake uint64,
	minStakeDuration time.Duration,
	maxStakeDuration time.Duration,
	minDelegationFee uint32,
	minDelegatorStake uint64,
	maxValidatorWeightFactor byte,
	uptimeRequirement uint32,
	options ...common.Option,
) (*txs.TransformSubnetTx, error) {
	ops := common.NewOptions(options)
	subnetAuth, err := b.authorizeSubnet(subnetID, ops)
	if err != nil {
		return nil, err
	}

	toBurn := map[ids.ID]uint64{
		b.context.AVAXAssetID: b.context.TransformSubnetTxFee,
		assetID:               maxSupply - initialSupply,
	}
	toStake := map[ids.ID]uint64{}
	inputs, outputs, _, err := b.spend(toBurn, toStake, 0, feecomponent.Dimensions{}, ops)
	if err != nil {
		return nil, err
	}

	tx := &txs.TransformSubnetTx{
		BaseTx: txs.BaseTx{BaseTx: avax.BaseTx{
			NetworkID:    b.context.NetworkID,
			BlockchainID: constants.PlatformChainID,
			Ins:          inputs,
			Outs:         outputs,
			Memo:         ops.Memo(),
		}},
		Subnet:                   subnetID,
		AssetID:                  assetID,
		InitialSupply:            initialSupply,
		MaximumSupply:            maxSupply,
		MinConsumptionRate:       minConsumptionRate,
		MaxConsumptionRate:       maxConsumptionRate,
		MinValidatorStake:        minValidatorStake,
		MaxValidatorStake:        maxValidatorStake,
		MinStakeDuration:         uint32(minStakeDuration / time.Second),
		MaxStakeDuration:         uint32(maxStakeDuration / time.Second),
		MinDelegationFee:         minDelegationFee,
		MinDelegatorStake:        minDelegatorStake,
		MaxValidatorWeightFactor: maxValidatorWeightFactor,
		UptimeRequirement:        uptimeRequirement,
		SubnetAuth:               subnetAuth,
	}
	return tx, b.initCtx(tx)
}

func (b *builder) NewAddPermissionlessValidatorTx(
	vdr *txs.SubnetValidator,
	signer signer.Signer,
	assetID ids.ID,
	validationRewardsOwner *secp256k1fx.OutputOwners,
	delegationRewardsOwner *secp256k1fx.OutputOwners,
	shares uint32,
	options ...common.Option,
) (*txs.AddPermissionlessValidatorTx, error) {
	avaxAssetID := b.context.AVAXAssetID
	toBurn := map[ids.ID]uint64{}
	if vdr.Subnet == constants.PrimaryNetworkID {
		toBurn[avaxAssetID] = b.context.AddPrimaryNetworkValidatorFee
	} else {
		toBurn[avaxAssetID] = b.context.AddSubnetValidatorFee
	}
	toStake := map[ids.ID]uint64{
		assetID: vdr.Wght,
	}

	ops := common.NewOptions(options)
	memo := ops.Memo()
	memoComplexity := feecomponent.Dimensions{
		feecomponent.Bandwidth: uint64(len(memo)),
		feecomponent.DBRead:    0,
		feecomponent.DBWrite:   0,
		feecomponent.Compute:   0,
	}
	signerComplexity, err := txfee.SignerComplexity(signer)
	if err != nil {
		return nil, err
	}
	validatorOwnerComplexity, err := txfee.OwnerComplexity(validationRewardsOwner)
	if err != nil {
		return nil, err
	}
	delegatorOwnerComplexity, err := txfee.OwnerComplexity(delegationRewardsOwner)
	if err != nil {
		return nil, err
	}
	complexity, err := txfee.IntrinsicAddPermissionlessValidatorTxComplexities.Add(
		memoComplexity,
		signerComplexity,
		validatorOwnerComplexity,
		delegatorOwnerComplexity,
	)
	if err != nil {
		return nil, err
	}

	inputs, baseOutputs, stakeOutputs, err := b.spend(toBurn, toStake, 0, complexity, ops)
	if err != nil {
		return nil, err
	}

	utils.Sort(validationRewardsOwner.Addrs)
	utils.Sort(delegationRewardsOwner.Addrs)
	tx := &txs.AddPermissionlessValidatorTx{
		BaseTx: txs.BaseTx{BaseTx: avax.BaseTx{
			NetworkID:    b.context.NetworkID,
			BlockchainID: constants.PlatformChainID,
			Ins:          inputs,
			Outs:         baseOutputs,
			Memo:         memo,
		}},
		Validator:             vdr.Validator,
		Subnet:                vdr.Subnet,
		Signer:                signer,
		StakeOuts:             stakeOutputs,
		ValidatorRewardsOwner: validationRewardsOwner,
		DelegatorRewardsOwner: delegationRewardsOwner,
		DelegationShares:      shares,
	}
	return tx, b.initCtx(tx)
}

func (b *builder) NewAddPermissionlessDelegatorTx(
	vdr *txs.SubnetValidator,
	assetID ids.ID,
	rewardsOwner *secp256k1fx.OutputOwners,
	options ...common.Option,
) (*txs.AddPermissionlessDelegatorTx, error) {
	avaxAssetID := b.context.AVAXAssetID
	toBurn := map[ids.ID]uint64{}
	if vdr.Subnet == constants.PrimaryNetworkID {
		toBurn[avaxAssetID] = b.context.AddPrimaryNetworkDelegatorFee
	} else {
		toBurn[avaxAssetID] = b.context.AddSubnetDelegatorFee
	}
	toStake := map[ids.ID]uint64{
		assetID: vdr.Wght,
	}

	ops := common.NewOptions(options)
	memo := ops.Memo()
	memoComplexity := feecomponent.Dimensions{
		feecomponent.Bandwidth: uint64(len(memo)),
		feecomponent.DBRead:    0,
		feecomponent.DBWrite:   0,
		feecomponent.Compute:   0,
	}
	ownerComplexity, err := txfee.OwnerComplexity(rewardsOwner)
	if err != nil {
		return nil, err
	}
	complexity, err := txfee.IntrinsicAddPermissionlessDelegatorTxComplexities.Add(
		memoComplexity,
		ownerComplexity,
	)
	if err != nil {
		return nil, err
	}
	inputs, baseOutputs, stakeOutputs, err := b.spend(toBurn, toStake, 0, complexity, ops)
	if err != nil {
		return nil, err
	}

	utils.Sort(rewardsOwner.Addrs)
	tx := &txs.AddPermissionlessDelegatorTx{
		BaseTx: txs.BaseTx{BaseTx: avax.BaseTx{
			NetworkID:    b.context.NetworkID,
			BlockchainID: constants.PlatformChainID,
			Ins:          inputs,
			Outs:         baseOutputs,
			Memo:         memo,
		}},
		Validator:              vdr.Validator,
		Subnet:                 vdr.Subnet,
		StakeOuts:              stakeOutputs,
		DelegationRewardsOwner: rewardsOwner,
	}
	return tx, b.initCtx(tx)
}

func (b *builder) getBalance(
	chainID ids.ID,
	options *common.Options,
) (
	balance map[ids.ID]uint64,
	err error,
) {
	utxos, err := b.backend.UTXOs(options.Context(), chainID)
	if err != nil {
		return nil, err
	}

	addrs := options.Addresses(b.addrs)
	minIssuanceTime := options.MinIssuanceTime()
	balance = make(map[ids.ID]uint64)

	// Iterate over the UTXOs
	for _, utxo := range utxos {
		outIntf := utxo.Out
		if lockedOut, ok := outIntf.(*stakeable.LockOut); ok {
			if !options.AllowStakeableLocked() && lockedOut.Locktime > minIssuanceTime {
				// This output is currently locked, so this output can't be
				// burned.
				continue
			}
			outIntf = lockedOut.TransferableOut
		}

		out, ok := outIntf.(*secp256k1fx.TransferOutput)
		if !ok {
			return nil, ErrUnknownOutputType
		}

		_, ok = common.MatchOwners(&out.OutputOwners, addrs, minIssuanceTime)
		if !ok {
			// We couldn't spend this UTXO, so we skip to the next one
			continue
		}

		assetID := utxo.AssetID()
		balance[assetID], err = math.Add(balance[assetID], out.Amt)
		if err != nil {
			return nil, err
		}
	}
	return balance, nil
}

// spend takes in the requested burn amounts and the requested stake amounts.
//
//   - [amountsToBurn] maps assetID to the amount of the asset to spend without
//     producing an output. This is typically used for fees. However, it can
//     also be used to consume some of an asset that will be produced in
//     separate outputs, such as ExportedOutputs. Only unlocked UTXOs are able
//     to be burned here.
//   - [amountsToStake] maps assetID to the amount of the asset to spend and
//     place into the staked outputs. First locked UTXOs are attempted to be
//     used for these funds, and then unlocked UTXOs will be attempted to be
//     used. There is no preferential ordering on the unlock times.
func (b *builder) spend(
	amountsToBurn map[ids.ID]uint64,
	amountsToStake map[ids.ID]uint64,
	excessFee uint64,
	complexity feecomponent.Dimensions,
	options *common.Options,
) (
	[]*avax.TransferableInput,
	[]*avax.TransferableOutput,
	[]*avax.TransferableOutput,
	error,
) {
	utxos, err := b.backend.UTXOs(options.Context(), constants.PlatformChainID)
	if err != nil {
		return nil, nil, nil, err
	}

	addrs := options.Addresses(b.addrs)
	minIssuanceTime := options.MinIssuanceTime()

	addr, ok := addrs.Peek()
	if !ok {
		return nil, nil, nil, ErrNoChangeAddress
	}
	changeOwner := options.ChangeOwner(&secp256k1fx.OutputOwners{
		Threshold: 1,
		Addrs:     []ids.ShortID{addr},
	})

	s := spendHelper{
		weights:  b.context.ComplexityWeights,
		gasPrice: b.context.GasPrice,

		amountsToBurn:  amountsToBurn,
		amountsToStake: amountsToStake,
		complexity:     complexity,

		// Initialize the return values with empty slices to preserve backward
		// compatibility of the json representation of transactions with no
		// inputs or outputs.
		inputs:        make([]*avax.TransferableInput, 0),
		changeOutputs: make([]*avax.TransferableOutput, 0),
		stakeOutputs:  make([]*avax.TransferableOutput, 0),
	}

	lockedUTXOs, unlockedUTXOs := splitLockedStakeableUTXOs(utxos, minIssuanceTime)
	for _, utxo := range lockedUTXOs {
		assetID := utxo.AssetID()
		if !s.shouldConsumeLockedAsset(assetID) {
			continue
		}

		out, locktime, err := unwrapOutput(utxo.Out)
		if err != nil {
			return nil, nil, nil, err
		}

		inputSigIndices, ok := common.MatchOwners(&out.OutputOwners, addrs, minIssuanceTime)
		if !ok {
			// We couldn't spend this UTXO, so we skip to the next one
			continue
		}

		err = s.addInput(&avax.TransferableInput{
			UTXOID: utxo.UTXOID,
			Asset:  utxo.Asset,
			In: &stakeable.LockIn{
				Locktime: locktime,
				TransferableIn: &secp256k1fx.TransferInput{
					Amt: out.Amt,
					Input: secp256k1fx.Input{
						SigIndices: inputSigIndices,
					},
				},
			},
		})
		if err != nil {
			return nil, nil, nil, err
		}

		excess := s.consumeLockedAsset(assetID, out.Amt)
		err = s.addStakedOutput(&avax.TransferableOutput{
			Asset: utxo.Asset,
			Out: &stakeable.LockOut{
				Locktime: locktime,
				TransferableOut: &secp256k1fx.TransferOutput{
					Amt:          out.Amt - excess,
					OutputOwners: out.OutputOwners,
				},
			},
		})
		if err != nil {
			return nil, nil, nil, err
		}

		if excess == 0 {
			continue
		}

		// This input had extra value, so some of it must be returned
		err = s.addChangeOutput(&avax.TransferableOutput{
			Asset: utxo.Asset,
			Out: &stakeable.LockOut{
				Locktime: locktime,
				TransferableOut: &secp256k1fx.TransferOutput{
					Amt:          excess,
					OutputOwners: out.OutputOwners,
				},
			},
		})
		if err != nil {
			return nil, nil, nil, err
		}
	}

<<<<<<< HEAD
	// Add all the remaining stake amounts assuming unlocked UTXOs.
	for assetID, amount := range s.amountsToStake {
		if amount == 0 {
=======
	for assetID, amount := range amountsToStake {
		if amount == 0 {
			continue
		}

		stakeOutputs = append(stakeOutputs, &avax.TransferableOutput{
			Asset: avax.Asset{
				ID: assetID,
			},
			Out: &secp256k1fx.TransferOutput{
				Amt:          amount,
				OutputOwners: *changeOwner,
			},
		})
	}

	// Iterate over the unlocked UTXOs
	for _, utxo := range utxos {
		assetID := utxo.AssetID()
		remainingAmountToStake := amountsToStake[assetID]
		remainingAmountToBurn := amountsToBurn[assetID]

		// If we have consumed enough of the asset, then we have no need burn
		// more.
		if remainingAmountToStake == 0 && remainingAmountToBurn == 0 {
>>>>>>> 865c9bda
			continue
		}

		err = s.addStakedOutput(&avax.TransferableOutput{
			Asset: avax.Asset{
				ID: assetID,
			},
			Out: &secp256k1fx.TransferOutput{
				Amt:          amount,
				OutputOwners: *changeOwner,
			},
		})
		if err != nil {
			return nil, nil, nil, err
		}
	}

	// AVAX is handled last to account for fees.
	avaxUTXOs, nonAVAXUTXOs := splitAVAXUTXOs(unlockedUTXOs, b.context.AVAXAssetID)
	for _, utxo := range nonAVAXUTXOs {
		assetID := utxo.AssetID()
		if !s.shouldConsumeAsset(assetID) {
			continue
		}

		out, _, err := unwrapOutput(utxo.Out)
		if err != nil {
			return nil, nil, nil, err
		}

		inputSigIndices, ok := common.MatchOwners(&out.OutputOwners, addrs, minIssuanceTime)
		if !ok {
			// We couldn't spend this UTXO, so we skip to the next one
			continue
		}

		err = s.addInput(&avax.TransferableInput{
			UTXOID: utxo.UTXOID,
			Asset:  utxo.Asset,
			In: &secp256k1fx.TransferInput{
				Amt: out.Amt,
				Input: secp256k1fx.Input{
					SigIndices: inputSigIndices,
				},
			},
		})
		if err != nil {
			return nil, nil, nil, err
		}

		excess := s.consumeAsset(assetID, out.Amt)
		if excess == 0 {
			continue
		}

<<<<<<< HEAD
		// This input had extra value, so some of it must be returned
		err = s.addChangeOutput(&avax.TransferableOutput{
			Asset: utxo.Asset,
			Out: &secp256k1fx.TransferOutput{
				Amt:          excess,
				OutputOwners: *changeOwner,
			},
		})
		if err != nil {
			return nil, nil, nil, err
		}
	}

	for _, utxo := range avaxUTXOs {
		requiredFee, err := s.calculateFee()
		if err != nil {
			return nil, nil, nil, err
		}

		// If we have consumed enough of the asset, then we have no need burn
		// more.
		if !s.shouldConsumeAsset(b.context.AVAXAssetID) && excessFee >= requiredFee {
			break
		}

		out, _, err := unwrapOutput(utxo.Out)
		if err != nil {
			return nil, nil, nil, err
		}

		inputSigIndices, ok := common.MatchOwners(&out.OutputOwners, addrs, minIssuanceTime)
		if !ok {
			// We couldn't spend this UTXO, so we skip to the next one
			continue
		}

		err = s.addInput(&avax.TransferableInput{
			UTXOID: utxo.UTXOID,
			Asset:  utxo.Asset,
			In: &secp256k1fx.TransferInput{
				Amt: out.Amt,
				Input: secp256k1fx.Input{
					SigIndices: inputSigIndices,
=======
		amountAvailableToStake := out.Amt - amountToBurn
		// Burn any value that should be burned
		amountToStake := min(
			remainingAmountToStake, // Amount we still need to stake
			amountAvailableToStake, // Amount available to stake
		)
		amountsToStake[assetID] -= amountToStake
		if remainingAmount := amountAvailableToStake - amountToStake; remainingAmount > 0 {
			// This input had extra value, so some of it must be returned
			changeOutputs = append(changeOutputs, &avax.TransferableOutput{
				Asset: utxo.Asset,
				Out: &secp256k1fx.TransferOutput{
					Amt:          remainingAmount,
					OutputOwners: *changeOwner,
>>>>>>> 865c9bda
				},
			},
		})
		if err != nil {
			return nil, nil, nil, err
		}

		excess := s.consumeAsset(b.context.AVAXAssetID, out.Amt)
		excessFee, err = math.Add(excessFee, excess)
		if err != nil {
			return nil, nil, nil, err
		}
	}

	if err := s.verifyAssetsConsumed(); err != nil {
		return nil, nil, nil, err
	}

	requiredFee, err := s.calculateFee()
	if err != nil {
		return nil, nil, nil, err
	}
	if excessFee < requiredFee {
		return nil, nil, nil, fmt.Errorf(
			"%w: provided UTXOs need %d more units of asset %q",
			ErrInsufficientFunds,
			requiredFee-excessFee,
			b.context.AVAXAssetID,
		)
	}

	secpOutput := &secp256k1fx.TransferOutput{
		Amt:          0, // Populated later if used
		OutputOwners: *changeOwner,
	}
	newOutput := &avax.TransferableOutput{
		Asset: avax.Asset{
			ID: b.context.AVAXAssetID,
		},
		Out: secpOutput,
	}
	if err := s.addOutputComplexity(newOutput); err != nil {
		return nil, nil, nil, err
	}

	requiredFeeWithChange, err := s.calculateFee()
	if err != nil {
		return nil, nil, nil, err
	}
	if excessFee > requiredFeeWithChange {
		// It is worth adding the change output
		secpOutput.Amt = excessFee - requiredFeeWithChange
		s.changeOutputs = append(s.changeOutputs, newOutput)
	}

	utils.Sort(s.inputs)                                     // sort inputs
	avax.SortTransferableOutputs(s.changeOutputs, txs.Codec) // sort the change outputs
	avax.SortTransferableOutputs(s.stakeOutputs, txs.Codec)  // sort stake outputs
	return s.inputs, s.changeOutputs, s.stakeOutputs, nil
}

func (b *builder) authorizeSubnet(subnetID ids.ID, options *common.Options) (*secp256k1fx.Input, error) {
	ownerIntf, err := b.backend.GetSubnetOwner(options.Context(), subnetID)
	if err != nil {
		return nil, fmt.Errorf(
			"failed to fetch subnet owner for %q: %w",
			subnetID,
			err,
		)
	}
	owner, ok := ownerIntf.(*secp256k1fx.OutputOwners)
	if !ok {
		return nil, ErrUnknownOwnerType
	}

	addrs := options.Addresses(b.addrs)
	minIssuanceTime := options.MinIssuanceTime()
	inputSigIndices, ok := common.MatchOwners(owner, addrs, minIssuanceTime)
	if !ok {
		// We can't authorize the subnet
		return nil, ErrInsufficientAuthorization
	}
	return &secp256k1fx.Input{
		SigIndices: inputSigIndices,
	}, nil
}

func (b *builder) initCtx(tx txs.UnsignedTx) error {
	ctx, err := NewSnowContext(b.context.NetworkID, b.context.AVAXAssetID)
	if err != nil {
		return err
	}

	tx.InitCtx(ctx)
	return nil
}

type spendHelper struct {
	weights  feecomponent.Dimensions
	gasPrice feecomponent.GasPrice

	amountsToBurn  map[ids.ID]uint64
	amountsToStake map[ids.ID]uint64
	complexity     feecomponent.Dimensions

	inputs        []*avax.TransferableInput
	changeOutputs []*avax.TransferableOutput
	stakeOutputs  []*avax.TransferableOutput
}

func (s *spendHelper) addInput(input *avax.TransferableInput) error {
	newInputComplexity, err := txfee.InputComplexity(input)
	if err != nil {
		return err
	}
	s.complexity, err = s.complexity.Add(newInputComplexity)
	if err != nil {
		return err
	}

	s.inputs = append(s.inputs, input)
	return nil
}

func (s *spendHelper) addChangeOutput(output *avax.TransferableOutput) error {
	s.changeOutputs = append(s.changeOutputs, output)
	return s.addOutputComplexity(output)
}

func (s *spendHelper) addStakedOutput(output *avax.TransferableOutput) error {
	s.stakeOutputs = append(s.stakeOutputs, output)
	return s.addOutputComplexity(output)
}

func (s *spendHelper) addOutputComplexity(output *avax.TransferableOutput) error {
	newOutputComplexity, err := txfee.OutputComplexity(output)
	if err != nil {
		return err
	}
	s.complexity, err = s.complexity.Add(newOutputComplexity)
	return err
}

func (s *spendHelper) shouldConsumeLockedAsset(assetID ids.ID) bool {
	remainingAmountToStake := s.amountsToStake[assetID]
	return remainingAmountToStake != 0
}

func (s *spendHelper) shouldConsumeAsset(assetID ids.ID) bool {
	remainingAmountToBurn := s.amountsToBurn[assetID]
	remainingAmountToStake := s.amountsToStake[assetID]
	return remainingAmountToBurn != 0 || remainingAmountToStake != 0
}

func (s *spendHelper) consumeLockedAsset(assetID ids.ID, amount uint64) uint64 {
	remainingAmountToStake := s.amountsToStake[assetID]
	// Stake any value that should be staked
	amountToStake := min(
		remainingAmountToStake, // Amount we still need to stake
		amount,                 // Amount available to stake
	)
	s.amountsToStake[assetID] -= amountToStake
	return amount - amountToStake
}

func (s *spendHelper) consumeAsset(assetID ids.ID, amount uint64) uint64 {
	remainingAmountToBurn := s.amountsToBurn[assetID]
	remainingAmountToStake := s.amountsToStake[assetID]

	// Burn any value that should be burned
	amountToBurn := min(
		remainingAmountToBurn, // Amount we still need to burn
		amount,                // Amount available to burn
	)
	s.amountsToBurn[assetID] -= amountToBurn

	amountAvailableToStake := amount - amountToBurn
	// Burn any value that should be burned
	amountToStake := min(
		remainingAmountToStake, // Amount we still need to stake
		amountAvailableToStake, // Amount available to stake
	)
	s.amountsToStake[assetID] -= amountToStake
	return amountAvailableToStake - amountToStake
}

func (s *spendHelper) calculateFee() (uint64, error) {
	gas, err := s.complexity.ToGas(s.weights)
	if err != nil {
		return 0, err
	}
	return gas.Cost(s.gasPrice)
}

func (s *spendHelper) verifyAssetsConsumed() error {
	for assetID, amount := range s.amountsToStake {
		if amount != 0 {
			return fmt.Errorf(
				"%w: provided UTXOs need %d more units of asset %q to stake",
				ErrInsufficientFunds,
				amount,
				assetID,
			)
		}
	}
	for assetID, amount := range s.amountsToBurn {
		if amount != 0 {
			return fmt.Errorf(
				"%w: provided UTXOs need %d more units of asset %q",
				ErrInsufficientFunds,
				amount,
				assetID,
			)
		}
	}
	return nil
}

func splitLockedStakeableUTXOs(utxos []*avax.UTXO, minIssuanceTime uint64) ([]*avax.UTXO, []*avax.UTXO) {
	var (
		lockedUTXOs   = make([]*avax.UTXO, 0, len(utxos))
		unlockedUTXOs = make([]*avax.UTXO, 0, len(utxos))
	)
	for _, utxo := range utxos {
		lockedOut, ok := utxo.Out.(*stakeable.LockOut)
		if !ok {
			unlockedUTXOs = append(unlockedUTXOs, utxo)
			continue
		}
		if minIssuanceTime >= lockedOut.Locktime {
			unlockedUTXOs = append(unlockedUTXOs, utxo)
			continue
		}
		lockedUTXOs = append(lockedUTXOs, utxo)
	}
	return lockedUTXOs, unlockedUTXOs
}

func splitAVAXUTXOs(utxos []*avax.UTXO, avaxAssetID ids.ID) ([]*avax.UTXO, []*avax.UTXO) {
	var (
		avaxUTXOs    = make([]*avax.UTXO, 0, len(utxos))
		nonAVAXUTXOs = make([]*avax.UTXO, 0, len(utxos))
	)
	for _, utxo := range utxos {
		if utxo.AssetID() == avaxAssetID {
			avaxUTXOs = append(avaxUTXOs, utxo)
		} else {
			nonAVAXUTXOs = append(nonAVAXUTXOs, utxo)
		}
	}
	return avaxUTXOs, nonAVAXUTXOs
}

func unwrapOutput(output verify.State) (*secp256k1fx.TransferOutput, uint64, error) {
	var locktime uint64
	if lockedOut, ok := output.(*stakeable.LockOut); ok {
		output = lockedOut.TransferableOut
		locktime = lockedOut.Locktime
	}

	out, ok := output.(*secp256k1fx.TransferOutput)
	if !ok {
		return nil, 0, ErrUnknownOutputType
	}
	return out, locktime, nil
}<|MERGE_RESOLUTION|>--- conflicted
+++ resolved
@@ -340,8 +340,8 @@
 		return nil, err
 	}
 	complexity, err := txfee.IntrinsicBaseTxComplexities.Add(
-		memoComplexity,
-		outputComplexity,
+		&memoComplexity,
+		&outputComplexity,
 	)
 	if err != nil {
 		return nil, err
@@ -433,8 +433,8 @@
 		return nil, err
 	}
 	complexity, err := txfee.IntrinsicAddSubnetValidatorTxComplexities.Add(
-		memoComplexity,
-		authComplexity,
+		&memoComplexity,
+		&authComplexity,
 	)
 	if err != nil {
 		return nil, err
@@ -487,8 +487,8 @@
 		return nil, err
 	}
 	complexity, err := txfee.IntrinsicRemoveSubnetValidatorTxComplexities.Add(
-		memoComplexity,
-		authComplexity,
+		&memoComplexity,
+		&authComplexity,
 	)
 	if err != nil {
 		return nil, err
@@ -595,8 +595,8 @@
 		return nil, err
 	}
 	complexity, err := txfee.IntrinsicCreateChainTxComplexities.Add(
-		dynamicComplexity,
-		authComplexity,
+		&dynamicComplexity,
+		&authComplexity,
 	)
 	if err != nil {
 		return nil, err
@@ -648,8 +648,8 @@
 		return nil, err
 	}
 	complexity, err := txfee.IntrinsicCreateSubnetTxComplexities.Add(
-		memoComplexity,
-		ownerComplexity,
+		&memoComplexity,
+		&ownerComplexity,
 	)
 	if err != nil {
 		return nil, err
@@ -706,9 +706,9 @@
 		return nil, err
 	}
 	complexity, err := txfee.IntrinsicTransferSubnetOwnershipTxComplexities.Add(
-		memoComplexity,
-		authComplexity,
-		ownerComplexity,
+		&memoComplexity,
+		&authComplexity,
+		&ownerComplexity,
 	)
 	if err != nil {
 		return nil, err
@@ -826,9 +826,9 @@
 		return nil, err
 	}
 	complexity, err := txfee.IntrinsicImportTxComplexities.Add(
-		memoComplexity,
-		inputComplexity,
-		outputComplexity,
+		&memoComplexity,
+		&inputComplexity,
+		&outputComplexity,
 	)
 	if err != nil {
 		return nil, err
@@ -901,8 +901,8 @@
 		return nil, err
 	}
 	complexity, err := txfee.IntrinsicExportTxComplexities.Add(
-		memoComplexity,
-		outputComplexity,
+		&memoComplexity,
+		&outputComplexity,
 	)
 	if err != nil {
 		return nil, err
@@ -1029,10 +1029,10 @@
 		return nil, err
 	}
 	complexity, err := txfee.IntrinsicAddPermissionlessValidatorTxComplexities.Add(
-		memoComplexity,
-		signerComplexity,
-		validatorOwnerComplexity,
-		delegatorOwnerComplexity,
+		&memoComplexity,
+		&signerComplexity,
+		&validatorOwnerComplexity,
+		&delegatorOwnerComplexity,
 	)
 	if err != nil {
 		return nil, err
@@ -1094,8 +1094,8 @@
 		return nil, err
 	}
 	complexity, err := txfee.IntrinsicAddPermissionlessDelegatorTxComplexities.Add(
-		memoComplexity,
-		ownerComplexity,
+		&memoComplexity,
+		&ownerComplexity,
 	)
 	if err != nil {
 		return nil, err
@@ -1296,37 +1296,9 @@
 		}
 	}
 
-<<<<<<< HEAD
 	// Add all the remaining stake amounts assuming unlocked UTXOs.
 	for assetID, amount := range s.amountsToStake {
 		if amount == 0 {
-=======
-	for assetID, amount := range amountsToStake {
-		if amount == 0 {
-			continue
-		}
-
-		stakeOutputs = append(stakeOutputs, &avax.TransferableOutput{
-			Asset: avax.Asset{
-				ID: assetID,
-			},
-			Out: &secp256k1fx.TransferOutput{
-				Amt:          amount,
-				OutputOwners: *changeOwner,
-			},
-		})
-	}
-
-	// Iterate over the unlocked UTXOs
-	for _, utxo := range utxos {
-		assetID := utxo.AssetID()
-		remainingAmountToStake := amountsToStake[assetID]
-		remainingAmountToBurn := amountsToBurn[assetID]
-
-		// If we have consumed enough of the asset, then we have no need burn
-		// more.
-		if remainingAmountToStake == 0 && remainingAmountToBurn == 0 {
->>>>>>> 865c9bda
 			continue
 		}
 
@@ -1382,7 +1354,6 @@
 			continue
 		}
 
-<<<<<<< HEAD
 		// This input had extra value, so some of it must be returned
 		err = s.addChangeOutput(&avax.TransferableOutput{
 			Asset: utxo.Asset,
@@ -1426,22 +1397,6 @@
 				Amt: out.Amt,
 				Input: secp256k1fx.Input{
 					SigIndices: inputSigIndices,
-=======
-		amountAvailableToStake := out.Amt - amountToBurn
-		// Burn any value that should be burned
-		amountToStake := min(
-			remainingAmountToStake, // Amount we still need to stake
-			amountAvailableToStake, // Amount available to stake
-		)
-		amountsToStake[assetID] -= amountToStake
-		if remainingAmount := amountAvailableToStake - amountToStake; remainingAmount > 0 {
-			// This input had extra value, so some of it must be returned
-			changeOutputs = append(changeOutputs, &avax.TransferableOutput{
-				Asset: utxo.Asset,
-				Out: &secp256k1fx.TransferOutput{
-					Amt:          remainingAmount,
-					OutputOwners: *changeOwner,
->>>>>>> 865c9bda
 				},
 			},
 		})
@@ -1557,7 +1512,7 @@
 	if err != nil {
 		return err
 	}
-	s.complexity, err = s.complexity.Add(newInputComplexity)
+	s.complexity, err = s.complexity.Add(&newInputComplexity)
 	if err != nil {
 		return err
 	}
@@ -1581,7 +1536,7 @@
 	if err != nil {
 		return err
 	}
-	s.complexity, err = s.complexity.Add(newOutputComplexity)
+	s.complexity, err = s.complexity.Add(&newOutputComplexity)
 	return err
 }
 
