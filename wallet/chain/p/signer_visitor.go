// Copyright (C) 2019-2021, Ava Labs, Inc. All rights reserved.
// See the file LICENSE for licensing terms.

package p

import (
	"errors"
	"fmt"

	stdcontext "context"

	"github.com/ava-labs/avalanchego/database"
	"github.com/ava-labs/avalanchego/ids"
	"github.com/ava-labs/avalanchego/utils/constants"
	"github.com/ava-labs/avalanchego/utils/crypto"
	"github.com/ava-labs/avalanchego/utils/hashing"
	"github.com/ava-labs/avalanchego/vms/components/avax"
	"github.com/ava-labs/avalanchego/vms/components/verify"
	"github.com/ava-labs/avalanchego/vms/platformvm/stakeable"
	"github.com/ava-labs/avalanchego/vms/platformvm/txs"
	"github.com/ava-labs/avalanchego/vms/secp256k1fx"
)

var (
	_ txs.Visitor = &signerVisitor{}

	errUnsupportedTxType     = errors.New("unsupported tx type")
	errUnknownInputType      = errors.New("unknown input type")
	errUnknownCredentialType = errors.New("unknown credential type")
	errUnknownOutputType     = errors.New("unknown output type")
	errUnknownSubnetAuthType = errors.New("unknown subnet auth type")
	errInvalidUTXOSigIndex   = errors.New("invalid UTXO signature index")

	emptySig [crypto.SECP256K1RSigLen]byte
)

// signerVisitor handles signing transactions for the signer
type signerVisitor struct {
	kc      *secp256k1fx.Keychain
	backend SignerBackend
	ctx     stdcontext.Context
	tx      *txs.Tx
}

func (*signerVisitor) AdvanceTimeTx(*txs.AdvanceTimeTx) error         { return errUnsupportedTxType }
func (*signerVisitor) RewardValidatorTx(*txs.RewardValidatorTx) error { return errUnsupportedTxType }

func (s *signerVisitor) AddValidatorTx(tx *txs.AddValidatorTx) error {
	txSigners, err := s.getSigners(constants.PlatformChainID, tx.Ins)
	if err != nil {
		return err
	}
	return s.sign(s.tx, txSigners)
}

func (s *signerVisitor) AddSubnetValidatorTx(tx *txs.AddSubnetValidatorTx) error {
	txSigners, err := s.getSigners(constants.PlatformChainID, tx.Ins)
	if err != nil {
		return err
	}
	subnetAuthSigners, err := s.getSubnetSigners(tx.Validator.Subnet, tx.SubnetAuth)
	if err != nil {
		return err
	}
	txSigners = append(txSigners, subnetAuthSigners)
	return s.sign(s.tx, txSigners)
}

func (s *signerVisitor) AddDelegatorTx(tx *txs.AddDelegatorTx) error {
	txSigners, err := s.getSigners(constants.PlatformChainID, tx.Ins)
	if err != nil {
		return err
	}
	return s.sign(s.tx, txSigners)
}

func (s *signerVisitor) CreateChainTx(tx *txs.CreateChainTx) error {
	txSigners, err := s.getSigners(constants.PlatformChainID, tx.Ins)
	if err != nil {
		return err
	}
	subnetAuthSigners, err := s.getSubnetSigners(tx.SubnetID, tx.SubnetAuth)
	if err != nil {
		return err
	}
	txSigners = append(txSigners, subnetAuthSigners)
	return s.sign(s.tx, txSigners)
}

func (s *signerVisitor) CreateSubnetTx(tx *txs.CreateSubnetTx) error {
	txSigners, err := s.getSigners(constants.PlatformChainID, tx.Ins)
	if err != nil {
		return err
	}
	return s.sign(s.tx, txSigners)
}

func (s *signerVisitor) ImportTx(tx *txs.ImportTx) error {
	txSigners, err := s.getSigners(constants.PlatformChainID, tx.Ins)
	if err != nil {
		return err
	}
	txImportSigners, err := s.getSigners(tx.SourceChain, tx.ImportedInputs)
	if err != nil {
		return err
	}
	txSigners = append(txSigners, txImportSigners...)
	return s.sign(s.tx, txSigners)
}

func (s *signerVisitor) ExportTx(tx *txs.ExportTx) error {
	txSigners, err := s.getSigners(constants.PlatformChainID, tx.Ins)
	if err != nil {
		return err
	}
	return s.sign(s.tx, txSigners)
}

<<<<<<< HEAD
func (s *signerVisitor) TransformSubnetTx(tx *txs.TransformSubnetTx) error {
=======
func (s *signerVisitor) RemoveSubnetValidatorTx(tx *txs.RemoveSubnetValidatorTx) error {
>>>>>>> 5e5f6926
	txSigners, err := s.getSigners(constants.PlatformChainID, tx.Ins)
	if err != nil {
		return err
	}
<<<<<<< HEAD
	subnetAuthSigners, err := s.getSubnetSigners(tx.SubnetID, tx.SubnetAuth)
=======
	subnetAuthSigners, err := s.getSubnetSigners(tx.Subnet, tx.SubnetAuth)
>>>>>>> 5e5f6926
	if err != nil {
		return err
	}
	txSigners = append(txSigners, subnetAuthSigners)
	return s.sign(s.tx, txSigners)
}

func (s *signerVisitor) getSigners(sourceChainID ids.ID, ins []*avax.TransferableInput) ([][]*crypto.PrivateKeySECP256K1R, error) {
	txSigners := make([][]*crypto.PrivateKeySECP256K1R, len(ins))
	for credIndex, transferInput := range ins {
		input, ok := transferInput.In.(*secp256k1fx.TransferInput)
		if !ok {
			return nil, errUnknownInputType
		}

		inputSigners := make([]*crypto.PrivateKeySECP256K1R, len(input.SigIndices))
		txSigners[credIndex] = inputSigners

		utxoID := transferInput.InputID()
		utxo, err := s.backend.GetUTXO(s.ctx, sourceChainID, utxoID)
		if err == database.ErrNotFound {
			// If we don't have access to the UTXO, then we can't sign this
			// transaction. However, we can attempt to partially sign it.
			continue
		}
		if err != nil {
			return nil, err
		}

		outIntf := utxo.Out
		if stakeableOut, ok := outIntf.(*stakeable.LockOut); ok {
			outIntf = stakeableOut.TransferableOut
		}

		out, ok := outIntf.(*secp256k1fx.TransferOutput)
		if !ok {
			return nil, errUnknownOutputType
		}

		for sigIndex, addrIndex := range input.SigIndices {
			if addrIndex >= uint32(len(out.Addrs)) {
				return nil, errInvalidUTXOSigIndex
			}

			addr := out.Addrs[addrIndex]
			key, ok := s.kc.Get(addr)
			if !ok {
				// If we don't have access to the key, then we can't sign this
				// transaction. However, we can attempt to partially sign it.
				continue
			}
			inputSigners[sigIndex] = key
		}
	}
	return txSigners, nil
}

func (s *signerVisitor) getSubnetSigners(subnetID ids.ID, subnetAuth verify.Verifiable) ([]*crypto.PrivateKeySECP256K1R, error) {
	subnetInput, ok := subnetAuth.(*secp256k1fx.Input)
	if !ok {
		return nil, errUnknownSubnetAuthType
	}

	subnetTx, err := s.backend.GetTx(s.ctx, subnetID)
	if err != nil {
		return nil, fmt.Errorf(
			"failed to fetch subnet %q: %w",
			subnetID,
			err,
		)
	}
	subnet, ok := subnetTx.Unsigned.(*txs.CreateSubnetTx)
	if !ok {
		return nil, errWrongTxType
	}

	owner, ok := subnet.Owner.(*secp256k1fx.OutputOwners)
	if !ok {
		return nil, errUnknownOwnerType
	}

	authSigners := make([]*crypto.PrivateKeySECP256K1R, len(subnetInput.SigIndices))
	for sigIndex, addrIndex := range subnetInput.SigIndices {
		if addrIndex >= uint32(len(owner.Addrs)) {
			return nil, errInvalidUTXOSigIndex
		}

		addr := owner.Addrs[addrIndex]
		key, ok := s.kc.Get(addr)
		if !ok {
			// If we don't have access to the key, then we can't sign this
			// transaction. However, we can attempt to partially sign it.
			continue
		}
		authSigners[sigIndex] = key
	}
	return authSigners, nil
}

func (s *signerVisitor) sign(tx *txs.Tx, txSigners [][]*crypto.PrivateKeySECP256K1R) error {
	unsignedBytes, err := txs.Codec.Marshal(txs.Version, &tx.Unsigned)
	if err != nil {
		return fmt.Errorf("couldn't marshal unsigned tx: %w", err)
	}
	unsignedHash := hashing.ComputeHash256(unsignedBytes)

	if expectedLen := len(txSigners); expectedLen != len(tx.Creds) {
		tx.Creds = make([]verify.Verifiable, expectedLen)
	}

	sigCache := make(map[ids.ShortID][crypto.SECP256K1RSigLen]byte)
	for credIndex, inputSigners := range txSigners {
		credIntf := tx.Creds[credIndex]
		if credIntf == nil {
			credIntf = &secp256k1fx.Credential{}
			tx.Creds[credIndex] = credIntf
		}

		cred, ok := credIntf.(*secp256k1fx.Credential)
		if !ok {
			return errUnknownCredentialType
		}
		if expectedLen := len(inputSigners); expectedLen != len(cred.Sigs) {
			cred.Sigs = make([][crypto.SECP256K1RSigLen]byte, expectedLen)
		}

		for sigIndex, signer := range inputSigners {
			if signer == nil {
				// If we don't have access to the key, then we can't sign this
				// transaction. However, we can attempt to partially sign it.
				continue
			}
			addr := signer.PublicKey().Address()
			if sig := cred.Sigs[sigIndex]; sig != emptySig {
				// If this signature has already been populated, we can just
				// copy the needed signature for the future.
				sigCache[addr] = sig
				continue
			}

			if sig, exists := sigCache[addr]; exists {
				// If this key has already produced a signature, we can just
				// copy the previous signature.
				cred.Sigs[sigIndex] = sig
				continue
			}

			sig, err := signer.SignHash(unsignedHash)
			if err != nil {
				return fmt.Errorf("problem signing tx: %w", err)
			}
			copy(cred.Sigs[sigIndex][:], sig)
			sigCache[addr] = cred.Sigs[sigIndex]
		}
	}

	signedBytes, err := txs.Codec.Marshal(txs.Version, tx)
	if err != nil {
		return fmt.Errorf("couldn't marshal tx: %w", err)
	}
	tx.Initialize(unsignedBytes, signedBytes)
	return nil
}<|MERGE_RESOLUTION|>--- conflicted
+++ resolved
@@ -116,20 +116,25 @@
 	return s.sign(s.tx, txSigners)
 }
 
-<<<<<<< HEAD
+func (s *signerVisitor) RemoveSubnetValidatorTx(tx *txs.RemoveSubnetValidatorTx) error {
+	txSigners, err := s.getSigners(constants.PlatformChainID, tx.Ins)
+	if err != nil {
+		return err
+	}
+	subnetAuthSigners, err := s.getSubnetSigners(tx.Subnet, tx.SubnetAuth)
+	if err != nil {
+		return err
+	}
+	txSigners = append(txSigners, subnetAuthSigners)
+	return s.sign(s.tx, txSigners)
+}
+
 func (s *signerVisitor) TransformSubnetTx(tx *txs.TransformSubnetTx) error {
-=======
-func (s *signerVisitor) RemoveSubnetValidatorTx(tx *txs.RemoveSubnetValidatorTx) error {
->>>>>>> 5e5f6926
-	txSigners, err := s.getSigners(constants.PlatformChainID, tx.Ins)
-	if err != nil {
-		return err
-	}
-<<<<<<< HEAD
-	subnetAuthSigners, err := s.getSubnetSigners(tx.SubnetID, tx.SubnetAuth)
-=======
+	txSigners, err := s.getSigners(constants.PlatformChainID, tx.Ins)
+	if err != nil {
+		return err
+	}
 	subnetAuthSigners, err := s.getSubnetSigners(tx.Subnet, tx.SubnetAuth)
->>>>>>> 5e5f6926
 	if err != nil {
 		return err
 	}
