--- conflicted
+++ resolved
@@ -546,12 +546,7 @@
 		if err != nil {
 			return nil, fmt.Errorf("failed calculating output size: %w", err)
 		}
-<<<<<<< HEAD
 		if _, err := feeCalc.AddFeesFor(outDimensions, feeCalc.TipPercentage); err != nil {
-=======
-		// update fees to target given the extra output added
-		if _, err := feeCalc.AddFeesFor(outDimensions); err != nil {
->>>>>>> 3d315aad
 			return nil, fmt.Errorf("account for output fees: %w", err)
 		}
 
