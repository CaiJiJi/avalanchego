--- conflicted
+++ resolved
@@ -261,11 +261,7 @@
 		Denomination: denomination,
 		States:       states,
 	}
-<<<<<<< HEAD
-	utils.SortSliceSortable(tx.States) // sort the initial states
-=======
 	utils.Sort(tx.States) // sort the initial states
->>>>>>> b958ed70
 	return tx, nil
 }
 
@@ -398,11 +394,7 @@
 		}
 		importedAmounts[assetID] = newImportedAmount
 	}
-<<<<<<< HEAD
-	utils.SortSliceSortable(importedInputs) // sort imported inputs
-=======
 	utils.Sort(importedInputs) // sort imported inputs
->>>>>>> b958ed70
 
 	if len(importedAmounts) == 0 {
 		return nil, fmt.Errorf(
@@ -622,11 +614,7 @@
 		}
 	}
 
-<<<<<<< HEAD
-	utils.SortSliceSortable(inputs)                       // sort inputs
-=======
 	utils.Sort(inputs)                                    // sort inputs
->>>>>>> b958ed70
 	avax.SortTransferableOutputs(outputs, Parser.Codec()) // sort the change outputs
 	return inputs, outputs, nil
 }
