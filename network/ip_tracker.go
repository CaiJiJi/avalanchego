--- conflicted
+++ resolved
@@ -177,8 +177,8 @@
 	uniform.Initialize(uint64(len(s.gossipableIPs)))
 
 	for len(ips) < maxNumIPs {
-		index, err := uniform.Next()
-		if err != nil {
+		index, hasNext := uniform.Next()
+		if !hasNext {
 			return ips
 		}
 
@@ -543,71 +543,6 @@
 	i.bloomMetrics.Count.Inc()
 }
 
-<<<<<<< HEAD
-=======
-func (i *ipTracker) addGossipableIP(ip *ips.ClaimedIPPort) {
-	i.gossipableIndices[ip.NodeID] = len(i.gossipableIPs)
-	i.gossipableIPs = append(i.gossipableIPs, ip)
-	i.numGossipableIPs.Inc()
-}
-
-func (i *ipTracker) removeGossipableIP(nodeID ids.NodeID) {
-	indexToRemove, wasGossipable := i.gossipableIndices[nodeID]
-	if !wasGossipable {
-		return
-	}
-
-	newNumGossipable := len(i.gossipableIPs) - 1
-	if newNumGossipable != indexToRemove {
-		replacementIP := i.gossipableIPs[newNumGossipable]
-		i.gossipableIndices[replacementIP.NodeID] = indexToRemove
-		i.gossipableIPs[indexToRemove] = replacementIP
-	}
-
-	delete(i.gossipableIndices, nodeID)
-	i.gossipableIPs[newNumGossipable] = nil
-	i.gossipableIPs = i.gossipableIPs[:newNumGossipable]
-	i.numGossipableIPs.Dec()
-}
-
-// GetGossipableIPs returns the latest IPs of connected validators. The returned
-// IPs will not contain [exceptNodeID] or any IPs contained in [exceptIPs]. If
-// the number of eligible IPs to return low, it's possible that every IP will be
-// iterated over while handling this call.
-func (i *ipTracker) GetGossipableIPs(
-	exceptNodeID ids.NodeID,
-	exceptIPs *bloom.ReadFilter,
-	salt []byte,
-	maxNumIPs int,
-) []*ips.ClaimedIPPort {
-	var (
-		uniform = sampler.NewUniform()
-		ips     = make([]*ips.ClaimedIPPort, 0, maxNumIPs)
-	)
-
-	i.lock.RLock()
-	defer i.lock.RUnlock()
-
-	uniform.Initialize(uint64(len(i.gossipableIPs)))
-	for len(ips) < maxNumIPs {
-		index, hasNext := uniform.Next()
-		if !hasNext {
-			return ips
-		}
-
-		ip := i.gossipableIPs[index]
-		if ip.NodeID == exceptNodeID {
-			continue
-		}
-
-		if !bloom.Contains(exceptIPs, ip.GossipID[:], salt) {
-			ips = append(ips, ip)
-		}
-	}
-	return ips
-}
-
->>>>>>> f7bb7e98
 // ResetBloom prunes the current bloom filter. This must be called periodically
 // to ensure that validators that change their IPs are updated correctly and
 // that validators that left the validator set are removed.
