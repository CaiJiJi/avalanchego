--- conflicted
+++ resolved
@@ -35,18 +35,15 @@
 	// maxBloomSaltLen restricts the allowed size of the bloom salt to prevent
 	// excessively expensive bloom filter contains checks.
 	maxBloomSaltLen = 32
-<<<<<<< HEAD
 	// maxNumTrackedSubnets limits how many subnets a peer can track to prevent
 	// excessive memory usage.
 	maxNumTrackedSubnets = 16
-=======
 
 	disconnectingLog         = "disconnecting from peer"
 	failedToCreateMessageLog = "failed to create message"
 	failedToSetDeadlineLog   = "failed to set connection deadline"
 	failedToGetUptimeLog     = "failed to get peer uptime percentage"
 	malformedMessageLog      = "malformed message"
->>>>>>> d6e99b5c
 )
 
 var (
