// Copyright (C) 2019-2022, Ava Labs, Inc. All rights reserved.
// See the file LICENSE for licensing terms.

package peer

import (
<<<<<<< HEAD
	"github.com/ava-labs/avalanchego/signer"
=======
	"errors"

	"github.com/ava-labs/avalanchego/utils/crypto"
>>>>>>> d9aaff45
	"github.com/ava-labs/avalanchego/utils/ips"
	"github.com/ava-labs/avalanchego/utils/wrappers"
)

var errFailedBLSVerification = errors.New("failed bls verification")

// UnsignedIP is used for a validator to claim an IP. The [Timestamp] is used to
// ensure that the most updated IP claim is tracked by peers for a given
// validator.
type UnsignedIP struct {
	ips.IPPort
	Timestamp uint64
}

// Sign this IP with the provided signer and return the signed IP.
<<<<<<< HEAD
func (ip *UnsignedIP) Sign(signer signer.Signer) (*SignedIP, error) {
=======
func (ip *UnsignedIP) Sign(signer crypto.MultiSigner) (*SignedIP, error) {
>>>>>>> d9aaff45
	tlsSig, err := signer.SignTLS(ip.bytes())
	if err != nil {
		return nil, err
	}

	blsSig := signer.SignBLS(ip.bytes())

	return &SignedIP{
		UnsignedIP:   *ip,
		TLSSignature: tlsSig,
		BLSSignature: blsSig,
	}, err
}

func (ip *UnsignedIP) bytes() []byte {
	p := wrappers.Packer{
		Bytes: make([]byte, wrappers.IPLen+wrappers.LongLen),
	}
	ips.PackIP(&p, ip.IPPort)
	p.PackLong(ip.Timestamp)
	return p.Bytes
}

// SignedIP is a wrapper of an UnsignedIP with the signature from a signer.
type SignedIP struct {
	UnsignedIP
	TLSSignature []byte
	BLSSignature []byte
}

<<<<<<< HEAD
func (ip *SignedIP) Verify(verifier signer.Verifier) error {
	errs := wrappers.Errs{}

	errs.Add(
		verifier.VerifyTLS(ip.UnsignedIP.bytes(), ip.TLSSignature),
		verifier.VerifyBLS(ip.UnsignedIP.bytes(), ip.BLSSignature),
	)

	return errs.Err
=======
func (ip *SignedIP) Verify(verifier crypto.MultiVerifier) error {
	if err := verifier.VerifyTLS(
		ip.UnsignedIP.bytes(),
		ip.TLSSignature,
	); err != nil {
		return err
	}

	if ok, err := verifier.VerifyBLS(
		ip.UnsignedIP.bytes(),
		ip.BLSSignature,
	); err != nil {
		return err
	} else if !ok {
		return errFailedBLSVerification
	}

	return nil
>>>>>>> d9aaff45
}<|MERGE_RESOLUTION|>--- conflicted
+++ resolved
@@ -4,13 +4,9 @@
 package peer
 
 import (
-<<<<<<< HEAD
-	"github.com/ava-labs/avalanchego/signer"
-=======
 	"errors"
 
 	"github.com/ava-labs/avalanchego/utils/crypto"
->>>>>>> d9aaff45
 	"github.com/ava-labs/avalanchego/utils/ips"
 	"github.com/ava-labs/avalanchego/utils/wrappers"
 )
@@ -26,11 +22,7 @@
 }
 
 // Sign this IP with the provided signer and return the signed IP.
-<<<<<<< HEAD
-func (ip *UnsignedIP) Sign(signer signer.Signer) (*SignedIP, error) {
-=======
 func (ip *UnsignedIP) Sign(signer crypto.MultiSigner) (*SignedIP, error) {
->>>>>>> d9aaff45
 	tlsSig, err := signer.SignTLS(ip.bytes())
 	if err != nil {
 		return nil, err
@@ -61,17 +53,6 @@
 	BLSSignature []byte
 }
 
-<<<<<<< HEAD
-func (ip *SignedIP) Verify(verifier signer.Verifier) error {
-	errs := wrappers.Errs{}
-
-	errs.Add(
-		verifier.VerifyTLS(ip.UnsignedIP.bytes(), ip.TLSSignature),
-		verifier.VerifyBLS(ip.UnsignedIP.bytes(), ip.BLSSignature),
-	)
-
-	return errs.Err
-=======
 func (ip *SignedIP) Verify(verifier crypto.MultiVerifier) error {
 	if err := verifier.VerifyTLS(
 		ip.UnsignedIP.bytes(),
@@ -90,5 +71,4 @@
 	}
 
 	return nil
->>>>>>> d9aaff45
 }