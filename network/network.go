// Copyright (C) 2019-2022, Ava Labs, Inc. All rights reserved.
// See the file LICENSE for licensing terms.

package network

import (
	"context"
	"errors"
	"fmt"
	"net"
	"strings"
	"sync"
	"sync/atomic"
	"time"

	gomath "math"

	"github.com/prometheus/client_golang/prometheus"

	"go.opentelemetry.io/otel/attribute"
	oteltrace "go.opentelemetry.io/otel/trace"

	"go.uber.org/zap"

	"github.com/ava-labs/avalanchego/api/health"
	"github.com/ava-labs/avalanchego/ids"
	"github.com/ava-labs/avalanchego/message"
	"github.com/ava-labs/avalanchego/network/dialer"
	"github.com/ava-labs/avalanchego/network/peer"
	"github.com/ava-labs/avalanchego/network/throttling"
	"github.com/ava-labs/avalanchego/snow/engine/common"
	"github.com/ava-labs/avalanchego/snow/networking/router"
	"github.com/ava-labs/avalanchego/snow/networking/sender"
	"github.com/ava-labs/avalanchego/trace"
	"github.com/ava-labs/avalanchego/utils/constants"
	"github.com/ava-labs/avalanchego/utils/ips"
	"github.com/ava-labs/avalanchego/utils/logging"
	"github.com/ava-labs/avalanchego/utils/math"
	"github.com/ava-labs/avalanchego/utils/wrappers"
	"github.com/ava-labs/avalanchego/version"
)

const (
	ConnectedPeersKey           = "connectedPeers"
	TimeSinceLastMsgReceivedKey = "timeSinceLastMsgReceived"
	TimeSinceLastMsgSentKey     = "timeSinceLastMsgSent"
	SendFailRateKey             = "sendFailRate"
)

var (
	_                      sender.ExternalSender = &network{}
	_                      Network               = &network{}
	errNoPrimaryValidators                       = errors.New("no default subnet validators")
)

// Network defines the functionality of the networking library.
type Network interface {
	// All consensus messages can be sent through this interface. Thread safety
	// must be managed internally in the network.
	sender.ExternalSender

	// Has a health check
	health.Checker

	peer.Network
	common.SubnetTracker

	// StartClose this network and all existing connections it has. Calling
	// StartClose multiple times is handled gracefully.
	StartClose()

	// Should only be called once, will run until either a fatal error occurs,
	// or the network is closed.
	Dispatch() error

	// WantsConnection returns true if this node is willing to attempt to
	// connect to the provided nodeID. If the node is attempting to connect to
	// the minimum number of peers, then it should only connect if the peer is a
	// validator or beacon.
	WantsConnection(ids.NodeID) bool

	// Attempt to connect to this IP. The network will never stop attempting to
	// connect to this ID.
	ManuallyTrack(nodeID ids.NodeID, ip ips.IPPort)

	// PeerInfo returns information about peers. If [nodeIDs] is empty, returns
	// info about all peers that have finished the handshake. Otherwise, returns
	// info about the peers in [nodeIDs] that have finished the handshake.
	PeerInfo(nodeIDs []ids.NodeID) []peer.Info

	NodeUptime() (UptimeResult, bool)
}

type UptimeResult struct {
	WeightedAveragePercentage float64
	RewardingStakePercentage  float64
}

type network struct {
	config     *Config
	peerConfig *peer.Config
	metrics    *metrics
	// Signs my IP so I can send my signed IP address to other nodes in Version
	// messages
	ipSigner *ipSigner

	outboundMsgThrottler throttling.OutboundMsgThrottler

	// Limits the number of connection attempts based on IP.
	inboundConnUpgradeThrottler throttling.InboundConnUpgradeThrottler
	// Listens for and accepts new inbound connections
	listener net.Listener
	// Makes new outbound connections
	dialer dialer.Dialer
	// Does TLS handshakes for inbound connections
	serverUpgrader peer.Upgrader
	// Does TLS handshakes for outbound connections
	clientUpgrader peer.Upgrader

	// ensures the close of the network only happens once.
	closeOnce sync.Once
	// Cancelled on close
	onCloseCtx context.Context
	// Call [onCloseCtxCancel] to cancel [onCloseCtx] during close()
	onCloseCtxCancel func()

	sendFailRateCalculator math.Averager

	peersLock sync.RWMutex
	// trackedIPs contains the set of IPs that we are currently attempting to
	// connect to. An entry is added to this set when we first start attempting
	// to connect to the peer. An entry is deleted from this set once we have
	// finished the handshake.
	trackedIPs         map[ids.NodeID]*trackedIP
	manuallyTrackedIDs ids.NodeIDSet
	connectingPeers    peer.Set
	connectedPeers     peer.Set
	closing            bool

	// router is notified about all peer [Connected] and [Disconnected] events
	// as well as all non-handshake peer messages.
	//
	// It is ensured that [Connected] and [Disconnected] are called in
	// consistent ways. Specifically, the a peer starts in the disconnected
	// state and the network can change the peer's state from disconnected to
	// connected and back.
	//
	// It is ensured that [HandleInbound] is only called with a message from a
	// peer that is in the connected state.
	//
	// It is expected that the implementation of this interface can handle
	// concurrent calls to [Connected], [Disconnected], and [HandleInbound].
	router router.ExternalHandler
}

// NewNetwork returns a new Network implementation with the provided parameters.
func NewNetwork(
	config *Config,
	msgCreator message.Creator,
	msgCreatorWithProto message.Creator,
	banffTime time.Time, // TODO: remove this once we complete banff migration
	metricsRegisterer prometheus.Registerer,
	log logging.Logger,
	listener net.Listener,
	dialer dialer.Dialer,
	router router.ExternalHandler,
) (Network, error) {
	primaryNetworkValidators, ok := config.Validators.GetValidators(constants.PrimaryNetworkID)
	if !ok {
		return nil, errNoPrimaryValidators
	}

	inboundMsgThrottler, err := throttling.NewInboundMsgThrottler(
		log,
		config.Namespace,
		metricsRegisterer,
		primaryNetworkValidators,
		config.ThrottlerConfig.InboundMsgThrottlerConfig,
		config.ResourceTracker,
		config.CPUTargeter,
		config.DiskTargeter,
	)
	if err != nil {
		return nil, fmt.Errorf("initializing inbound message throttler failed with: %w", err)
	}

	outboundMsgThrottler, err := throttling.NewSybilOutboundMsgThrottler(
		log,
		config.Namespace,
		metricsRegisterer,
		primaryNetworkValidators,
		config.ThrottlerConfig.OutboundMsgThrottlerConfig,
	)
	if err != nil {
		return nil, fmt.Errorf("initializing outbound message throttler failed with: %w", err)
	}

	peerMetrics, err := peer.NewMetrics(log, config.Namespace, metricsRegisterer)
	if err != nil {
		return nil, fmt.Errorf("initializing peer metrics failed with: %w", err)
	}

	metrics, err := newMetrics(config.Namespace, metricsRegisterer, config.WhitelistedSubnets)
	if err != nil {
		return nil, fmt.Errorf("initializing network metrics failed with: %w", err)
	}

	peerConfig := &peer.Config{
		ReadBufferSize:          config.PeerReadBufferSize,
		WriteBufferSize:         config.PeerWriteBufferSize,
		Metrics:                 peerMetrics,
		MessageCreator:          msgCreator,
		MessageCreatorWithProto: msgCreatorWithProto,

		// TODO: remove this once we complete banff migration
		BanffTime: banffTime,

		Log:                  log,
		InboundMsgThrottler:  inboundMsgThrottler,
		Network:              nil, // This is set below.
		Router:               router,
		VersionCompatibility: version.GetCompatibility(config.NetworkID),
		MySubnets:            config.WhitelistedSubnets,
		Beacons:              config.Beacons,
		NetworkID:            config.NetworkID,
		PingFrequency:        config.PingFrequency,
		PongTimeout:          config.PingPongTimeout,
		MaxClockDifference:   config.MaxClockDifference,
		ResourceTracker:      config.ResourceTracker,
	}

	onCloseCtx, cancel := context.WithCancel(context.Background())
	n := &network{
		config:               config,
		peerConfig:           peerConfig,
		metrics:              metrics,
		ipSigner:             newIPSigner(config.MyIPPort, &peerConfig.Clock, config.TLSKey),
		outboundMsgThrottler: outboundMsgThrottler,

		inboundConnUpgradeThrottler: throttling.NewInboundConnUpgradeThrottler(log, config.ThrottlerConfig.InboundConnUpgradeThrottlerConfig),
		listener:                    listener,
		dialer:                      dialer,
		serverUpgrader:              peer.NewTLSServerUpgrader(config.TLSConfig),
		clientUpgrader:              peer.NewTLSClientUpgrader(config.TLSConfig),

		onCloseCtx:       onCloseCtx,
		onCloseCtxCancel: cancel,

		sendFailRateCalculator: math.NewSyncAverager(math.NewAverager(
			0,
			config.SendFailRateHalflife,
			time.Now(),
		)),

		trackedIPs:      make(map[ids.NodeID]*trackedIP),
		connectingPeers: peer.NewSet(),
		connectedPeers:  peer.NewSet(),
		router:          router,
	}
	n.peerConfig.Network = n
	return n, nil
}

func (n *network) Send(msg message.OutboundMessage, nodeIDs ids.NodeIDSet, subnetID ids.ID, validatorOnly bool) ids.NodeIDSet {
	peers := n.getPeers(nodeIDs, subnetID, validatorOnly)
	n.peerConfig.Metrics.MultipleSendsFailed(
		msg.Op(),
		nodeIDs.Len()-len(peers),
	)
	return n.send(msg, peers)
}

func (n *network) Gossip(
	msg message.OutboundMessage,
	subnetID ids.ID,
	validatorOnly bool,
	numValidatorsToSend int,
	numNonValidatorsToSend int,
	numPeersToSend int,
) ids.NodeIDSet {
	peers := n.samplePeers(subnetID, validatorOnly, numValidatorsToSend, numNonValidatorsToSend, numPeersToSend)
	return n.send(msg, peers)
}

// HealthCheck returns information about several network layer health checks.
// 1) Information about health check results
// 2) An error if the health check reports unhealthy
func (n *network) HealthCheck() (interface{}, error) {
	n.peersLock.RLock()
	connectedTo := n.connectedPeers.Len()
	n.peersLock.RUnlock()

	sendFailRate := n.sendFailRateCalculator.Read()

	// Make sure we're connected to at least the minimum number of peers
	isConnected := connectedTo >= int(n.config.HealthConfig.MinConnectedPeers)
	healthy := isConnected
	details := map[string]interface{}{
		ConnectedPeersKey: connectedTo,
	}

	// Make sure we've received an incoming message within the threshold
	now := n.peerConfig.Clock.Time()

	lastMsgReceivedAt := time.Unix(atomic.LoadInt64(&n.peerConfig.LastReceived), 0)
	timeSinceLastMsgReceived := now.Sub(lastMsgReceivedAt)
	wasMsgReceivedRecently := timeSinceLastMsgReceived <= n.config.HealthConfig.MaxTimeSinceMsgReceived
	healthy = healthy && wasMsgReceivedRecently
	details[TimeSinceLastMsgReceivedKey] = timeSinceLastMsgReceived.String()
	n.metrics.timeSinceLastMsgReceived.Set(float64(timeSinceLastMsgReceived))

	// Make sure we've sent an outgoing message within the threshold
	lastMsgSentAt := time.Unix(atomic.LoadInt64(&n.peerConfig.LastSent), 0)
	timeSinceLastMsgSent := now.Sub(lastMsgSentAt)
	wasMsgSentRecently := timeSinceLastMsgSent <= n.config.HealthConfig.MaxTimeSinceMsgSent
	healthy = healthy && wasMsgSentRecently
	details[TimeSinceLastMsgSentKey] = timeSinceLastMsgSent.String()
	n.metrics.timeSinceLastMsgSent.Set(float64(timeSinceLastMsgSent))

	// Make sure the message send failed rate isn't too high
	isMsgFailRate := sendFailRate <= n.config.HealthConfig.MaxSendFailRate
	healthy = healthy && isMsgFailRate
	details[SendFailRateKey] = sendFailRate
	n.metrics.sendFailRate.Set(sendFailRate)

	// Network layer is unhealthy
	if !healthy {
		var errorReasons []string
		if !isConnected {
			errorReasons = append(errorReasons, fmt.Sprintf("not connected to a minimum of %d peer(s) only %d", n.config.HealthConfig.MinConnectedPeers, connectedTo))
		}
		if !wasMsgReceivedRecently {
			errorReasons = append(errorReasons, fmt.Sprintf("no messages from network received in %s > %s", timeSinceLastMsgReceived, n.config.HealthConfig.MaxTimeSinceMsgReceived))
		}
		if !wasMsgSentRecently {
			errorReasons = append(errorReasons, fmt.Sprintf("no messages from network sent in %s > %s", timeSinceLastMsgSent, n.config.HealthConfig.MaxTimeSinceMsgSent))
		}
		if !isMsgFailRate {
			errorReasons = append(errorReasons, fmt.Sprintf("messages failure send rate %g > %g", sendFailRate, n.config.HealthConfig.MaxSendFailRate))
		}

		return details, fmt.Errorf("network layer is unhealthy reason: %s", strings.Join(errorReasons, ", "))
	}
	return details, nil
}

// Connected is called after the peer finishes the handshake.
// Will not be called after [Disconnected] is called with this peer.
func (n *network) Connected(nodeID ids.NodeID) {
	n.peersLock.Lock()
	peer, ok := n.connectingPeers.GetByID(nodeID)
	if !ok {
		n.peerConfig.Log.Error(
			"unexpectedly connected to peer when not marked as attempting to connect",
			zap.Stringer("nodeID", nodeID),
		)
		n.peersLock.Unlock()
		return
	}

	tracked, ok := n.trackedIPs[nodeID]
	if ok {
		tracked.stopTracking()
		delete(n.trackedIPs, nodeID)
	}
	n.connectingPeers.Remove(nodeID)
	n.connectedPeers.Add(peer)
	n.peersLock.Unlock()

	n.metrics.markConnected(peer)

	peerVersion := peer.Version()
	n.router.Connected(nodeID, peerVersion, constants.PrimaryNetworkID)
	for subnetID := range peer.TrackedSubnets() {
		n.router.Connected(nodeID, peerVersion, subnetID)
	}
}

// AllowConnection returns true if this node should have a connection to the
// provided nodeID. If the node is attempting to connect to the minimum number
// of peers, then it should only connect if this node is a validator, or the
// peer is a validator/beacon.
func (n *network) AllowConnection(nodeID ids.NodeID) bool {
	return !n.config.RequireValidatorToConnect ||
		n.config.Validators.Contains(constants.PrimaryNetworkID, n.config.MyNodeID) ||
		n.WantsConnection(nodeID)
}

func (n *network) Track(claimedIPPort ips.ClaimedIPPort) bool {
	nodeID := ids.NodeIDFromCert(claimedIPPort.Cert)

	// Verify that we do want to attempt to make a connection to this peer
	// before verifying that the IP has been correctly signed.
	//
	// This check only improves performance, as the values are recalculated once
	// the lock is grabbed before actually attempting to connect to the peer.
	if !n.shouldTrack(nodeID, claimedIPPort) {
		return false
	}

	signedIP := peer.SignedIP{
		IP: peer.UnsignedIP{
			IP:        claimedIPPort.IPPort,
			Timestamp: claimedIPPort.Timestamp,
		},
		Signature: claimedIPPort.Signature,
	}

	if err := signedIP.Verify(claimedIPPort.Cert); err != nil {
		n.peerConfig.Log.Debug("signature verification failed",
			zap.Stringer("nodeID", nodeID),
			zap.Error(err),
		)
		return false
	}

	n.peersLock.Lock()
	defer n.peersLock.Unlock()

	if _, connected := n.connectedPeers.GetByID(nodeID); connected {
		// If I'm currently connected to [nodeID] then they will have told me
		// how to connect to them in the future, and I don't need to attempt to
		// connect to them now.
		return false
	}

	tracked, isTracked := n.trackedIPs[nodeID]
	switch {
	case isTracked:
		if tracked.ip.Timestamp >= claimedIPPort.Timestamp {
			return false
		}
		// Stop tracking the old IP and instead start tracking new one.
		tracked := tracked.trackNewIP(&peer.UnsignedIP{
			IP:        claimedIPPort.IPPort,
			Timestamp: claimedIPPort.Timestamp,
		})
		n.trackedIPs[nodeID] = tracked
		n.dial(n.onCloseCtx, nodeID, tracked)
		return true
	case n.wantsConnection(nodeID):
		tracked := newTrackedIP(&peer.UnsignedIP{
			IP:        claimedIPPort.IPPort,
			Timestamp: claimedIPPort.Timestamp,
		})
		n.trackedIPs[nodeID] = tracked
		n.dial(n.onCloseCtx, nodeID, tracked)
		return true
	default:
		// This node isn't tracked and we don't want to connect to it.
		return false
	}
}

// Disconnected is called after the peer's handling has been shutdown.
// It is not guaranteed that [Connected] was previously called with [nodeID].
// It is guaranteed that [Connected] will not be called with [nodeID] after this
// call. Note that this is from the perspective of a single peer object, because
// a peer with the same ID can reconnect to this network instance.
func (n *network) Disconnected(nodeID ids.NodeID) {
	n.peersLock.RLock()
	_, connecting := n.connectingPeers.GetByID(nodeID)
	peer, connected := n.connectedPeers.GetByID(nodeID)
	n.peersLock.RUnlock()

	if connecting {
		n.disconnectedFromConnecting(nodeID)
	}
	if connected {
		n.disconnectedFromConnected(peer, nodeID)
	}
}

func (n *network) Version() (message.OutboundMessage, error) {
	mySignedIP, err := n.ipSigner.getSignedIP()
	if err != nil {
		return nil, err
	}
	return n.peerConfig.GetMessageCreator().Version(
		n.peerConfig.NetworkID,
		n.peerConfig.Clock.Unix(),
		mySignedIP.IP.IP,
		n.peerConfig.VersionCompatibility.Version().String(),
		mySignedIP.IP.Timestamp,
		mySignedIP.Signature,
		n.peerConfig.MySubnets.List(),
	)
}

func (n *network) Peers() (message.OutboundMessage, error) {
	peers := n.sampleValidatorIPs()
	return n.peerConfig.GetMessageCreator().PeerList(peers, true)
}

func (n *network) Pong(ctx context.Context, nodeID ids.NodeID) (message.OutboundMessage, error) {
	_, span := trace.Tracer().Start(ctx, "network.Pong", oteltrace.WithAttributes(
		attribute.String("recipient", nodeID.String()),
	))
	defer span.End()

	uptimePercentFloat, err := n.config.UptimeCalculator.CalculateUptimePercent(nodeID)
	if err != nil {
		uptimePercentFloat = 0
	}

	uptimePercentInt := uint8(uptimePercentFloat * 100)
<<<<<<< HEAD
	span.SetAttributes(attribute.Int("uptime", int(uptimePercentInt)))

	return n.peerConfig.MessageCreator.Pong(uptimePercentInt)
=======
	return n.peerConfig.GetMessageCreator().Pong(uptimePercentInt)
>>>>>>> 75ca54f9
}

// Dispatch starts accepting connections from other nodes attempting to connect
// to this node.
func (n *network) Dispatch() error {
	go n.runTimers() // Periodically perform operations
	go n.inboundConnUpgradeThrottler.Dispatch()
	errs := wrappers.Errs{}
	for { // Continuously accept new connections
		conn, err := n.listener.Accept() // Returns error when n.Close() is called
		if err != nil {
			if netErr, ok := err.(net.Error); ok {
				if netErr.Timeout() {
					n.metrics.acceptFailed.WithLabelValues("timeout").Inc()
				}

				// TODO: deprecate "Temporary" and use "Timeout"
				if netErr.Temporary() {
					n.metrics.acceptFailed.WithLabelValues("temporary").Inc()

					// Sleep for a small amount of time to try to wait for the
					// temporary error to go away.
					time.Sleep(time.Millisecond)
					continue
				}
			}

			n.peerConfig.Log.Debug("error during server accept",
				zap.Error(err),
			)
			break
		}

		// We pessimistically drop an incoming connection if the remote
		// address is found in connectedIPs, myIPs, or peerAliasIPs.
		// This protects our node from spending CPU cycles on TLS
		// handshakes to upgrade connections from existing peers.
		// Specifically, this can occur when one of our existing
		// peers attempts to connect to one our IP aliases (that they
		// aren't yet aware is an alias).
		remoteAddr := conn.RemoteAddr().String()
		ip, err := ips.ToIPPort(remoteAddr)
		if err != nil {
			errs.Add(fmt.Errorf("unable to convert remote address %s to IP: %w", remoteAddr, err))
			break
		}

		if !n.inboundConnUpgradeThrottler.ShouldUpgrade(ip) {
			n.peerConfig.Log.Debug("failed to upgrade connection",
				zap.String("reason", "rate-limiting"),
				zap.Stringer("peerIP", ip),
			)
			n.metrics.inboundConnRateLimited.Inc()
			_ = conn.Close()
			continue
		}
		n.metrics.inboundConnAllowed.Inc()

		go func() {
			if err := n.upgrade(conn, n.serverUpgrader); err != nil {
				n.peerConfig.Log.Verbo("failed to upgrade inbound connection",
					zap.Error(err),
				)
			}
		}()
	}
	n.inboundConnUpgradeThrottler.Stop()
	n.StartClose()

	n.peersLock.RLock()
	connecting := n.connectingPeers.Sample(n.connectingPeers.Len(), peer.NoPrecondition)
	connected := n.connectedPeers.Sample(n.connectedPeers.Len(), peer.NoPrecondition)
	n.peersLock.RUnlock()

	for _, peer := range append(connecting, connected...) {
		errs.Add(peer.AwaitClosed(context.TODO()))
	}
	return errs.Err
}

func (n *network) WantsConnection(nodeID ids.NodeID) bool {
	n.peersLock.RLock()
	defer n.peersLock.RUnlock()

	return n.wantsConnection(nodeID)
}

func (n *network) wantsConnection(nodeID ids.NodeID) bool {
	return n.config.Validators.Contains(constants.PrimaryNetworkID, nodeID) ||
		n.manuallyTrackedIDs.Contains(nodeID)
}

func (n *network) ManuallyTrack(nodeID ids.NodeID, ip ips.IPPort) {
	n.peersLock.Lock()
	defer n.peersLock.Unlock()

	n.manuallyTrackedIDs.Add(nodeID)

	_, connected := n.connectedPeers.GetByID(nodeID)
	if connected {
		// If I'm currently connected to [nodeID] then they will have told me
		// how to connect to them in the future, and I don't need to attempt to
		// connect to them now.
		return
	}

	_, isTracked := n.trackedIPs[nodeID]
	if !isTracked {
		tracked := newTrackedIP(&peer.UnsignedIP{
			IP:        ip,
			Timestamp: 0,
		})
		n.trackedIPs[nodeID] = tracked
		n.dial(n.onCloseCtx, nodeID, tracked)
	}
}

func (n *network) TracksSubnet(nodeID ids.NodeID, subnetID ids.ID) bool {
	if n.config.MyNodeID == nodeID {
		return subnetID == constants.PrimaryNetworkID || n.config.WhitelistedSubnets.Contains(subnetID)
	}

	n.peersLock.RLock()
	defer n.peersLock.RUnlock()

	peer, connected := n.connectedPeers.GetByID(nodeID)
	if !connected {
		return false
	}
	trackedSubnets := peer.TrackedSubnets()
	return subnetID == constants.PrimaryNetworkID || trackedSubnets.Contains(subnetID)
}

func (n *network) sampleValidatorIPs() []ips.ClaimedIPPort {
	n.peersLock.RLock()
	peers := n.connectedPeers.Sample(
		int(n.config.PeerListNumValidatorIPs),
		func(p peer.Peer) bool {
			// Only sample validators
			return n.config.Validators.Contains(constants.PrimaryNetworkID, p.ID())
		},
	)
	n.peersLock.RUnlock()

	sampledIPs := make([]ips.ClaimedIPPort, len(peers))
	for i, peer := range peers {
		peerIP := peer.IP()
		sampledIPs[i] = ips.ClaimedIPPort{
			Cert:      peer.Cert(),
			IPPort:    peerIP.IP.IP,
			Timestamp: peerIP.IP.Timestamp,
			Signature: peerIP.Signature,
		}
	}
	return sampledIPs
}

// getPeers returns a slice of connected peers from a set of [nodeIDs].
//
// - [nodeIDs] the IDs of the peers that should be returned if they are
//   connected.
// - [subnetID] the subnetID whose membership should be considered if
//   [validatorOnly] is set to true.
// - [validatorOnly] is the flag to drop any nodes from [nodeIDs] that are not
//   validators in [subnetID].
func (n *network) getPeers(
	nodeIDs ids.NodeIDSet,
	subnetID ids.ID,
	validatorOnly bool,
) []peer.Peer {
	peers := make([]peer.Peer, 0, nodeIDs.Len())

	n.peersLock.RLock()
	defer n.peersLock.RUnlock()

	for nodeID := range nodeIDs {
		peer, ok := n.connectedPeers.GetByID(nodeID)
		if !ok {
			continue
		}

		trackedSubnets := peer.TrackedSubnets()
		if subnetID != constants.PrimaryNetworkID && !trackedSubnets.Contains(subnetID) {
			continue
		}

		if validatorOnly && !n.config.Validators.Contains(subnetID, nodeID) {
			continue
		}

		peers = append(peers, peer)
	}

	return peers
}

func (n *network) samplePeers(
	subnetID ids.ID,
	validatorOnly bool,
	numValidatorsToSample,
	numNonValidatorsToSample int,
	numPeersToSample int,
) []peer.Peer {
	if validatorOnly {
		numValidatorsToSample += numNonValidatorsToSample + numPeersToSample
		numNonValidatorsToSample = 0
		numPeersToSample = 0
	}

	n.peersLock.RLock()
	defer n.peersLock.RUnlock()

	return n.connectedPeers.Sample(
		numValidatorsToSample+numNonValidatorsToSample+numPeersToSample,
		func(p peer.Peer) bool {
			// Only return peers that are tracking [subnetID]
			trackedSubnets := p.TrackedSubnets()
			if subnetID != constants.PrimaryNetworkID && !trackedSubnets.Contains(subnetID) {
				return false
			}

			if numPeersToSample > 0 {
				numPeersToSample--
				return true
			}

			if n.config.Validators.Contains(subnetID, p.ID()) {
				numValidatorsToSample--
				return numValidatorsToSample >= 0
			}

			numNonValidatorsToSample--
			return numNonValidatorsToSample >= 0
		},
	)
}

// send the message to the provided peers.
//
// send takes ownership of the provided message reference. So, the provided
// message should only be inspected if the reference has been externally
// increased.
func (n *network) send(msg message.OutboundMessage, peers []peer.Peer) ids.NodeIDSet {
	sentTo := ids.NewNodeIDSet(len(peers))
	now := n.peerConfig.Clock.Time()

	// send to peer and update metrics
	for _, peer := range peers {
		// Add a reference to the message so that if it is sent, it won't be
		// collected until it is done being processed.
		msg.AddRef()
		if peer.Send(n.onCloseCtx, msg) {
			sentTo.Add(peer.ID())

			// TODO: move send fail rate calculations into the peer metrics
			// record metrics for success
			n.sendFailRateCalculator.Observe(0, now)
		} else {
			// record metrics for failure
			n.sendFailRateCalculator.Observe(1, now)
		}
	}

	// The message has been passed to all peers that it will be sent to, so we
	// can decrease the sender reference now.
	msg.DecRef()
	return sentTo
}

func (n *network) disconnectedFromConnecting(nodeID ids.NodeID) {
	n.peersLock.Lock()
	defer n.peersLock.Unlock()

	n.connectingPeers.Remove(nodeID)

	// The peer that is disconnecting from us didn't finish the handshake
	tracked, ok := n.trackedIPs[nodeID]
	if ok {
		if n.wantsConnection(nodeID) {
			tracked := tracked.trackNewIP(tracked.ip)
			n.trackedIPs[nodeID] = tracked
			n.dial(n.onCloseCtx, nodeID, tracked)
		} else {
			tracked.stopTracking()
			delete(n.trackedIPs, nodeID)
		}
	}

	n.metrics.disconnected.Inc()
}

func (n *network) disconnectedFromConnected(peer peer.Peer, nodeID ids.NodeID) {
	n.router.Disconnected(nodeID)

	n.peersLock.Lock()
	defer n.peersLock.Unlock()

	n.connectedPeers.Remove(nodeID)

	// The peer that is disconnecting from us finished the handshake
	if n.wantsConnection(nodeID) {
		tracked := newTrackedIP(&peer.IP().IP)
		n.trackedIPs[nodeID] = tracked
		n.dial(n.onCloseCtx, nodeID, tracked)
	} else {
		delete(n.trackedIPs, nodeID)
	}

	n.metrics.markDisconnected(peer)
}

func (n *network) shouldTrack(nodeID ids.NodeID, ip ips.ClaimedIPPort) bool {
	if !n.config.AllowPrivateIPs && ip.IPPort.IP.IsPrivate() {
		n.peerConfig.Log.Verbo(
			"not connecting to suggested peer",
			zap.String("reason", "peer IP is private"),
			zap.Stringer("nodeID", nodeID),
			zap.Stringer("peerIPPort", ip.IPPort),
		)
		return false
	}

	n.peersLock.RLock()
	defer n.peersLock.RUnlock()

	_, connected := n.connectedPeers.GetByID(nodeID)
	if connected {
		// If I'm currently connected to [nodeID] then they will have told me
		// how to connect to them in the future, and I don't need to attempt to
		// connect to them now.
		return false
	}

	tracked, isTracked := n.trackedIPs[nodeID]
	if isTracked {
		return tracked.ip.Timestamp < ip.Timestamp
	}
	return n.wantsConnection(nodeID)
}

// dial will spin up a new goroutine and attempt to establish a connection with
// [nodeID] at [ip].
//
// If the connection established at [ip] doesn't match [nodeID]:
// - attempts to reach [nodeID] at [ip] will be halted.
// - the connection will be checked to see if the connection is desired or not.
//
// If [ip] has been flagged with [ip.stopTracking] then this goroutine will
// exit.
//
// If [nodeID] is marked as connecting or connected then this goroutine will
// exit.
//
// If [nodeID] is no longer marked as desired then this goroutine will exit and
// the entry in the [trackedIP]s set will be removed.
//
// If initiating a connection to [ip] fails, then dial will reattempt. However,
// there is a randomized exponential backoff to avoid spamming connection
// attempts.
func (n *network) dial(ctx context.Context, nodeID ids.NodeID, ip *trackedIP) {
	go func() {
		n.metrics.numTracked.Inc()
		defer n.metrics.numTracked.Dec()

		for {
			timer := time.NewTimer(ip.getDelay())

			select {
			case <-ip.onStopTracking:
				timer.Stop()
				return
			case <-timer.C:
			}

			n.peersLock.Lock()
			if !n.wantsConnection(nodeID) {
				// Typically [n.trackedIPs[nodeID]] will already equal [ip], but
				// the reference to [ip] is refreshed to avoid any potential
				// race conditions before removing the entry.
				if ip, exists := n.trackedIPs[nodeID]; exists {
					ip.stopTracking()
					delete(n.trackedIPs, nodeID)
				}
				n.peersLock.Unlock()
				return
			}
			_, connecting := n.connectingPeers.GetByID(nodeID)
			_, connected := n.connectedPeers.GetByID(nodeID)
			n.peersLock.Unlock()

			// While it may not be strictly needed to stop attempting to connect
			// to an already connected peer here. It does prevent unnecessary
			// outbound connections. Additionally, because the peer would
			// immediately drop a duplicated connection, this prevents any
			// "connection reset by peer" errors from interfering with the
			// later duplicated connection check.
			if connecting || connected {
				n.peerConfig.Log.Verbo(
					"exiting attempt to dial peer",
					zap.String("reason", "already connected"),
					zap.Stringer("nodeID", nodeID),
				)
				return
			}

			// Increase the delay that we will use for a future connection
			// attempt.
			ip.increaseDelay(
				n.config.InitialReconnectDelay,
				n.config.MaxReconnectDelay,
			)

			conn, err := n.dialer.Dial(ctx, ip.ip.IP)
			if err != nil {
				n.peerConfig.Log.Verbo(
					"failed to reach peer, attempting again",
					zap.Stringer("peerIP", ip.ip.IP),
					zap.Duration("delay", ip.delay),
				)
				continue
			}

			err = n.upgrade(conn, n.clientUpgrader)
			if err != nil {
				n.peerConfig.Log.Verbo(
					"failed to upgrade, attempting again",
					zap.Stringer("peerIP", ip.ip.IP),
					zap.Duration("delay", ip.delay),
				)
				continue
			}
			return
		}
	}()
}

// upgrade the provided connection, which may be an inbound connection or an
// outbound connection, with the provided [upgrader].
//
// If the connection is successfully upgraded, [nil] will be returned.
//
// If the connection is desired by the node, then the resulting upgraded
// connection will be used to create a new peer. Otherwise the connection will
// be immediately closed.
func (n *network) upgrade(conn net.Conn, upgrader peer.Upgrader) error {
	if conn, ok := conn.(*net.TCPConn); ok {
		// If a connection is closed, we shouldn't bother keeping any messages
		// in memory.
		if err := conn.SetLinger(0); err != nil {
			n.peerConfig.Log.Warn("failed to set no linger",
				zap.Error(err),
			)
		}
	}

	upgradeTimeout := n.peerConfig.Clock.Time().Add(n.config.ReadHandshakeTimeout)
	if err := conn.SetReadDeadline(upgradeTimeout); err != nil {
		_ = conn.Close()
		n.peerConfig.Log.Verbo("failed to set the read deadline",
			zap.Error(err),
		)
		return err
	}

	nodeID, tlsConn, cert, err := upgrader.Upgrade(conn)
	if err != nil {
		_ = conn.Close()
		n.peerConfig.Log.Verbo("failed to upgrade connection",
			zap.Error(err),
		)
		return err
	}

	if err := tlsConn.SetReadDeadline(time.Time{}); err != nil {
		_ = tlsConn.Close()
		n.peerConfig.Log.Verbo("failed to clear the read deadline",
			zap.Error(err),
		)
		return err
	}

	// At this point we have successfully upgraded the connection and will
	// return a nil error.

	if nodeID == n.config.MyNodeID {
		_ = tlsConn.Close()
		n.peerConfig.Log.Verbo("dropping connection to myself")
		return nil
	}

	if !n.AllowConnection(nodeID) {
		_ = tlsConn.Close()
		n.peerConfig.Log.Verbo(
			"dropping undesired connection",
			zap.Stringer("nodeID", nodeID),
		)
		return nil
	}

	n.peersLock.Lock()
	defer n.peersLock.Unlock()

	if n.closing {
		_ = tlsConn.Close()
		n.peerConfig.Log.Verbo(
			"dropping connection",
			zap.String("reason", "shutting down the p2p network"),
			zap.Stringer("nodeID", nodeID),
		)
		return nil
	}

	if _, connecting := n.connectingPeers.GetByID(nodeID); connecting {
		_ = tlsConn.Close()
		n.peerConfig.Log.Verbo(
			"dropping connection",
			zap.String("reason", "already connecting to peer"),
			zap.Stringer("nodeID", nodeID),
		)
		return nil
	}

	if _, connected := n.connectedPeers.GetByID(nodeID); connected {
		_ = tlsConn.Close()
		n.peerConfig.Log.Verbo(
			"dropping connection",
			zap.String("reason", "already connecting to peer"),
			zap.Stringer("nodeID", nodeID),
		)
		return nil
	}

	n.peerConfig.Log.Verbo("starting handshake",
		zap.Stringer("nodeID", nodeID),
	)

	// peer.Start requires there is only ever one peer instance running with the
	// same [peerConfig.InboundMsgThrottler]. This is guaranteed by the above
	// de-duplications for [connectingPeers] and [connectedPeers].
	peer := peer.Start(
		n.peerConfig,
		tlsConn,
		cert,
		nodeID,
		peer.NewThrottledMessageQueue(
			n.peerConfig.Metrics,
			nodeID,
			n.peerConfig.Log,
			n.outboundMsgThrottler,
		),
	)
	n.connectingPeers.Add(peer)
	return nil
}

func (n *network) PeerInfo(nodeIDs []ids.NodeID) []peer.Info {
	n.peersLock.RLock()
	defer n.peersLock.RUnlock()

	if len(nodeIDs) == 0 {
		return n.connectedPeers.AllInfo()
	}
	return n.connectedPeers.Info(nodeIDs)
}

func (n *network) StartClose() {
	n.closeOnce.Do(func() {
		n.peerConfig.Log.Info("shutting down the p2p networking")

		if err := n.listener.Close(); err != nil {
			n.peerConfig.Log.Debug("closing the network listener",
				zap.Error(err),
			)
		}

		n.peersLock.Lock()
		defer n.peersLock.Unlock()

		n.closing = true
		n.onCloseCtxCancel()

		for nodeID, tracked := range n.trackedIPs {
			tracked.stopTracking()
			delete(n.trackedIPs, nodeID)
		}

		for i := 0; i < n.connectingPeers.Len(); i++ {
			peer, _ := n.connectingPeers.GetByIndex(i)
			peer.StartClose()
		}

		for i := 0; i < n.connectedPeers.Len(); i++ {
			peer, _ := n.connectedPeers.GetByIndex(i)
			peer.StartClose()
		}
	})
}

func (n *network) NodeUptime() (UptimeResult, bool) {
	primaryValidators, ok := n.config.Validators.GetValidators(constants.PrimaryNetworkID)
	if !ok {
		return UptimeResult{}, false
	}

	myStake, isValidator := primaryValidators.GetWeight(n.config.MyNodeID)
	if !isValidator {
		return UptimeResult{}, false
	}

	var (
		totalWeight          = float64(primaryValidators.Weight())
		totalWeightedPercent = 100 * float64(myStake)
		rewardingStake       = float64(myStake)
	)

	n.peersLock.RLock()
	defer n.peersLock.RUnlock()

	for i := 0; i < n.connectedPeers.Len(); i++ {
		peer, _ := n.connectedPeers.GetByIndex(i)

		nodeID := peer.ID()
		weight, ok := primaryValidators.GetWeight(nodeID)
		if !ok {
			// this is not a validator skip it.
			continue
		}

		observedUptime := peer.ObservedUptime()
		percent := float64(observedUptime)
		weightFloat := float64(weight)
		totalWeightedPercent += percent * weightFloat

		// if this peer thinks we're above requirement add the weight
		if percent/100 >= n.config.UptimeRequirement {
			rewardingStake += weightFloat
		}
	}

	return UptimeResult{
		WeightedAveragePercentage: gomath.Abs(totalWeightedPercent / totalWeight),
		RewardingStakePercentage:  gomath.Abs(100 * rewardingStake / totalWeight),
	}, true
}

func (n *network) runTimers() {
	gossipPeerlists := time.NewTicker(n.config.PeerListGossipFreq)
	updateUptimes := time.NewTicker(n.config.UptimeMetricFreq)
	defer func() {
		gossipPeerlists.Stop()
		updateUptimes.Stop()
	}()

	for {
		select {
		case <-n.onCloseCtx.Done():
			return
		case <-gossipPeerlists.C:
			validatorIPs := n.sampleValidatorIPs()
			if len(validatorIPs) == 0 {
				n.peerConfig.Log.Debug("skipping validator IP gossiping as no IPs are connected")
				continue
			}

			msg, err := n.peerConfig.GetMessageCreator().PeerList(validatorIPs, false)
			if err != nil {
				n.peerConfig.Log.Error(
					"failed to gossip",
					zap.Int("peerListLen", len(validatorIPs)),
					zap.Error(err),
				)
				continue
			}

			n.Gossip(
				msg,
				constants.PrimaryNetworkID,
				false,
				int(n.config.PeerListValidatorGossipSize),
				int(n.config.PeerListNonValidatorGossipSize),
				int(n.config.PeerListPeersGossipSize),
			)

		case <-updateUptimes.C:

			result, _ := n.NodeUptime()
			n.metrics.nodeUptimeWeightedAverage.Set(result.WeightedAveragePercentage)
			n.metrics.nodeUptimeRewardingStake.Set(result.RewardingStakePercentage)
		}
	}
}<|MERGE_RESOLUTION|>--- conflicted
+++ resolved
@@ -504,13 +504,8 @@
 	}
 
 	uptimePercentInt := uint8(uptimePercentFloat * 100)
-<<<<<<< HEAD
 	span.SetAttributes(attribute.Int("uptime", int(uptimePercentInt)))
-
-	return n.peerConfig.MessageCreator.Pong(uptimePercentInt)
-=======
 	return n.peerConfig.GetMessageCreator().Pong(uptimePercentInt)
->>>>>>> 75ca54f9
 }
 
 // Dispatch starts accepting connections from other nodes attempting to connect
@@ -670,12 +665,12 @@
 
 // getPeers returns a slice of connected peers from a set of [nodeIDs].
 //
-// - [nodeIDs] the IDs of the peers that should be returned if they are
-//   connected.
-// - [subnetID] the subnetID whose membership should be considered if
-//   [validatorOnly] is set to true.
-// - [validatorOnly] is the flag to drop any nodes from [nodeIDs] that are not
-//   validators in [subnetID].
+//   - [nodeIDs] the IDs of the peers that should be returned if they are
+//     connected.
+//   - [subnetID] the subnetID whose membership should be considered if
+//     [validatorOnly] is set to true.
+//   - [validatorOnly] is the flag to drop any nodes from [nodeIDs] that are not
+//     validators in [subnetID].
 func (n *network) getPeers(
 	nodeIDs ids.NodeIDSet,
 	subnetID ids.ID,
