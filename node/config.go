--- conflicted
+++ resolved
@@ -77,9 +77,15 @@
 	ConsensusGossipOnAcceptSize uint `json:"consensusGossipOnAcceptSize"`
 }
 
+type AppGossipConfig struct {
+	// Number of peers to gossip an AppGossip message
+	AppGossipSize uint
+}
+
 type GossipConfig struct {
 	PeerListGossipConfig
 	ConsensusGossipConfig
+	AppGossipConfig
 }
 
 type IPConfig struct {
@@ -188,21 +194,6 @@
 	ConsensusRouter          router.Router       `json:"-"`
 	RouterHealthConfig       router.HealthConfig `json:"routerHealthConfig"`
 	ConsensusShutdownTimeout time.Duration       `json:"consensusShutdownTimeout"`
-<<<<<<< HEAD
-	ConsensusGossipFrequency time.Duration       `json:"consensusGossipFrequency"`
-	// Number of peers to gossip to when gossiping accepted frontier
-	ConsensusGossipAcceptedFrontierSize uint `json:"consensusGossipAcceptedFrontierSize"`
-	// Number of peers to gossip each accepted container to
-	ConsensusGossipOnAcceptSize uint `json:"consensusGossipOnAcceptSize"`
-	// Number of peers to gossip an AppGossip message
-	AppGossipSize uint
-
-	// Dynamic Update duration for IP or NAT traversal
-	DynamicUpdateDuration time.Duration `json:"dynamicUpdateDuration"`
-
-	DynamicPublicIPResolver dynamicip.Resolver `json:"-"`
-=======
->>>>>>> ab34cfa4
 
 	// Subnet Whitelist
 	WhitelistedSubnets ids.Set `json:"whitelistedSubnets"`
