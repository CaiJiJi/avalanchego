--- conflicted
+++ resolved
@@ -123,13 +123,9 @@
 	// Number of peers to gossip to when gossiping accepted frontier
 	ConsensusGossipAcceptedFrontierSize uint `json:"consensusGossipAcceptedFrontierSize"`
 	// Number of peers to gossip each accepted container to
-<<<<<<< HEAD
-	ConsensusGossipOnAcceptSize uint
+	ConsensusGossipOnAcceptSize uint `json:"consensusGossipOnAcceptSize"`
 	// Number of peers to gossip an AppGossip message
 	AppGossipSize uint
-=======
-	ConsensusGossipOnAcceptSize uint `json:"consensusGossipOnAcceptSize"`
->>>>>>> f81d14e2
 
 	// Dynamic Update duration for IP or NAT traversal
 	DynamicUpdateDuration time.Duration `json:"dynamicUpdateDuration"`
