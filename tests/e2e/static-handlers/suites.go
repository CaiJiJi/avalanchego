// Copyright (C) 2019-2023, Ava Labs, Inc. All rights reserved.
// See the file LICENSE for licensing terms.

// Implements static handlers tests for avm and platformvm
package statichandlers

import (
	"time"

	ginkgo "github.com/onsi/ginkgo/v2"

	"github.com/stretchr/testify/require"

	"github.com/ava-labs/avalanchego/ids"
	"github.com/ava-labs/avalanchego/tests/fixture/e2e"
	"github.com/ava-labs/avalanchego/utils/cb58"
	"github.com/ava-labs/avalanchego/utils/constants"
	"github.com/ava-labs/avalanchego/utils/crypto/secp256k1"
	"github.com/ava-labs/avalanchego/utils/formatting"
	"github.com/ava-labs/avalanchego/utils/formatting/address"
	"github.com/ava-labs/avalanchego/utils/json"
	"github.com/ava-labs/avalanchego/utils/units"
	"github.com/ava-labs/avalanchego/vms/avm"
	"github.com/ava-labs/avalanchego/vms/platformvm/api"
	"github.com/ava-labs/avalanchego/vms/platformvm/reward"
)

var _ = ginkgo.Describe("[StaticHandlers]", func() {
	require := require.New(ginkgo.GinkgoT())

	ginkgo.It("can make calls to avm static api",
		func() {
			addrMap := map[string]string{}
			for _, addrStr := range []string{
				"A9bTQjfYGBFK3JPRJqF2eh3JYL7cHocvy",
				"6mxBGnjGDCKgkVe7yfrmvMA7xE7qCv3vv",
				"6ncQ19Q2U4MamkCYzshhD8XFjfwAWFzTa",
				"Jz9ayEDt7dx9hDx45aXALujWmL9ZUuqe7",
			} {
				addr, err := ids.ShortFromString(addrStr)
				require.NoError(err)
				addrMap[addrStr], err = address.FormatBech32(constants.NetworkIDToHRP[constants.LocalID], addr.Bytes())
				require.NoError(err)
			}
			avmArgs := avm.BuildGenesisArgs{
				Encoding: formatting.Hex,
				GenesisData: map[string]avm.AssetDefinition{
					"asset1": {
						Name:         "myFixedCapAsset",
						Symbol:       "MFCA",
						Denomination: 8,
						InitialState: map[string][]interface{}{
							"fixedCap": {
								avm.Holder{
									Amount:  100000,
									Address: addrMap["A9bTQjfYGBFK3JPRJqF2eh3JYL7cHocvy"],
								},
								avm.Holder{
									Amount:  100000,
									Address: addrMap["6mxBGnjGDCKgkVe7yfrmvMA7xE7qCv3vv"],
								},
								avm.Holder{
									Amount:  json.Uint64(50000),
									Address: addrMap["6ncQ19Q2U4MamkCYzshhD8XFjfwAWFzTa"],
								},
								avm.Holder{
									Amount:  json.Uint64(50000),
									Address: addrMap["Jz9ayEDt7dx9hDx45aXALujWmL9ZUuqe7"],
								},
							},
						},
					},
					"asset2": {
						Name:   "myVarCapAsset",
						Symbol: "MVCA",
						InitialState: map[string][]interface{}{
							"variableCap": {
								avm.Owners{
									Threshold: 1,
									Minters: []string{
										addrMap["A9bTQjfYGBFK3JPRJqF2eh3JYL7cHocvy"],
										addrMap["6mxBGnjGDCKgkVe7yfrmvMA7xE7qCv3vv"],
									},
								},
								avm.Owners{
									Threshold: 2,
									Minters: []string{
										addrMap["6ncQ19Q2U4MamkCYzshhD8XFjfwAWFzTa"],
										addrMap["Jz9ayEDt7dx9hDx45aXALujWmL9ZUuqe7"],
									},
								},
							},
						},
					},
					"asset3": {
						Name: "myOtherVarCapAsset",
						InitialState: map[string][]interface{}{
							"variableCap": {
								avm.Owners{
									Threshold: 1,
									Minters: []string{
										addrMap["A9bTQjfYGBFK3JPRJqF2eh3JYL7cHocvy"],
									},
								},
							},
						},
					},
				},
			}
			staticClient := avm.NewStaticClient(e2e.Env.GetRandomNodeURI().URI)
			resp, err := staticClient.BuildGenesis(e2e.DefaultContext(), &avmArgs)
			require.NoError(err)
			require.Equal(resp.Bytes, "0x0000000000030006617373657431000000000000000000000000000000000000000000000000000000000000000000000000000000000000000000000000000f6d794669786564436170417373657400044d4643410800000001000000000000000400000007000000000000c350000000000000000000000001000000013f78e510df62bc48b0829ec06d6a6b98062d695300000007000000000000c35000000000000000000000000100000001c54903de5177a16f7811771ef2f4659d9e8646710000000700000000000186a0000000000000000000000001000000013f58fda2e9ea8d9e4b181832a07b26dae286f2cb0000000700000000000186a000000000000000000000000100000001645938bb7ae2193270e6ffef009e3664d11e07c10006617373657432000000000000000000000000000000000000000000000000000000000000000000000000000000000000000000000000000d6d79566172436170417373657400044d5643410000000001000000000000000200000006000000000000000000000001000000023f58fda2e9ea8d9e4b181832a07b26dae286f2cb645938bb7ae2193270e6ffef009e3664d11e07c100000006000000000000000000000001000000023f78e510df62bc48b0829ec06d6a6b98062d6953c54903de5177a16f7811771ef2f4659d9e864671000661737365743300000000000000000000000000000000000000000000000000000000000000000000000000000000000000000000000000126d794f7468657256617243617041737365740000000000000100000000000000010000000600000000000000000000000100000001645938bb7ae2193270e6ffef009e3664d11e07c1279fa028")
		})

	ginkgo.It("can make calls to platformvm static api", func() {
		keys := []*secp256k1.PrivateKey{}
		for _, key := range []string{
			"24jUJ9vZexUM6expyMcT48LBx27k1m7xpraoV62oSQAHdziao5",
			"2MMvUMsxx6zsHSNXJdFD8yc5XkancvwyKPwpw4xUK3TCGDuNBY",
			"cxb7KpGWhDMALTjNNSJ7UQkkomPesyWAPUaWRGdyeBNzR6f35",
			"ewoqjP7PxY4yr3iLTpLisriqt94hdyDFNgchSxGGztUrTXtNN",
			"2RWLv6YVEXDiWLpaCbXhhqxtLbnFaKQsWPSSMSPhpWo47uJAeV",
		} {
			privKeyBytes, err := cb58.Decode(key)
			require.NoError(err)
			pk, err := secp256k1.ToPrivateKey(privKeyBytes)
			require.NoError(err)
			keys = append(keys, pk)
		}

		genesisUTXOs := make([]api.UTXO, len(keys))
		hrp := constants.NetworkIDToHRP[constants.UnitTestID]
		for i, key := range keys {
			id := key.PublicKey().Address()
			addr, err := address.FormatBech32(hrp, id.Bytes())
			require.NoError(err)
			genesisUTXOs[i] = api.UTXO{
				Amount:  json.Uint64(50000 * units.MilliAvax),
				Address: addr,
			}
		}

		genesisValidators := make([]api.GenesisPermissionlessValidator, len(keys))
		for i, key := range keys {
			id := key.PublicKey().Address()
			addr, err := address.FormatBech32(hrp, id.Bytes())
			require.NoError(err)
			genesisValidators[i] = api.GenesisPermissionlessValidator{
				GenesisValidator: api.GenesisValidator{
					StartTime: json.Uint64(time.Date(1997, 1, 1, 0, 0, 0, 0, time.UTC).Unix()),
					EndTime:   json.Uint64(time.Date(1997, 1, 30, 0, 0, 0, 0, time.UTC).Unix()),
<<<<<<< HEAD
					NodeID:    ids.ShortNodeID(id),
=======
					NodeID:    ids.BuildTestNodeID(id[:]),
>>>>>>> ab7db24e
				},
				RewardOwner: &api.Owner{
					Threshold: 1,
					Addresses: []string{addr},
				},
				Staked: []api.UTXO{{
					Amount:  json.Uint64(10000),
					Address: addr,
				}},
				DelegationFee: reward.PercentDenominator,
			}
		}

		buildGenesisArgs := api.BuildGenesisArgs{
			NetworkID:     json.Uint32(constants.UnitTestID),
			AvaxAssetID:   ids.ID{'a', 'v', 'a', 'x'},
			UTXOs:         genesisUTXOs,
			Validators:    genesisValidators,
			Chains:        nil,
			Time:          json.Uint64(time.Date(1997, 1, 1, 0, 0, 0, 0, time.UTC).Unix()),
			InitialSupply: json.Uint64(360 * units.MegaAvax),
			Encoding:      formatting.Hex,
		}

		staticClient := api.NewStaticClient(e2e.Env.GetRandomNodeURI().URI)
		resp, err := staticClient.BuildGenesis(e2e.DefaultContext(), &buildGenesisArgs)
		require.NoError(err)
		require.Equal(resp.Bytes, "0x0000000000050000000000000000000000000000000000000000000000000000000000000000000000006176617800000000000000000000000000000000000000000000000000000000000000070000000ba43b740000000000000000000000000100000001fceda8f90fcb5d30614b99d79fc4baa293077626000000000000000000000000000000000000000000000000000000000000000000000000000000016176617800000000000000000000000000000000000000000000000000000000000000070000000ba43b7400000000000000000000000001000000016ead693c17abb1be422bb50b30b9711ff98d667e000000000000000000000000000000000000000000000000000000000000000000000000000000026176617800000000000000000000000000000000000000000000000000000000000000070000000ba43b740000000000000000000000000100000001f2420846876e69f473dda256172967e992f0ee31000000000000000000000000000000000000000000000000000000000000000000000000000000036176617800000000000000000000000000000000000000000000000000000000000000070000000ba43b7400000000000000000000000001000000013cb7d3842e8cee6a0ebd09f1fe884f6861e1b29c000000000000000000000000000000000000000000000000000000000000000000000000000000046176617800000000000000000000000000000000000000000000000000000000000000070000000ba43b74000000000000000000000000010000000187c4ec0736fdad03fd9ec8c3ba609de958601a7b00000000000000050000000c0000000a0000000000000000000000000000000000000000000000000000000000000000000000000000000000000000fceda8f90fcb5d30614b99d79fc4baa2930776260000000032c9a9000000000032efe480000000000000271000000001617661780000000000000000000000000000000000000000000000000000000000000007000000000000271000000000000000000000000100000001fceda8f90fcb5d30614b99d79fc4baa2930776260000000b00000000000000000000000100000001fceda8f90fcb5d30614b99d79fc4baa29307762600000000000000000000000c0000000a00000000000000000000000000000000000000000000000000000000000000000000000000000000000000006ead693c17abb1be422bb50b30b9711ff98d667e0000000032c9a9000000000032efe4800000000000002710000000016176617800000000000000000000000000000000000000000000000000000000000000070000000000002710000000000000000000000001000000016ead693c17abb1be422bb50b30b9711ff98d667e0000000b000000000000000000000001000000016ead693c17abb1be422bb50b30b9711ff98d667e00000000000000000000000c0000000a0000000000000000000000000000000000000000000000000000000000000000000000000000000000000000f2420846876e69f473dda256172967e992f0ee310000000032c9a9000000000032efe480000000000000271000000001617661780000000000000000000000000000000000000000000000000000000000000007000000000000271000000000000000000000000100000001f2420846876e69f473dda256172967e992f0ee310000000b00000000000000000000000100000001f2420846876e69f473dda256172967e992f0ee3100000000000000000000000c0000000a00000000000000000000000000000000000000000000000000000000000000000000000000000000000000003cb7d3842e8cee6a0ebd09f1fe884f6861e1b29c0000000032c9a9000000000032efe4800000000000002710000000016176617800000000000000000000000000000000000000000000000000000000000000070000000000002710000000000000000000000001000000013cb7d3842e8cee6a0ebd09f1fe884f6861e1b29c0000000b000000000000000000000001000000013cb7d3842e8cee6a0ebd09f1fe884f6861e1b29c00000000000000000000000c0000000a000000000000000000000000000000000000000000000000000000000000000000000000000000000000000087c4ec0736fdad03fd9ec8c3ba609de958601a7b0000000032c9a9000000000032efe48000000000000027100000000161766178000000000000000000000000000000000000000000000000000000000000000700000000000027100000000000000000000000010000000187c4ec0736fdad03fd9ec8c3ba609de958601a7b0000000b0000000000000000000000010000000187c4ec0736fdad03fd9ec8c3ba609de958601a7b0000000000000000000000000000000032c9a90004fefa17b724000000008e96cbef")
	})
})<|MERGE_RESOLUTION|>--- conflicted
+++ resolved
@@ -150,11 +150,7 @@
 				GenesisValidator: api.GenesisValidator{
 					StartTime: json.Uint64(time.Date(1997, 1, 1, 0, 0, 0, 0, time.UTC).Unix()),
 					EndTime:   json.Uint64(time.Date(1997, 1, 30, 0, 0, 0, 0, time.UTC).Unix()),
-<<<<<<< HEAD
-					NodeID:    ids.ShortNodeID(id),
-=======
-					NodeID:    ids.BuildTestNodeID(id[:]),
->>>>>>> ab7db24e
+					NodeID:    ids.BuildTestShortNodeID(id[:]),
 				},
 				RewardOwner: &api.Owner{
 					Threshold: 1,
