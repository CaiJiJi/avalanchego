--- conflicted
+++ resolved
@@ -119,15 +119,10 @@
 
 			ginkgo.By("issue add delegator tx", func() {
 				ctx, cancel := context.WithTimeout(context.Background(), e2e.DefaultConfirmTxTimeout)
-<<<<<<< HEAD
 				del := *vdr
 				del.End = uint64(time.Unix(int64(vdr.End), 0).Add(-10 * time.Second).Unix())
-				addDelegatorTx, err := pWallet.IssueAddDelegatorTx(
+				_, err := pWallet.IssueAddDelegatorTx(
 					&del,
-=======
-				_, err := pWallet.IssueAddDelegatorTx(
-					vdr,
->>>>>>> f933015d
 					rewardOwner,
 					common.WithContext(ctx),
 				)
