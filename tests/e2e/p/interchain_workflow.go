--- conflicted
+++ resolved
@@ -111,12 +111,7 @@
 			_, err = pWallet.IssueAddPermissionlessValidatorTx(
 				&txs.SubnetValidator{
 					Validator: txs.Validator{
-<<<<<<< HEAD
 						NodeID: shortNodeID,
-						Start:  uint64(startTime.Unix()),
-=======
-						NodeID: nodeID,
->>>>>>> e26d9c9f
 						End:    uint64(endTime.Unix()),
 						Wght:   weight,
 					},
@@ -146,12 +141,7 @@
 			_, err = pWallet.IssueAddPermissionlessDelegatorTx(
 				&txs.SubnetValidator{
 					Validator: txs.Validator{
-<<<<<<< HEAD
 						NodeID: shortNodeID,
-						Start:  uint64(startTime.Unix()),
-=======
-						NodeID: nodeID,
->>>>>>> e26d9c9f
 						End:    uint64(endTime.Unix()),
 						Wght:   weight,
 					},
