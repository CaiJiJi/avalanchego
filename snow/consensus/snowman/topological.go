// Copyright (C) 2019-2023, Ava Labs, Inc. All rights reserved.
// See the file LICENSE for licensing terms.

package snowman

import (
	"context"
	"errors"
	"fmt"
	"time"

	"go.uber.org/zap"

	"golang.org/x/exp/maps"

	"github.com/ava-labs/avalanchego/ids"
	"github.com/ava-labs/avalanchego/snow"
	"github.com/ava-labs/avalanchego/snow/choices"
	"github.com/ava-labs/avalanchego/snow/consensus/snowball"
	"github.com/ava-labs/avalanchego/utils/bag"
	"github.com/ava-labs/avalanchego/utils/set"
)

var (
	errDuplicateAdd            = errors.New("duplicate block add")
	errTooManyProcessingBlocks = errors.New("too many processing blocks")
	errBlockProcessingTooLong  = errors.New("block processing too long")

	_ Factory   = (*TopologicalFactory)(nil)
	_ Consensus = (*Topological)(nil)
)

// TopologicalFactory implements Factory by returning a topological struct
type TopologicalFactory struct{}

func (TopologicalFactory) New() Consensus {
	return &Topological{}
}

// Topological implements the Snowman interface by using a tree tracking the
// strongly preferred branch. This tree structure amortizes network polls to
// vote on more than just the next block.
type Topological struct {
	metrics *metrics

	// pollNumber is the number of times RecordPolls has been called
	pollNumber uint64

	// ctx is the context this snowman instance is executing in
	ctx *snow.ConsensusContext

	// params are the parameters that should be used to initialize snowball
	// instances
	params snowball.Parameters

	lastAcceptedID     ids.ID
	lastAcceptedHeight uint64

	// blocks stores the last accepted block and all the pending blocks
	blocks map[ids.ID]*snowmanBlock // blockID -> snowmanBlock

	// preferredIDs stores the set of IDs that are currently preferred.
	preferredIDs set.Set[ids.ID]

	// preferredHeights maps a height to the currently preferred block ID at
	// that height.
	preferredHeights map[uint64]ids.ID // height -> blockID

	// preference is the preferred block with highest height
	preference ids.ID

	// Used in [calculateInDegree] and.
	// Should only be accessed in that method.
	// We use this one instance of set.Set instead of creating a new set.Set
	// during each call to [calculateInDegree].
	leaves set.Set[ids.ID]

	// Kahn nodes used in [calculateInDegree] and [markAncestorInDegrees].
	// Should only be accessed in those methods.
	// We use this one map instead of creating a new map during each call to
	// [calculateInDegree].
	kahnNodes map[ids.ID]kahnNode
}

// Used to track the kahn topological sort status
type kahnNode struct {
	// inDegree is the number of children that haven't been processed yet. If
	// inDegree is 0, then this node is a leaf
	inDegree int
	// votes for all the children of this node, so far
	votes bag.Bag[ids.ID]
}

// Used to track which children should receive votes
type votes struct {
	// parentID is the parent of all the votes provided in the votes bag
	parentID ids.ID
	// votes for all the children of the parent
	votes bag.Bag[ids.ID]
}

func (ts *Topological) Initialize(
	ctx *snow.ConsensusContext,
	params snowball.Parameters,
	lastAcceptedID ids.ID,
	lastAcceptedHeight uint64,
	lastAcceptedTime time.Time,
) error {
	err := params.Verify()
	if err != nil {
		return err
	}

	ts.metrics, err = newMetrics(
		ctx.Log,
		"",
		ctx.Registerer,
		lastAcceptedHeight,
		lastAcceptedTime,
	)
	if err != nil {
		return err
	}

	ts.leaves = set.Set[ids.ID]{}
	ts.kahnNodes = make(map[ids.ID]kahnNode)
	ts.ctx = ctx
	ts.params = params
	ts.lastAcceptedID = lastAcceptedID
	ts.lastAcceptedHeight = lastAcceptedHeight
	ts.blocks = map[ids.ID]*snowmanBlock{
		lastAcceptedID: {params: ts.params},
	}
	ts.preferredHeights = make(map[uint64]ids.ID)
	ts.preference = lastAcceptedID
	return nil
}

func (ts *Topological) NumProcessing() int {
	return len(ts.blocks) - 1
}

func (ts *Topological) Add(ctx context.Context, blk Block) error {
	blkID := blk.ID()
	height := blk.Height()
	ts.ctx.Log.Verbo("adding block",
		zap.Stringer("blkID", blkID),
		zap.Uint64("height", height),
	)

	// Make sure a block is not inserted twice. This enforces the invariant that
	// blocks are always added in topological order. Essentially, a block that
	// is being added should never have a child that was already added.
	// Additionally, this prevents any edge cases that may occur due to adding
	// different blocks with the same ID.
	if ts.Decided(blk) || ts.Processing(blkID) {
		return errDuplicateAdd
	}

	ts.metrics.Issued(blkID, ts.pollNumber)

	parentID := blk.Parent()
	parentNode, ok := ts.blocks[parentID]
	if !ok {
		ts.ctx.Log.Verbo("block ancestor is missing, being rejected",
			zap.Stringer("blkID", blkID),
			zap.Uint64("height", height),
			zap.Stringer("parentID", parentID),
		)

		// If the ancestor is missing, this means the ancestor must have already
		// been pruned. Therefore, the dependent should be transitively
		// rejected.
		if err := blk.Reject(ctx); err != nil {
			return err
		}
		ts.metrics.Rejected(blkID, 0 /*=timesVerified*/, ts.pollNumber, len(blk.Bytes()))
		return nil
	}

	// add the block as a child of its parent, and add the block to the tree
	parentNode.AddChild(blk)
	smBlk := &snowmanBlock{
		params: ts.params,
		blk:    blk,
	}
	ts.blocks[blkID] = smBlk

	// If we are extending the preferred chain, this is the new preference
	if ts.preference == parentID && parentNode.sb.Preference() == blkID {
		if err := smBlk.Verify(ctx); err != nil {
			ts.ctx.Log.Warn("preferred block failed verification",
				zap.Stringer("blkID", blkID),
				zap.Uint64("height", height),
				zap.Stringer("parentID", parentID),
				zap.Error(err),
			)
		} else {
			ts.metrics.Verified(height)
			// If the block was able to be verified, then we can vote for this
			// block.
			ts.preference = blkID
			ts.preferredIDs.Add(blkID)
			ts.preferredHeights[height] = blkID
		}
	}

	ts.ctx.Log.Verbo("added block",
		zap.Stringer("blkID", blkID),
		zap.Uint64("height", height),
		zap.Stringer("parentID", parentID),
	)
	return nil
}

func (ts *Topological) Decided(blk Block) bool {
	// If the block is decided, then it must have been previously issued.
	status := blk.Status()
	if status.Decided() {
		return true
	}
	// If the block is marked as fetched, we can check if it has been
	// transitively rejected.
	return status == choices.Processing && blk.Height() <= ts.lastAcceptedHeight
}

func (ts *Topological) Processing(blkID ids.ID) bool {
	// The last accepted block is in the blocks map, so we first must ensure the
	// requested block isn't the last accepted block.
	if blkID == ts.lastAcceptedID {
		return false
	}
	// If the block is in the map of current blocks and not the last accepted
	// block, then it is currently processing.
	_, ok := ts.blocks[blkID]
	return ok
}

func (ts *Topological) IsPreferred(blk Block) bool {
	// If the block is accepted, then it must be transitively preferred.
	return blk.Status() == choices.Accepted || ts.preferredIDs.Contains(blk.ID())
}

func (ts *Topological) LastAccepted() (ids.ID, uint64) {
	return ts.lastAcceptedID, ts.lastAcceptedHeight
}

func (ts *Topological) Preference() ids.ID {
	return ts.preference
}

func (ts *Topological) PreferenceAtHeight(height uint64) (ids.ID, bool) {
	if height == ts.lastAcceptedHeight {
		return ts.lastAcceptedID, true
	}
	blkID, ok := ts.preferredHeights[height]
	return blkID, ok
}

// The votes bag contains at most K votes for blocks in the tree. If there is a
// vote for a block that isn't in the tree, the vote is dropped.
//
// Votes are propagated transitively towards the genesis. All blocks in the tree
// that result in at least Alpha votes will record the poll on their children.
// Every other block will have an unsuccessful poll registered.
//
// After collecting which blocks should be voted on, the polls are registered
// and blocks are accepted/rejected as needed. The preference is then updated to
// equal the leaf on the preferred branch.
//
// To optimize the theoretical complexity of the vote propagation, a topological
// sort is done over the blocks that are reachable from the provided votes.
// During the sort, votes are pushed towards the genesis. To prevent interating
// over all blocks that had unsuccessful polls, we set a flag on the block to
// know that any future traversal through that block should register an
// unsuccessful poll on that block and every descendant block.
//
// The complexity of this function is:
// - Runtime = 4 * |live set| + |votes|
// - Space = 2 * |live set| + |votes|
func (ts *Topological) RecordPoll(ctx context.Context, voteBag bag.Bag[ids.ID]) error {
	// Register a new poll call
	ts.pollNumber++

	var voteStack []votes
	if voteBag.Len() >= ts.params.AlphaPreference {
		// Since we received at least alpha votes, it's possible that
		// we reached an alpha majority on a processing block.
		// We must perform the traversals to calculate all block
		// that reached an alpha majority.

		// Populates [ts.kahnNodes] and [ts.leaves]
		// Runtime = |live set| + |votes| ; Space = |live set| + |votes|
		ts.calculateInDegree(voteBag)

		// Runtime = |live set| ; Space = |live set|
		voteStack = ts.pushVotes()
	}

	// Runtime = |live set| ; Space = Constant
	ts.vote(voteStack)

	return ts.updateProcessing(ctx)
}

// HealthCheck returns information about the consensus health.
func (ts *Topological) HealthCheck(context.Context) (interface{}, error) {
	var errs []error

	numProcessingBlks := ts.NumProcessing()
	if numProcessingBlks > ts.params.MaxOutstandingItems {
		err := fmt.Errorf("%w: %d > %d",
			errTooManyProcessingBlocks,
			numProcessingBlks,
			ts.params.MaxOutstandingItems,
		)
		errs = append(errs, err)
	}

	maxTimeProcessing := ts.metrics.MeasureAndGetOldestDuration()
	if maxTimeProcessing > ts.params.MaxItemProcessingTime {
		err := fmt.Errorf("%w: %s > %s",
			errBlockProcessingTooLong,
			maxTimeProcessing,
			ts.params.MaxItemProcessingTime,
		)
		errs = append(errs, err)
	}

	return map[string]interface{}{
		"processingBlocks":       numProcessingBlks,
		"longestProcessingBlock": maxTimeProcessing.String(), // .String() is needed here to ensure a human readable format
		"lastAcceptedID":         ts.lastAcceptedID,
		"lastAcceptedHeight":     ts.lastAcceptedHeight,
	}, errors.Join(errs...)
}

// takes in a list of votes and sets up the topological ordering. Returns the
// reachable section of the graph annotated with the number of inbound edges and
// the non-transitively applied votes. Also returns the list of leaf blocks.
func (ts *Topological) calculateInDegree(votes bag.Bag[ids.ID]) {
	// Clear the Kahn node set
	maps.Clear(ts.kahnNodes)
	// Clear the leaf set
	ts.leaves.Clear()

	for _, vote := range votes.List() {
		votedBlock, validVote := ts.blocks[vote]

		// If the vote is for a block that isn't in the current pending set,
		// then the vote is dropped
		if !validVote {
			continue
		}

		// If the vote is for the last accepted block, the vote is dropped
		if votedBlock.Accepted() {
			continue
		}

		// The parent contains the snowball instance of its children
		parentID := votedBlock.blk.Parent()

		// Add the votes for this block to the parent's set of responses
		numVotes := votes.Count(vote)
		kahn, previouslySeen := ts.kahnNodes[parentID]
		kahn.votes.AddCount(vote, numVotes)
		ts.kahnNodes[parentID] = kahn

		// If the parent block already had registered votes, then there is no
		// need to iterate into the parents
		if previouslySeen {
			continue
		}

		// If I've never seen this parent block before, it is currently a leaf.
		ts.leaves.Add(parentID)

		// iterate through all the block's ancestors and set up the inDegrees of
		// the blocks
		for n := ts.blocks[parentID]; !n.Accepted(); n = ts.blocks[parentID] {
			parentID = n.blk.Parent()

			// Increase the inDegree by one
			kahn := ts.kahnNodes[parentID]
			kahn.inDegree++
			ts.kahnNodes[parentID] = kahn

			// If we have already seen this block, then we shouldn't increase
			// the inDegree of the ancestors through this block again.
			if kahn.inDegree != 1 {
				break
			}

			// If I am transitively seeing this block for the first time, either
			// the block was previously unknown or it was previously a leaf.
			// Regardless, it shouldn't be tracked as a leaf.
			ts.leaves.Remove(parentID)
		}
	}
}

// convert the tree into a branch of snowball instances with at least alpha
// votes
func (ts *Topological) pushVotes() []votes {
	voteStack := make([]votes, 0, len(ts.kahnNodes))
	for ts.leaves.Len() > 0 {
		// Pop one element of [leaves]
		leafID, _ := ts.leaves.Pop()
		// Should never return false because we just
		// checked that [ts.leaves] is non-empty.

		// get the block and sort information about the block
		kahnNode := ts.kahnNodes[leafID]
		block := ts.blocks[leafID]

		// If there are at least Alpha votes, then this block needs to record
		// the poll on the snowball instance
		if kahnNode.votes.Len() >= ts.params.AlphaPreference {
			voteStack = append(voteStack, votes{
				parentID: leafID,
				votes:    kahnNode.votes,
			})
		}

		// If the block is accepted, then we don't need to push votes to the
		// parent block
		if block.Accepted() {
			continue
		}

		parentID := block.blk.Parent()

		// Remove an inbound edge from the parent kahn node and push the votes.
		parentKahnNode := ts.kahnNodes[parentID]
		parentKahnNode.inDegree--
		parentKahnNode.votes.AddCount(leafID, kahnNode.votes.Len())
		ts.kahnNodes[parentID] = parentKahnNode

		// If the inDegree is zero, then the parent node is now a leaf
		if parentKahnNode.inDegree == 0 {
			ts.leaves.Add(parentID)
		}
	}
	return voteStack
}

// apply votes to the branch that received an Alpha threshold.
func (ts *Topological) vote(voteStack []votes) {
	// If the voteStack is empty, then the full tree should falter. This won't
	// change the preferred branch.
	if len(voteStack) == 0 {
		lastAcceptedBlock := ts.blocks[ts.lastAcceptedID]
		lastAcceptedBlock.shouldFalter = true

		if numProcessing := len(ts.blocks) - 1; numProcessing > 0 {
			ts.ctx.Log.Verbo("no progress was made after processing pending blocks",
				zap.Int("numProcessing", numProcessing),
			)
			ts.metrics.FailedPoll()
		}
		return
	}

	pollSuccessful := false
	for len(voteStack) > 0 {
		// pop a vote off the stack
		newStackSize := len(voteStack) - 1
		vote := voteStack[newStackSize]
		voteStack = voteStack[:newStackSize]

		ts.ctx.Log.Verbo("applying votes",
			zap.Stringer("parentID", vote.parentID),
			zap.Stringer("votes", &vote.votes),
		)

		// get the block that we are going to vote on
		parentBlock := ts.blocks[vote.parentID]

		// keep track of transitive falters to propagate to this block's
		// children
		shouldTransitivelyFalter := parentBlock.shouldFalter

		// if the block was previously marked as needing to falter, the block
		// should falter before applying the vote
		if shouldTransitivelyFalter {
			ts.ctx.Log.Verbo("resetting confidence below parent",
				zap.Stringer("parentID", vote.parentID),
			)

			parentBlock.sb.RecordUnsuccessfulPoll()
			parentBlock.shouldFalter = false
		}

		// apply the votes for this snowball instance
		pollSuccessful = parentBlock.sb.RecordPoll(vote.votes) || pollSuccessful

		// Get the ID of the child that is having a RecordPoll called. All other
		// children will need to have their confidence reset. If there isn't a
		// child having RecordPoll called, then the nextID will default to the
		// nil ID.
		var nextID ids.ID
		if len(voteStack) > 0 {
			nextID = voteStack[newStackSize-1].parentID
		}

		// If there wasn't an alpha threshold on the branch (either on this vote
		// or a past transitive vote), I should falter now.
		for childID := range parentBlock.children {
			// If we don't need to transitively falter and the child is going to
			// have RecordPoll called on it, then there is no reason to reset
			// the block's confidence
			if !shouldTransitivelyFalter && childID == nextID {
				continue
			}

			// If we finalized a child of the current block, then all other
			// children will have been rejected and removed from the tree.
			// Therefore, we need to make sure the child is still in the tree.
			childBlock := ts.blocks[childID]
			ts.ctx.Log.Verbo("defering confidence reset of child block",
				zap.Stringer("childID", childID),
			)

			// If the child is ever voted for positively, the confidence
			// must be reset first.
			childBlock.shouldFalter = true
		}
	}

	if pollSuccessful {
		ts.metrics.SuccessfulPoll()
	} else {
		ts.metrics.FailedPoll()
	}
}

func (ts *Topological) updateProcessing(ctx context.Context) error {
	// Runtime = 2 * |live set| ; Space = Constant
	ts.preferredIDs.Clear()
	maps.Clear(ts.preferredHeights)

	// Runtime = |live set| ; Space = Constant
	// Traverse from the last accepted ID to the preferred child until there are
	// no children or the child is not yet verified.
	ts.preference = ts.lastAcceptedID
	for blk := ts.blocks[ts.preference]; blk.sb != nil; {
		siblings := blk.children
		parentSB := blk.sb
		blkID := parentSB.Preference()
		blk = ts.blocks[blkID]
		// Invariant: Because the prior block had an initialized snowball
		// instance, it must have a processing child. This guarantees that
		// blk.blk is non-nil.
		height := blk.blk.Height()
		if ts.preference == ts.lastAcceptedID && parentSB.Finalized() {
			accepted, err := ts.tryAcceptPreferredChild(ctx, blk, siblings)
			if err != nil {
				return err
			}
			if !accepted {
				break
			}

			delete(ts.blocks, ts.preference)
			ts.preference = blkID
			continue
		}

		if err := blk.Verify(ctx); err != nil {
			ts.ctx.Log.Warn("preferred block failed verification",
				zap.Stringer("blkID", blkID),
				zap.Uint64("height", height),
				zap.Error(err),
			)
			break
		}

		ts.metrics.Verified(height)
		ts.preference = blkID
		ts.preferredIDs.Add(blkID)
		ts.preferredHeights[height] = blkID
	}
	return nil
}

// Accepts the preferred child of the provided snowman block. By accepting the
// preferred child, all other children will be rejected. When these children are
// rejected, all their descendants will be rejected.
//
// We accept a block once its parent's snowball instance has finalized
// with it as the preference.
func (ts *Topological) tryAcceptPreferredChild(ctx context.Context, blk *snowmanBlock, siblings set.Set[ids.ID]) (bool, error) {
	blkID := blk.blk.ID()
	height := blk.blk.Height()
	if err := blk.Verify(ctx); err != nil {
		ts.ctx.Log.Warn("accepted block failed verification",
			zap.Stringer("blkID", blkID),
			zap.Uint64("height", height),
			zap.Error(err),
		)
		// This block can't be accepted yet because it hasn't been verified yet.
		return false, nil
	}

	ts.metrics.Verified(height)

	// Notify anyone listening that this block was accepted.
	bytes := blk.blk.Bytes()
	// Note that BlockAcceptor.Accept must be called before child.Accept to
	// honor Acceptor.Accept's invariant.
	if err := ts.ctx.BlockAcceptor.Accept(ts.ctx, blkID, bytes); err != nil {
		return false, err
	}

<<<<<<< HEAD
=======
	height := child.Height()
	timestamp := child.Timestamp()
>>>>>>> 8d266a87
	ts.ctx.Log.Trace("accepting block",
		zap.Stringer("blkID", blkID),
		zap.Uint64("height", height),
		zap.Time("timestamp", timestamp),
	)
	if err := blk.blk.Accept(ctx); err != nil {
		return false, err
	}

	// Update the last accepted values to the newly accepted block.
	ts.lastAcceptedID = blkID
	ts.lastAcceptedHeight = height
	// Remove the decided block from the set of processing IDs, as its status
	// now implies its preferredness.
	ts.preferredIDs.Remove(blkID)
	delete(ts.preferredHeights, height)

	ts.metrics.Accepted(
		blkID,
		height,
<<<<<<< HEAD
		blk.blk.Timestamp(),
		blk.numTimesVerified,
=======
		timestamp,
>>>>>>> 8d266a87
		ts.pollNumber,
		len(bytes),
	)

	// Because ts.blocks contains the last accepted block, we don't delete the
	// block from the blocks map here.

	rejects := make([]ids.ID, 0, siblings.Len()-1)
	for siblingID := range siblings {
		if siblingID == blkID {
			// don't reject the block we just accepted
			continue
		}

		sibling := ts.blocks[siblingID]
		ts.ctx.Log.Trace("rejecting block",
			zap.String("reason", "conflict with accepted block"),
			zap.Stringer("blkID", siblingID),
			zap.Uint64("height", sibling.blk.Height()),
			zap.Stringer("conflictID", blkID),
		)
		if err := sibling.blk.Reject(ctx); err != nil {
			return false, err
		}
		ts.metrics.Rejected(siblingID, sibling.numTimesVerified, ts.pollNumber, len(sibling.blk.Bytes()))

		// Track which blocks have been directly rejected
		rejects = append(rejects, siblingID)
	}

	// reject all the descendants of the blocks we just rejected
	return true, ts.rejectTransitively(ctx, rejects)
}

// Takes in a list of rejected ids and rejects all descendants of these IDs
func (ts *Topological) rejectTransitively(ctx context.Context, rejected []ids.ID) error {
	// the rejected array is treated as a stack, with the next element at index
	// 0 and the last element at the end of the slice.
	for len(rejected) > 0 {
		// pop the rejected ID off the stack
		newRejectedSize := len(rejected) - 1
		rejectedID := rejected[newRejectedSize]
		rejected = rejected[:newRejectedSize]

		// get the rejected node, and remove it from the tree
		rejectedNode := ts.blocks[rejectedID]
		delete(ts.blocks, rejectedID)

		for childID := range rejectedNode.children {
			child := ts.blocks[childID]
			ts.ctx.Log.Trace("rejecting block",
				zap.String("reason", "rejected ancestor"),
				zap.Stringer("blkID", childID),
				zap.Uint64("height", child.blk.Height()),
				zap.Stringer("parentID", rejectedID),
			)
			if err := child.blk.Reject(ctx); err != nil {
				return err
			}
			ts.metrics.Rejected(childID, child.numTimesVerified, ts.pollNumber, len(child.blk.Bytes()))

			// add the newly rejected block to the end of the stack
			rejected = append(rejected, childID)
		}
	}
	return nil
}<|MERGE_RESOLUTION|>--- conflicted
+++ resolved
@@ -613,11 +613,7 @@
 		return false, err
 	}
 
-<<<<<<< HEAD
-=======
-	height := child.Height()
-	timestamp := child.Timestamp()
->>>>>>> 8d266a87
+	timestamp := blk.blk.Timestamp()
 	ts.ctx.Log.Trace("accepting block",
 		zap.Stringer("blkID", blkID),
 		zap.Uint64("height", height),
@@ -638,12 +634,8 @@
 	ts.metrics.Accepted(
 		blkID,
 		height,
-<<<<<<< HEAD
-		blk.blk.Timestamp(),
+		timestamp,
 		blk.numTimesVerified,
-=======
-		timestamp,
->>>>>>> 8d266a87
 		ts.pollNumber,
 		len(bytes),
 	)
