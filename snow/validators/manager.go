--- conflicted
+++ resolved
@@ -13,7 +13,6 @@
 
 	"github.com/ava-labs/avalanchego/ids"
 	"github.com/ava-labs/avalanchego/utils"
-	"github.com/ava-labs/avalanchego/utils/set"
 )
 
 var (
@@ -50,11 +49,6 @@
 	// Key: Subnet ID
 	// Value: The validators that validate the subnet
 	subnetToVdrs map[ids.ID]Set
-<<<<<<< HEAD
-
-	maskedVdrs set.Set[ids.NodeID]
-=======
->>>>>>> 3cdcd771
 }
 
 func (m *manager) Add(subnetID ids.ID, set Set) bool {
