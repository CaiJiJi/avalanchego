// Copyright (C) 2019-2023, Ava Labs, Inc. All rights reserved.
// See the file LICENSE for licensing terms.

package tracker

import (
	"testing"

	"github.com/stretchr/testify/require"

	"go.uber.org/mock/gomock"

	"github.com/ava-labs/avalanchego/ids"
	"github.com/ava-labs/avalanchego/snow/validators"
	"github.com/ava-labs/avalanchego/utils/constants"
	"github.com/ava-labs/avalanchego/utils/logging"
)

// Assert fields are set correctly.
func TestNewTargeter(t *testing.T) {
	require := require.New(t)
	ctrl := gomock.NewController(t)

	config := &TargeterConfig{
		VdrAlloc:           10,
		MaxNonVdrUsage:     10,
		MaxNonVdrNodeUsage: 10,
	}
	vdrs := validators.NewManager()
	tracker := NewMockTracker(ctrl)

	targeterIntf := NewTargeter(
		logging.NoLog{},
		config,
		vdrs,
		tracker,
	)
	require.IsType(&targeter{}, targeterIntf)
	targeter := targeterIntf.(*targeter)
	require.Equal(vdrs, targeter.vdrs)
	require.Equal(tracker, targeter.tracker)
	require.Equal(config.MaxNonVdrUsage, targeter.maxNonVdrUsage)
	require.Equal(config.MaxNonVdrNodeUsage, targeter.maxNonVdrNodeUsage)
}

func TestTarget(t *testing.T) {
	ctrl := gomock.NewController(t)

<<<<<<< HEAD
	vdr := ids.GenerateTestNodeID()
	vdrWeight := uint64(1)
	totalVdrWeight := uint64(10)
	nonVdr := ids.GenerateTestNodeID()
=======
	vdr := ids.BuildTestNodeID([]byte{1})
	vdrWeight := uint64(1)
	totalVdrWeight := uint64(10)
	nonVdr := ids.BuildTestNodeID([]byte{2})
>>>>>>> 346088fb
	vdrs := validators.NewManager()
	require.NoError(t, vdrs.AddStaker(constants.PrimaryNetworkID, vdr, nil, ids.Empty, 1))
	require.NoError(t, vdrs.AddStaker(constants.PrimaryNetworkID, ids.GenerateTestNodeID(), nil, ids.Empty, totalVdrWeight-vdrWeight))

	tracker := NewMockTracker(ctrl)
	config := &TargeterConfig{
		VdrAlloc:           20,
		MaxNonVdrUsage:     10,
		MaxNonVdrNodeUsage: 5,
	}

	targeter := NewTargeter(
		logging.NoLog{},
		config,
		vdrs,
		tracker,
	)

	type test struct {
		name           string
		setup          func()
		nodeID         ids.NodeID
		expectedTarget float64
	}
	tests := []test{
		{
			name: "Vdr alloc and at-large alloc",
			setup: func() {
				// At large utilization is less than max
				tracker.EXPECT().TotalUsage().Return(config.MaxNonVdrUsage - 1).Times(1)
			},
			nodeID:         vdr,
			expectedTarget: 2 + 1, // 20 * (1/10) + min(max(0,10-9),5)
		},
		{
			name: "no vdr alloc and at-large alloc",
			setup: func() {
				// At large utilization is less than max
				tracker.EXPECT().TotalUsage().Return(config.MaxNonVdrUsage - 1).Times(1)
			},
			nodeID:         nonVdr,
			expectedTarget: 0 + 1, // 0 * (1/10) + min(max(0,10-9), 5)
		},
		{
			name: "at-large alloc maxed",
			setup: func() {
				tracker.EXPECT().TotalUsage().Return(float64(0)).Times(1)
			},
			nodeID:         nonVdr,
			expectedTarget: 0 + 5, // 0 * (1/10) + min(max(0,10-0), 5)
		},
		{
			name: "at-large alloc completely used",
			setup: func() {
				tracker.EXPECT().TotalUsage().Return(config.MaxNonVdrUsage).Times(1)
			},
			nodeID:         nonVdr,
			expectedTarget: 0 + 0, // 0 * (1/10) + min(max(0,10-10), 5)
		},
		{
			name: "at-large alloc exceeded used",
			setup: func() {
				tracker.EXPECT().TotalUsage().Return(config.MaxNonVdrUsage + 1).Times(1)
			},
			nodeID:         nonVdr,
			expectedTarget: 0 + 0, // 0 * (1/10) + min(max(0,10-11), 5)
		},
	}

	for _, tt := range tests {
		t.Run(tt.name, func(t *testing.T) {
			tt.setup()
			target := targeter.TargetUsage(tt.nodeID)
			require.Equal(t, tt.expectedTarget, target)
		})
	}
}<|MERGE_RESOLUTION|>--- conflicted
+++ resolved
@@ -46,17 +46,10 @@
 func TestTarget(t *testing.T) {
 	ctrl := gomock.NewController(t)
 
-<<<<<<< HEAD
-	vdr := ids.GenerateTestNodeID()
-	vdrWeight := uint64(1)
-	totalVdrWeight := uint64(10)
-	nonVdr := ids.GenerateTestNodeID()
-=======
 	vdr := ids.BuildTestNodeID([]byte{1})
 	vdrWeight := uint64(1)
 	totalVdrWeight := uint64(10)
 	nonVdr := ids.BuildTestNodeID([]byte{2})
->>>>>>> 346088fb
 	vdrs := validators.NewManager()
 	require.NoError(t, vdrs.AddStaker(constants.PrimaryNetworkID, vdr, nil, ids.Empty, 1))
 	require.NoError(t, vdrs.AddStaker(constants.PrimaryNetworkID, ids.GenerateTestNodeID(), nil, ids.Empty, totalVdrWeight-vdrWeight))
