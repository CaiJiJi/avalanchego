--- conflicted
+++ resolved
@@ -4,11 +4,7 @@
 package handler
 
 import (
-<<<<<<< HEAD
 	"context"
-	"fmt"
-=======
->>>>>>> 50c60741
 	"testing"
 	"time"
 
@@ -26,141 +22,6 @@
 )
 
 func TestQueue(t *testing.T) {
-<<<<<<< HEAD
-	for _, useProto := range []bool{false, true} {
-		t.Run(fmt.Sprintf("use proto buf message creator %v", useProto), func(tt *testing.T) {
-			ctrl := gomock.NewController(tt)
-			defer ctrl.Finish()
-
-			require := require.New(tt)
-			cpuTracker := tracker.NewMockTracker(ctrl)
-			vdrs := validators.NewSet()
-			vdr1ID, vdr2ID := ids.GenerateTestNodeID(), ids.GenerateTestNodeID()
-			require.NoError(vdrs.AddWeight(vdr1ID, 1))
-			require.NoError(vdrs.AddWeight(vdr2ID, 1))
-			mIntf, err := NewMessageQueue(logging.NoLog{}, vdrs, cpuTracker, "", prometheus.NewRegistry(), message.SynchronousOps)
-			require.NoError(err)
-			u := mIntf.(*messageQueue)
-			currentTime := time.Now()
-			u.clock.Set(currentTime)
-
-			metrics := prometheus.NewRegistry()
-			var mc message.Creator
-			if !useProto {
-				mc, err = message.NewCreator(metrics, "dummyNamespace", true, 10*time.Second)
-			} else {
-				mc, err = message.NewCreatorWithProto(metrics, "dummyNamespace", true, 10*time.Second)
-			}
-			require.NoError(err)
-
-			mc.SetTime(currentTime)
-			msg1 := mc.InboundPut(
-				ids.Empty,
-				0,
-				nil,
-				vdr1ID,
-			)
-
-			// Push then pop should work regardless of usage when there are no other
-			// messages on [u.msgs]
-			cpuTracker.EXPECT().Usage(vdr1ID, gomock.Any()).Return(0.1).Times(1)
-			u.Push(context.Background(), msg1)
-			require.EqualValues(1, u.nodeToUnprocessedMsgs[vdr1ID])
-			require.EqualValues(1, u.Len())
-			_, gotMsg1, ok := u.Pop()
-			require.True(ok)
-			require.Len(u.nodeToUnprocessedMsgs, 0)
-			require.EqualValues(0, u.Len())
-			require.EqualValues(msg1, gotMsg1)
-
-			cpuTracker.EXPECT().Usage(vdr1ID, gomock.Any()).Return(0.0).Times(1)
-			u.Push(context.Background(), msg1)
-			require.EqualValues(1, u.nodeToUnprocessedMsgs[vdr1ID])
-			require.EqualValues(1, u.Len())
-			_, gotMsg1, ok = u.Pop()
-			require.True(ok)
-			require.Len(u.nodeToUnprocessedMsgs, 0)
-			require.EqualValues(0, u.Len())
-			require.EqualValues(msg1, gotMsg1)
-
-			cpuTracker.EXPECT().Usage(vdr1ID, gomock.Any()).Return(1.0).Times(1)
-			u.Push(context.Background(), msg1)
-			require.EqualValues(1, u.nodeToUnprocessedMsgs[vdr1ID])
-			require.EqualValues(1, u.Len())
-			_, gotMsg1, ok = u.Pop()
-			require.True(ok)
-			require.Len(u.nodeToUnprocessedMsgs, 0)
-			require.EqualValues(0, u.Len())
-			require.EqualValues(msg1, gotMsg1)
-
-			cpuTracker.EXPECT().Usage(vdr1ID, gomock.Any()).Return(0.0).Times(1)
-			u.Push(context.Background(), msg1)
-			require.EqualValues(1, u.nodeToUnprocessedMsgs[vdr1ID])
-			require.EqualValues(1, u.Len())
-			_, gotMsg1, ok = u.Pop()
-			require.True(ok)
-			require.Len(u.nodeToUnprocessedMsgs, 0)
-			require.EqualValues(0, u.Len())
-			require.EqualValues(msg1, gotMsg1)
-
-			// Push msg1 from vdr1ID
-			u.Push(context.Background(), msg1)
-			require.EqualValues(1, u.nodeToUnprocessedMsgs[vdr1ID])
-			require.EqualValues(1, u.Len())
-
-			msg2 := mc.InboundGet(ids.Empty, 0, 0, ids.Empty, vdr2ID)
-
-			// Push msg2 from vdr2ID
-			u.Push(context.Background(), msg2)
-			require.EqualValues(2, u.Len())
-			require.EqualValues(1, u.nodeToUnprocessedMsgs[vdr2ID])
-			// Set vdr1's usage to 99% and vdr2's to .01
-			cpuTracker.EXPECT().Usage(vdr1ID, gomock.Any()).Return(.99).Times(2)
-			cpuTracker.EXPECT().Usage(vdr2ID, gomock.Any()).Return(.01).Times(1)
-			// Pop should return msg2 first because vdr1 has exceeded it's portion of CPU time
-			_, gotMsg2, ok := u.Pop()
-			require.True(ok)
-			require.EqualValues(1, u.Len())
-			require.EqualValues(msg2, gotMsg2)
-			_, gotMsg1, ok = u.Pop()
-			require.True(ok)
-			require.EqualValues(msg1, gotMsg1)
-			require.Len(u.nodeToUnprocessedMsgs, 0)
-			require.EqualValues(0, u.Len())
-
-			// u is now empty
-			// Non-validators should be able to put messages onto [u]
-			nonVdrNodeID1, nonVdrNodeID2 := ids.GenerateTestNodeID(), ids.GenerateTestNodeID()
-			msg3 := mc.InboundPullQuery(ids.Empty, 0, 0, ids.Empty, nonVdrNodeID1)
-			msg4 := mc.InboundPushQuery(ids.Empty, 0, 0, nil, nonVdrNodeID2)
-			u.Push(context.Background(), msg3)
-			u.Push(context.Background(), msg4)
-			u.Push(context.Background(), msg1)
-			require.EqualValues(3, u.Len())
-
-			// msg1 should get popped first because nonVdrNodeID1 and nonVdrNodeID2
-			// exceeded their limit
-			cpuTracker.EXPECT().Usage(nonVdrNodeID1, gomock.Any()).Return(.34).Times(1)
-			cpuTracker.EXPECT().Usage(nonVdrNodeID2, gomock.Any()).Return(.34).Times(2)
-			cpuTracker.EXPECT().Usage(vdr1ID, gomock.Any()).Return(0.0).Times(1)
-
-			// u.msgs is [msg3, msg4, msg1]
-			_, gotMsg1, ok = u.Pop()
-			require.True(ok)
-			require.EqualValues(msg1, gotMsg1)
-			// u.msgs is [msg3, msg4]
-			cpuTracker.EXPECT().Usage(nonVdrNodeID1, gomock.Any()).Return(.51).Times(2)
-			_, gotMsg4, ok := u.Pop()
-			require.True(ok)
-			require.EqualValues(msg4, gotMsg4)
-			// u.msgs is [msg3]
-			_, gotMsg3, ok := u.Pop()
-			require.True(ok)
-			require.EqualValues(msg3, gotMsg3)
-			require.EqualValues(0, u.Len())
-		})
-	}
-=======
 	ctrl := gomock.NewController(t)
 	defer ctrl.Finish()
 
@@ -191,65 +52,65 @@
 	// Push then pop should work regardless of usage when there are no other
 	// messages on [u.msgs]
 	cpuTracker.EXPECT().Usage(vdr1ID, gomock.Any()).Return(0.1).Times(1)
-	u.Push(msg1)
+	u.Push(context.Background(), msg1)
 	require.EqualValues(1, u.nodeToUnprocessedMsgs[vdr1ID])
 	require.EqualValues(1, u.Len())
-	gotMsg1, ok := u.Pop()
+	_, gotMsg1, ok := u.Pop()
 	require.True(ok)
 	require.Len(u.nodeToUnprocessedMsgs, 0)
 	require.EqualValues(0, u.Len())
 	require.EqualValues(msg1, gotMsg1)
 
 	cpuTracker.EXPECT().Usage(vdr1ID, gomock.Any()).Return(0.0).Times(1)
-	u.Push(msg1)
+	u.Push(context.Background(), msg1)
 	require.EqualValues(1, u.nodeToUnprocessedMsgs[vdr1ID])
 	require.EqualValues(1, u.Len())
-	gotMsg1, ok = u.Pop()
+	_, gotMsg1, ok = u.Pop()
 	require.True(ok)
 	require.Len(u.nodeToUnprocessedMsgs, 0)
 	require.EqualValues(0, u.Len())
 	require.EqualValues(msg1, gotMsg1)
 
 	cpuTracker.EXPECT().Usage(vdr1ID, gomock.Any()).Return(1.0).Times(1)
-	u.Push(msg1)
+	u.Push(context.Background(), msg1)
 	require.EqualValues(1, u.nodeToUnprocessedMsgs[vdr1ID])
 	require.EqualValues(1, u.Len())
-	gotMsg1, ok = u.Pop()
+	_, gotMsg1, ok = u.Pop()
 	require.True(ok)
 	require.Len(u.nodeToUnprocessedMsgs, 0)
 	require.EqualValues(0, u.Len())
 	require.EqualValues(msg1, gotMsg1)
 
 	cpuTracker.EXPECT().Usage(vdr1ID, gomock.Any()).Return(0.0).Times(1)
-	u.Push(msg1)
+	u.Push(context.Background(), msg1)
 	require.EqualValues(1, u.nodeToUnprocessedMsgs[vdr1ID])
 	require.EqualValues(1, u.Len())
-	gotMsg1, ok = u.Pop()
+	_, gotMsg1, ok = u.Pop()
 	require.True(ok)
 	require.Len(u.nodeToUnprocessedMsgs, 0)
 	require.EqualValues(0, u.Len())
 	require.EqualValues(msg1, gotMsg1)
 
 	// Push msg1 from vdr1ID
-	u.Push(msg1)
+	u.Push(context.Background(), msg1)
 	require.EqualValues(1, u.nodeToUnprocessedMsgs[vdr1ID])
 	require.EqualValues(1, u.Len())
 
 	msg2 := mc.InboundGet(ids.Empty, 0, 0, ids.Empty, vdr2ID)
 
 	// Push msg2 from vdr2ID
-	u.Push(msg2)
+	u.Push(context.Background(), msg2)
 	require.EqualValues(2, u.Len())
 	require.EqualValues(1, u.nodeToUnprocessedMsgs[vdr2ID])
 	// Set vdr1's usage to 99% and vdr2's to .01
 	cpuTracker.EXPECT().Usage(vdr1ID, gomock.Any()).Return(.99).Times(2)
 	cpuTracker.EXPECT().Usage(vdr2ID, gomock.Any()).Return(.01).Times(1)
 	// Pop should return msg2 first because vdr1 has exceeded it's portion of CPU time
-	gotMsg2, ok := u.Pop()
+	_, gotMsg2, ok := u.Pop()
 	require.True(ok)
 	require.EqualValues(1, u.Len())
 	require.EqualValues(msg2, gotMsg2)
-	gotMsg1, ok = u.Pop()
+	_, gotMsg1, ok = u.Pop()
 	require.True(ok)
 	require.EqualValues(msg1, gotMsg1)
 	require.Len(u.nodeToUnprocessedMsgs, 0)
@@ -260,9 +121,9 @@
 	nonVdrNodeID1, nonVdrNodeID2 := ids.GenerateTestNodeID(), ids.GenerateTestNodeID()
 	msg3 := mc.InboundPullQuery(ids.Empty, 0, 0, ids.Empty, nonVdrNodeID1)
 	msg4 := mc.InboundPushQuery(ids.Empty, 0, 0, nil, nonVdrNodeID2)
-	u.Push(msg3)
-	u.Push(msg4)
-	u.Push(msg1)
+	u.Push(context.Background(), msg3)
+	u.Push(context.Background(), msg4)
+	u.Push(context.Background(), msg1)
 	require.EqualValues(3, u.Len())
 
 	// msg1 should get popped first because nonVdrNodeID1 and nonVdrNodeID2
@@ -272,18 +133,17 @@
 	cpuTracker.EXPECT().Usage(vdr1ID, gomock.Any()).Return(0.0).Times(1)
 
 	// u.msgs is [msg3, msg4, msg1]
-	gotMsg1, ok = u.Pop()
+	_, gotMsg1, ok = u.Pop()
 	require.True(ok)
 	require.EqualValues(msg1, gotMsg1)
 	// u.msgs is [msg3, msg4]
 	cpuTracker.EXPECT().Usage(nonVdrNodeID1, gomock.Any()).Return(.51).Times(2)
-	gotMsg4, ok := u.Pop()
+	_, gotMsg4, ok := u.Pop()
 	require.True(ok)
 	require.EqualValues(msg4, gotMsg4)
 	// u.msgs is [msg3]
-	gotMsg3, ok := u.Pop()
+	_, gotMsg3, ok := u.Pop()
 	require.True(ok)
 	require.EqualValues(msg3, gotMsg3)
 	require.EqualValues(0, u.Len())
->>>>>>> 50c60741
 }