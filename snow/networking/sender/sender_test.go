--- conflicted
+++ resolved
@@ -128,17 +128,12 @@
 	}
 	bootstrapper.Default(true)
 	bootstrapper.CantGossip = false
-<<<<<<< HEAD
-	bootstrapper.ContextF = func() *snow.ConsensusContext { return ctx }
-	bootstrapper.ConnectedF = func(context.Context, ids.NodeID, *version.Application) error { return nil }
-=======
 	bootstrapper.ContextF = func() *snow.ConsensusContext {
 		return ctx
 	}
-	bootstrapper.ConnectedF = func(ids.NodeID, *version.Application) error {
-		return nil
-	}
->>>>>>> 2a76c560
+	bootstrapper.ConnectedF = func(context.Context, ids.NodeID, *version.Application) error {
+		return nil
+	}
 	bootstrapper.QueryFailedF = func(_ context.Context, nodeID ids.NodeID, _ uint32) error {
 		failedVDRs.Add(nodeID)
 		wg.Done()
@@ -149,15 +144,10 @@
 
 	chainRouter.AddChain(handler)
 
-<<<<<<< HEAD
-	bootstrapper.StartF = func(context.Context, uint32) error { return nil }
+	bootstrapper.StartF = func(context.Context, uint32) error {
+		return nil
+	}
 	handler.Start(context.Background(), false)
-=======
-	bootstrapper.StartF = func(uint32) error {
-		return nil
-	}
-	handler.Start(false)
->>>>>>> 2a76c560
 
 	vdrIDs := ids.NodeIDSet{}
 	vdrIDs.Add(ids.NodeID{255})
@@ -261,17 +251,12 @@
 	}
 	bootstrapper.Default(true)
 	bootstrapper.CantGossip = false
-<<<<<<< HEAD
-	bootstrapper.ContextF = func() *snow.ConsensusContext { return ctx2 }
-	bootstrapper.ConnectedF = func(context.Context, ids.NodeID, *version.Application) error { return nil }
-=======
 	bootstrapper.ContextF = func() *snow.ConsensusContext {
 		return ctx2
 	}
-	bootstrapper.ConnectedF = func(ids.NodeID, *version.Application) error {
-		return nil
-	}
->>>>>>> 2a76c560
+	bootstrapper.ConnectedF = func(context.Context, ids.NodeID, *version.Application) error {
+		return nil
+	}
 	queriesToSend := 1000
 	awaiting := make([]chan struct{}, queriesToSend)
 	for i := 0; i < queriesToSend; i++ {
@@ -287,15 +272,10 @@
 
 	chainRouter.AddChain(handler)
 
-<<<<<<< HEAD
-	bootstrapper.StartF = func(context.Context, uint32) error { return nil }
+	bootstrapper.StartF = func(context.Context, uint32) error {
+		return nil
+	}
 	handler.Start(context.Background(), false)
-=======
-	bootstrapper.StartF = func(uint32) error {
-		return nil
-	}
-	handler.Start(false)
->>>>>>> 2a76c560
 
 	go func() {
 		for i := 0; i < queriesToSend; i++ {
@@ -394,17 +374,12 @@
 	}
 	bootstrapper.Default(true)
 	bootstrapper.CantGossip = false
-<<<<<<< HEAD
-	bootstrapper.ContextF = func() *snow.ConsensusContext { return ctx2 }
-	bootstrapper.ConnectedF = func(context.Context, ids.NodeID, *version.Application) error { return nil }
-=======
 	bootstrapper.ContextF = func() *snow.ConsensusContext {
 		return ctx2
 	}
-	bootstrapper.ConnectedF = func(ids.NodeID, *version.Application) error {
-		return nil
-	}
->>>>>>> 2a76c560
+	bootstrapper.ConnectedF = func(context.Context, ids.NodeID, *version.Application) error {
+		return nil
+	}
 	queriesToSend := 2
 	awaiting := make([]chan struct{}, queriesToSend)
 	for i := 0; i < queriesToSend; i++ {
@@ -419,15 +394,10 @@
 
 	chainRouter.AddChain(handler)
 
-<<<<<<< HEAD
-	bootstrapper.StartF = func(context.Context, uint32) error { return nil }
+	bootstrapper.StartF = func(context.Context, uint32) error {
+		return nil
+	}
 	handler.Start(context.Background(), false)
-=======
-	bootstrapper.StartF = func(uint32) error {
-		return nil
-	}
-	handler.Start(false)
->>>>>>> 2a76c560
 
 	go func() {
 		for i := 0; i < queriesToSend; i++ {
