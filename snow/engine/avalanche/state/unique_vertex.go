// Copyright (C) 2019-2022, Ava Labs, Inc. All rights reserved.
// See the file LICENSE for licensing terms.

package state

import (
	"errors"
	"fmt"
	"strings"
	"time"

	"github.com/ava-labs/avalanchego/cache"
	"github.com/ava-labs/avalanchego/ids"
	"github.com/ava-labs/avalanchego/snow/choices"
	"github.com/ava-labs/avalanchego/snow/consensus/avalanche"
	"github.com/ava-labs/avalanchego/snow/consensus/snowstorm"
	"github.com/ava-labs/avalanchego/snow/engine/avalanche/vertex"
	"github.com/ava-labs/avalanchego/utils/formatting"
	"github.com/ava-labs/avalanchego/utils/hashing"
)

var (
<<<<<<< HEAD
	_ cache.Evictable[ids.ID] = &uniqueVertex{}
	_ avalanche.Vertex        = &uniqueVertex{}
=======
	_ cache.Evictable  = (*uniqueVertex)(nil)
	_ avalanche.Vertex = (*uniqueVertex)(nil)
>>>>>>> 65caf98d
)

// uniqueVertex acts as a cache for vertices in the database.
//
// If a vertex is loaded, it will have one canonical uniqueVertex. The vertex
// will eventually be evicted from memory, when the uniqueVertex is evicted from
// the cache. If the uniqueVertex has a function called again after this
// eviction, the vertex will be re-loaded from the database.
type uniqueVertex struct {
	serializer *Serializer

	id ids.ID
	v  *vertexState
	// default to "time.Now", used for testing
	time func() time.Time
}

// newUniqueVertex returns a uniqueVertex instance from [b] by checking the cache
// and then parsing the vertex bytes on a cache miss.
func newUniqueVertex(s *Serializer, b []byte) (*uniqueVertex, error) {
	vtx := &uniqueVertex{
		id:         hashing.ComputeHash256Array(b),
		serializer: s,
	}
	vtx.shallowRefresh()

	// If the vtx exists, then the vertex is already known
	if vtx.v.vtx != nil {
		return vtx, nil
	}

	// If it wasn't in the cache parse the vertex and set it
	innerVertex, err := s.parseVertex(b)
	if err != nil {
		return nil, err
	}
	if err := innerVertex.Verify(); err != nil {
		return nil, err
	}

	unparsedTxs := innerVertex.Txs()
	txs := make([]snowstorm.Tx, len(unparsedTxs))
	for i, txBytes := range unparsedTxs {
		tx, err := vtx.serializer.VM.ParseTx(txBytes)
		if err != nil {
			return nil, err
		}
		txs[i] = tx
	}

	vtx.v.vtx = innerVertex
	vtx.v.txs = txs

	// If the vertex has already been fetched,
	// skip persisting the vertex.
	if vtx.v.status.Fetched() {
		return vtx, nil
	}

	// The vertex is newly parsed, so set the status
	// and persist it.
	vtx.v.status = choices.Processing
	return vtx, vtx.persist()
}

func (vtx *uniqueVertex) refresh() {
	vtx.shallowRefresh()

	if vtx.v.vtx == nil && vtx.v.status.Fetched() {
		vtx.v.vtx = vtx.serializer.state.Vertex(vtx.ID())
	}
}

// shallowRefresh checks the cache for the uniqueVertex and gets the
// most up-to-date status for [vtx]
// ensures that the status is up-to-date for this vertex
// inner vertex may be nil after calling shallowRefresh
func (vtx *uniqueVertex) shallowRefresh() {
	if vtx.v == nil {
		vtx.v = &vertexState{}
	}
	if vtx.v.latest {
		return
	}

	latest := vtx.serializer.state.UniqueVertex(vtx)
	prevVtx := vtx.v.vtx
	if latest == vtx {
		vtx.v.status = vtx.serializer.state.Status(vtx.ID())
		vtx.v.latest = true
	} else {
		// If someone is in the cache, they must be up-to-date
		*vtx = *latest
	}

	if vtx.v.vtx == nil {
		vtx.v.vtx = prevVtx
	}
}

func (vtx *uniqueVertex) Evict() {
	if vtx.v != nil {
		vtx.v.latest = false
		// make sure the parents can be garbage collected
		vtx.v.parents = nil
	}
}

func (vtx *uniqueVertex) setVertex(innerVtx vertex.StatelessVertex) error {
	vtx.shallowRefresh()
	vtx.v.vtx = innerVtx

	if vtx.v.status.Fetched() {
		return nil
	}

	if _, err := vtx.Txs(); err != nil {
		return err
	}

	vtx.v.status = choices.Processing
	return vtx.persist()
}

func (vtx *uniqueVertex) persist() error {
	if err := vtx.serializer.state.SetVertex(vtx.v.vtx); err != nil {
		return err
	}
	if err := vtx.serializer.state.SetStatus(vtx.ID(), vtx.v.status); err != nil {
		return err
	}
	return vtx.serializer.versionDB.Commit()
}

func (vtx *uniqueVertex) setStatus(status choices.Status) error {
	vtx.shallowRefresh()
	if vtx.v.status == status {
		return nil
	}
	vtx.v.status = status
	return vtx.serializer.state.SetStatus(vtx.ID(), status)
}

func (vtx *uniqueVertex) ID() ids.ID  { return vtx.id }
func (vtx *uniqueVertex) Key() ids.ID { return vtx.id }

func (vtx *uniqueVertex) Accept() error {
	if err := vtx.setStatus(choices.Accepted); err != nil {
		return err
	}

	vtx.serializer.edge.Add(vtx.id)
	parents, err := vtx.Parents()
	if err != nil {
		return err
	}

	for _, parent := range parents {
		vtx.serializer.edge.Remove(parent.ID())
	}

	if err := vtx.serializer.state.SetEdge(vtx.serializer.Edge()); err != nil {
		return fmt.Errorf("failed to set edge while accepting vertex %s due to %w", vtx.id, err)
	}

	// Should never traverse into parents of a decided vertex. Allows for the
	// parents to be garbage collected
	vtx.v.parents = nil

	return vtx.serializer.versionDB.Commit()
}

func (vtx *uniqueVertex) Reject() error {
	if err := vtx.setStatus(choices.Rejected); err != nil {
		return err
	}

	// Should never traverse into parents of a decided vertex. Allows for the
	// parents to be garbage collected
	vtx.v.parents = nil

	return vtx.serializer.versionDB.Commit()
}

// TODO: run performance test to see if shallow refreshing
// (which will mean that refresh must be called in Bytes and Verify)
// improves performance
func (vtx *uniqueVertex) Status() choices.Status { vtx.refresh(); return vtx.v.status }

func (vtx *uniqueVertex) Parents() ([]avalanche.Vertex, error) {
	vtx.refresh()

	if vtx.v.vtx == nil {
		return nil, fmt.Errorf("failed to get parents for vertex with status: %s", vtx.v.status)
	}

	parentIDs := vtx.v.vtx.ParentIDs()
	if len(vtx.v.parents) != len(parentIDs) {
		vtx.v.parents = make([]avalanche.Vertex, len(parentIDs))
		for i, parentID := range parentIDs {
			vtx.v.parents[i] = &uniqueVertex{
				serializer: vtx.serializer,
				id:         parentID,
			}
		}
	}

	return vtx.v.parents, nil
}

var (
	errStopVertexNotAllowedTimestamp = errors.New("stop vertex not allowed timestamp")
	errStopVertexAlreadyAccepted     = errors.New("stop vertex already accepted")
	errUnexpectedEdges               = errors.New("unexpected edge, expected accepted frontier")
	errUnexpectedDependencyStopVtx   = errors.New("unexpected dependencies found in stop vertex transitive path")
)

// "uniqueVertex" itself implements "Verify" regardless of whether the underlying vertex
// is stop vertex or not. Called before issuing the vertex to the consensus.
// No vertex should ever be able to refer to a stop vertex in its transitive closure.
func (vtx *uniqueVertex) Verify() error {
	// first verify the underlying stateless vertex
	if err := vtx.v.vtx.Verify(); err != nil {
		return err
	}

	whitelistVtx := vtx.v.vtx.StopVertex()
	if whitelistVtx {
		now := time.Now()
		if vtx.time != nil {
			now = vtx.time()
		}
		allowed := vtx.serializer.XChainMigrationTime
		if now.Before(allowed) {
			return errStopVertexNotAllowedTimestamp
		}
	}

	// MUST error if stop vertex has already been accepted (can't be accepted twice)
	// regardless of whether the underlying vertex is stop vertex or not
	stopVtxAccepted, err := vtx.serializer.StopVertexAccepted()
	if err != nil {
		return err
	}
	if stopVtxAccepted {
		return errStopVertexAlreadyAccepted
	}
	if !whitelistVtx {
		// below are stop vertex specific verifications
		// no need to continue
		return nil
	}

	//      (accepted)           (accepted)
	//        vtx_1                vtx_2
	//    [tx_a, tx_b]          [tx_c, tx_d]
	//          ⬆      ⬉     ⬈       ⬆
	//        vtx_3                vtx_4
	//    [tx_e, tx_f]          [tx_g, tx_h]
	//                               ⬆
	//                         stop_vertex_5
	//
	// [tx_a, tx_b] transitively referenced by "stop_vertex_5"
	// has the dependent transactions [tx_e, tx_f]
	// that are not transitively referenced by "stop_vertex_5"
	// in case "tx_g" depends on "tx_e" that is not in vtx4.
	// Thus "stop_vertex_5" is invalid!
	//
	// To make sure such transitive paths of the stop vertex reach all accepted frontier:
	// 1. check the edge of the transitive paths refers to the accepted frontier
	// 2. check dependencies of all txs must be subset of transitive paths
	queue := []avalanche.Vertex{vtx}
	visitedVtx := ids.NewSet(0)

	acceptedFrontier := ids.NewSet(0)
	transitivePaths := ids.NewSet(0)
	dependencies := ids.NewSet(0)
	for len(queue) > 0 { // perform BFS
		cur := queue[0]
		queue = queue[1:]

		curID := cur.ID()
		if cur.Status() == choices.Accepted {
			// 1. check the edge of the transitive paths refers to the accepted frontier
			acceptedFrontier.Add(curID)

			// have reached the accepted frontier on the transitive closure
			// no need to continue the search on this path
			continue
		}

		if visitedVtx.Contains(curID) {
			continue
		}
		visitedVtx.Add(curID)
		transitivePaths.Add(curID)

		txs, err := cur.Txs()
		if err != nil {
			return err
		}
		for _, tx := range txs {
			transitivePaths.Add(tx.ID())
			deps, err := tx.Dependencies()
			if err != nil {
				return err
			}
			for _, dep := range deps {
				// only add non-accepted dependencies
				if dep.Status() != choices.Accepted {
					dependencies.Add(dep.ID())
				}
			}
		}

		parents, err := cur.Parents()
		if err != nil {
			return err
		}
		queue = append(queue, parents...)
	}

	acceptedEdges := ids.NewSet(0)
	acceptedEdges.Add(vtx.serializer.Edge()...)

	// stop vertex should be able to reach all IDs
	// that are returned by the "Edge"
	if !acceptedFrontier.Equals(acceptedEdges) {
		return errUnexpectedEdges
	}

	// 2. check dependencies of all txs must be subset of transitive paths
	prev := transitivePaths.Len()
	transitivePaths.Union(dependencies)
	if prev != transitivePaths.Len() {
		return errUnexpectedDependencyStopVtx
	}

	return nil
}

func (vtx *uniqueVertex) HasWhitelist() bool {
	return vtx.v.vtx.StopVertex()
}

// "uniqueVertex" itself implements "Whitelist" traversal iff its underlying
// "vertex.StatelessVertex" is marked as a stop vertex.
func (vtx *uniqueVertex) Whitelist() (ids.Set, error) {
	if !vtx.v.vtx.StopVertex() {
		return nil, nil
	}

	// perform BFS on transitive paths until reaching the accepted frontier
	// represents all processing transaction IDs transitively referenced by the
	// vertex
	queue := []avalanche.Vertex{vtx}
	whitlist := ids.NewSet(0)
	visitedVtx := ids.NewSet(0)
	for len(queue) > 0 {
		cur := queue[0]
		queue = queue[1:]

		if cur.Status() == choices.Accepted {
			// have reached the accepted frontier on the transitive closure
			// no need to continue the search on this path
			continue
		}
		curID := cur.ID()
		if visitedVtx.Contains(curID) {
			continue
		}
		visitedVtx.Add(curID)

		txs, err := cur.Txs()
		if err != nil {
			return nil, err
		}
		for _, tx := range txs {
			whitlist.Add(tx.ID())
		}
		whitlist.Add(curID)

		parents, err := cur.Parents()
		if err != nil {
			return nil, err
		}
		queue = append(queue, parents...)
	}
	return whitlist, nil
}

func (vtx *uniqueVertex) Height() (uint64, error) {
	vtx.refresh()

	if vtx.v.vtx == nil {
		return 0, fmt.Errorf("failed to get height for vertex with status: %s", vtx.v.status)
	}

	return vtx.v.vtx.Height(), nil
}

func (vtx *uniqueVertex) Epoch() (uint32, error) {
	vtx.refresh()

	if vtx.v.vtx == nil {
		return 0, fmt.Errorf("failed to get epoch for vertex with status: %s", vtx.v.status)
	}

	return vtx.v.vtx.Epoch(), nil
}

func (vtx *uniqueVertex) Txs() ([]snowstorm.Tx, error) {
	vtx.refresh()

	if vtx.v.vtx == nil {
		return nil, fmt.Errorf("failed to get txs for vertex with status: %s", vtx.v.status)
	}

	txs := vtx.v.vtx.Txs()
	if len(txs) != len(vtx.v.txs) {
		vtx.v.txs = make([]snowstorm.Tx, len(txs))
		for i, txBytes := range txs {
			tx, err := vtx.serializer.VM.ParseTx(txBytes)
			if err != nil {
				return nil, err
			}
			vtx.v.txs[i] = tx
		}
	}

	return vtx.v.txs, nil
}

func (vtx *uniqueVertex) Bytes() []byte { return vtx.v.vtx.Bytes() }

func (vtx *uniqueVertex) String() string {
	sb := strings.Builder{}

	parents, err := vtx.Parents()
	if err != nil {
		sb.WriteString(fmt.Sprintf("Vertex(ID = %s, Error=error while retrieving vertex parents: %s)", vtx.ID(), err))
		return sb.String()
	}
	txs, err := vtx.Txs()
	if err != nil {
		sb.WriteString(fmt.Sprintf("Vertex(ID = %s, Error=error while retrieving vertex txs: %s)", vtx.ID(), err))
		return sb.String()
	}

	sb.WriteString(fmt.Sprintf(
		"Vertex(ID = %s, Status = %s, Number of Dependencies = %d, Number of Transactions = %d)",
		vtx.ID(),
		vtx.Status(),
		len(parents),
		len(txs),
	))

	parentFormat := fmt.Sprintf("\n    Parent[%s]: ID = %%s, Status = %%s",
		formatting.IntFormat(len(parents)-1))
	for i, parent := range parents {
		sb.WriteString(fmt.Sprintf(parentFormat, i, parent.ID(), parent.Status()))
	}

	txFormat := fmt.Sprintf("\n    Transaction[%s]: ID = %%s, Status = %%s",
		formatting.IntFormat(len(txs)-1))
	for i, tx := range txs {
		sb.WriteString(fmt.Sprintf(txFormat, i, tx.ID(), tx.Status()))
	}

	return sb.String()
}

type vertexState struct {
	latest bool

	vtx    vertex.StatelessVertex
	status choices.Status

	parents []avalanche.Vertex
	txs     []snowstorm.Tx
}<|MERGE_RESOLUTION|>--- conflicted
+++ resolved
@@ -20,13 +20,8 @@
 )
 
 var (
-<<<<<<< HEAD
-	_ cache.Evictable[ids.ID] = &uniqueVertex{}
-	_ avalanche.Vertex        = &uniqueVertex{}
-=======
-	_ cache.Evictable  = (*uniqueVertex)(nil)
-	_ avalanche.Vertex = (*uniqueVertex)(nil)
->>>>>>> 65caf98d
+	_ cache.Evictable[ids.ID] = (*uniqueVertex)(nil)
+	_ avalanche.Vertex        = (*uniqueVertex)(nil)
 )
 
 // uniqueVertex acts as a cache for vertices in the database.
