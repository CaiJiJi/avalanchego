--- conflicted
+++ resolved
@@ -183,8 +183,7 @@
 		case bytes.Equal(vtxBytes, vtxBytes2):
 			return vtx2, nil
 		default:
-<<<<<<< HEAD
-			t.Fatal(errParsedUnknownVertex)
+			require.FailNow(errParsedUnknownVertex.Error())
 			panic(errParsedUnknownVertex)
 		}
 	}
@@ -203,13 +202,6 @@
 		return nil
 	}
 
-=======
-			require.FailNow(errParsedUnknownVertex.Error())
-			panic(errParsedUnknownVertex)
-		}
-	}
-
->>>>>>> 732db544
 	require.NoError(bs.ForceAccepted(context.Background(), acceptedIDs))
 	require.Equal(snow.NormalOp, config.Ctx.State.Get().State)
 	require.Equal(choices.Accepted, vtx0.Status())
@@ -311,11 +303,7 @@
 			vtx2.StatusV = choices.Processing
 			return vtx2, nil
 		default:
-<<<<<<< HEAD
-			t.Fatal(errParsedUnknownVertex)
-=======
 			require.FailNow(errParsedUnknownVertex.Error())
->>>>>>> 732db544
 			panic(errParsedUnknownVertex)
 		}
 	}
@@ -340,7 +328,6 @@
 		}
 	}
 
-<<<<<<< HEAD
 	manager.StopVertexAcceptedF = func(context.Context) (bool, error) {
 		return vtx1.Status() == choices.Accepted, nil
 	}
@@ -355,8 +342,6 @@
 		return nil
 	}
 
-=======
->>>>>>> 732db544
 	require.NoError(bs.Ancestors(context.Background(), peerID, *requestID, [][]byte{vtxBytes0, vtxBytes2})) // send expected vertex and vertex that should not be accepted
 	require.Equal(oldReqID, *requestID)                                                                     // shouldn't have sent a new request
 	require.Equal(snow.NormalOp, config.Ctx.State.Get().State)
@@ -460,11 +445,7 @@
 		case bytes.Equal(vtxBytes, vtxBytes0):
 			return vtx0, nil
 		default:
-<<<<<<< HEAD
-			t.Fatal(errParsedUnknownVertex)
-=======
 			require.FailNow(errParsedUnknownVertex.Error())
->>>>>>> 732db544
 			panic(errParsedUnknownVertex)
 		}
 	}
@@ -498,8 +479,7 @@
 			vtx0.StatusV = choices.Processing
 			return vtx0, nil
 		default:
-<<<<<<< HEAD
-			t.Fatal(errParsedUnknownVertex)
+			require.FailNow(errParsedUnknownVertex.Error())
 			panic(errParsedUnknownVertex)
 		}
 	}
@@ -516,18 +496,6 @@
 	vm.LinearizeF = func(_ context.Context, stopVertexID ids.ID) error {
 		require.Equal(vtxID1, stopVertexID)
 		return nil
-	}
-
-	require.NoError(bs.Ancestors(context.Background(), peerID, *reqIDPtr, [][]byte{vtxBytes0}))
-	require.Equal(snow.NormalOp, config.Ctx.State.Get().State)
-	require.Equal(choices.Accepted, tx0.Status())
-	require.Equal(choices.Accepted, tx1.Status())
-	require.Equal(choices.Accepted, vtx0.Status())
-	require.Equal(choices.Accepted, vtx1.Status())
-=======
-			require.FailNow(errParsedUnknownVertex.Error())
-			panic(errParsedUnknownVertex)
-		}
 	}
 
 	require.NoError(bs.Ancestors(context.Background(), peerID, *reqIDPtr, [][]byte{vtxBytes0}))
@@ -538,39 +506,19 @@
 	require.Equal(choices.Accepted, vtx1.Status())
 }
 
-// Unfulfilled tx dependency
-func TestBootstrapperMissingTxDependency(t *testing.T) {
+// Ancestors only contains 1 of the two needed vertices; have to issue another GetAncestors
+func TestBootstrapperIncompleteAncestors(t *testing.T) {
 	require := require.New(t)
 
 	config, peerID, sender, manager, vm := newConfig(t)
 
-	utxos := []ids.ID{ids.GenerateTestID(), ids.GenerateTestID()}
-
-	txID0 := ids.GenerateTestID()
-	txID1 := ids.GenerateTestID()
-
-	txBytes1 := []byte{1}
-
-	tx0 := &snowstorm.TestTx{TestDecidable: choices.TestDecidable{
-		IDV:     txID0,
-		StatusV: choices.Unknown,
-	}}
-
-	tx1 := &snowstorm.TestTx{
-		TestDecidable: choices.TestDecidable{
-			IDV:     txID1,
-			StatusV: choices.Processing,
-		},
-		DependenciesV: []snowstorm.Tx{tx0},
-		BytesV:        txBytes1,
-	}
-	tx1.InputIDsV = append(tx1.InputIDsV, utxos[1])
-
-	vtxID0 := ids.GenerateTestID()
-	vtxID1 := ids.GenerateTestID()
-
-	vtxBytes0 := []byte{2}
-	vtxBytes1 := []byte{3}
+	vtxID0 := ids.Empty.Prefix(0)
+	vtxID1 := ids.Empty.Prefix(1)
+	vtxID2 := ids.Empty.Prefix(2)
+
+	vtxBytes0 := []byte{0}
+	vtxBytes1 := []byte{1}
+	vtxBytes2 := []byte{2}
 
 	vtx0 := &avalanche.TestVertex{
 		TestDecidable: choices.TestDecidable{
@@ -583,12 +531,20 @@
 	vtx1 := &avalanche.TestVertex{
 		TestDecidable: choices.TestDecidable{
 			IDV:     vtxID1,
+			StatusV: choices.Unknown,
+		},
+		ParentsV: []avalanche.Vertex{vtx0},
+		HeightV:  1,
+		BytesV:   vtxBytes1,
+	}
+	vtx2 := &avalanche.TestVertex{ // vtx2 is the stop vertex
+		TestDecidable: choices.TestDecidable{
+			IDV:     vtxID2,
 			StatusV: choices.Processing,
 		},
-		ParentsV: []avalanche.Vertex{vtx0}, // depends on vtx0
-		HeightV:  1,
-		TxsV:     []snowstorm.Tx{tx1},
-		BytesV:   vtxBytes1,
+		ParentsV: []avalanche.Vertex{vtx1},
+		HeightV:  2,
+		BytesV:   vtxBytes2,
 	}
 
 	bs, err := New(
@@ -601,109 +557,6 @@
 			})
 			return nil
 		},
-		noopStarter,
-	)
-	require.NoError(err)
-
-	vm.CantSetState = false
-	require.NoError(bs.Start(context.Background(), 0))
-
-	acceptedIDs := []ids.ID{vtxID1}
-
-	manager.GetVtxF = func(_ context.Context, vtxID ids.ID) (avalanche.Vertex, error) {
-		switch vtxID {
-		case vtxID1:
-			return vtx1, nil
-		case vtxID0:
-			return nil, errUnknownVertex
-		default:
-			require.FailNow(errUnknownVertex.Error())
-			panic(errUnknownVertex)
-		}
-	}
-	manager.ParseVtxF = func(_ context.Context, vtxBytes []byte) (avalanche.Vertex, error) {
-		switch {
-		case bytes.Equal(vtxBytes, vtxBytes1):
-			return vtx1, nil
-		case bytes.Equal(vtxBytes, vtxBytes0):
-			vtx0.StatusV = choices.Processing
-			return vtx0, nil
-		default:
-			require.FailNow(errParsedUnknownVertex.Error())
-			panic(errParsedUnknownVertex)
-		}
-	}
-
-	reqIDPtr := new(uint32)
-	sender.SendGetAncestorsF = func(_ context.Context, vdr ids.NodeID, reqID uint32, vtxID ids.ID) {
-		require.Equal(peerID, vdr)
-		require.Equal(vtxID0, vtxID)
-
-		*reqIDPtr = reqID
-	}
-
-	require.NoError(bs.ForceAccepted(context.Background(), acceptedIDs)) // should request vtx1
-
-	require.NoError(bs.Ancestors(context.Background(), peerID, *reqIDPtr, [][]byte{vtxBytes0}))
-	require.Equal(snow.NormalOp, config.Ctx.State.Get().State)
-	require.Equal(choices.Unknown, tx0.Status())
-	require.Equal(choices.Processing, tx1.Status())
-	require.Equal(choices.Accepted, vtx0.Status())
-	require.Equal(choices.Processing, vtx1.Status())
->>>>>>> 732db544
-}
-
-// Ancestors only contains 1 of the two needed vertices; have to issue another GetAncestors
-func TestBootstrapperIncompleteAncestors(t *testing.T) {
-	require := require.New(t)
-
-	config, peerID, sender, manager, vm := newConfig(t)
-
-	vtxID0 := ids.Empty.Prefix(0)
-	vtxID1 := ids.Empty.Prefix(1)
-	vtxID2 := ids.Empty.Prefix(2)
-
-	vtxBytes0 := []byte{0}
-	vtxBytes1 := []byte{1}
-	vtxBytes2 := []byte{2}
-
-	vtx0 := &avalanche.TestVertex{
-		TestDecidable: choices.TestDecidable{
-			IDV:     vtxID0,
-			StatusV: choices.Unknown,
-		},
-		HeightV: 0,
-		BytesV:  vtxBytes0,
-	}
-	vtx1 := &avalanche.TestVertex{
-		TestDecidable: choices.TestDecidable{
-			IDV:     vtxID1,
-			StatusV: choices.Unknown,
-		},
-		ParentsV: []avalanche.Vertex{vtx0},
-		HeightV:  1,
-		BytesV:   vtxBytes1,
-	}
-	vtx2 := &avalanche.TestVertex{ // vtx2 is the stop vertex
-		TestDecidable: choices.TestDecidable{
-			IDV:     vtxID2,
-			StatusV: choices.Processing,
-		},
-		ParentsV: []avalanche.Vertex{vtx1},
-		HeightV:  2,
-		BytesV:   vtxBytes2,
-	}
-
-	bs, err := New(
-		context.Background(),
-		config,
-		func(context.Context, uint32) error {
-			config.Ctx.State.Set(snow.EngineState{
-				Type:  p2p.EngineType_ENGINE_TYPE_AVALANCHE,
-				State: snow.NormalOp,
-			})
-			return nil
-		},
 	)
 	require.NoError(err)
 
@@ -735,11 +588,7 @@
 		case bytes.Equal(vtxBytes, vtxBytes2):
 			return vtx2, nil
 		default:
-<<<<<<< HEAD
-			t.Fatal(errParsedUnknownVertex)
-=======
 			require.FailNow(errParsedUnknownVertex.Error())
->>>>>>> 732db544
 			panic(errParsedUnknownVertex)
 		}
 	}
@@ -755,7 +604,6 @@
 
 	require.NoError(bs.ForceAccepted(context.Background(), acceptedIDs)) // should request vtx1
 	require.Equal(vtxID1, requested)
-<<<<<<< HEAD
 
 	require.NoError(bs.Ancestors(context.Background(), peerID, *reqIDPtr, [][]byte{vtxBytes1})) // Provide vtx1; should request vtx0
 	require.Equal(snow.Bootstrapping, bs.Context().State.Get().State)
@@ -775,13 +623,6 @@
 		return nil
 	}
 
-=======
-
-	require.NoError(bs.Ancestors(context.Background(), peerID, *reqIDPtr, [][]byte{vtxBytes1})) // Provide vtx1; should request vtx0
-	require.Equal(snow.Bootstrapping, bs.Context().State.Get().State)
-	require.Equal(vtxID0, requested)
-
->>>>>>> 732db544
 	require.NoError(bs.Ancestors(context.Background(), peerID, *reqIDPtr, [][]byte{vtxBytes0})) // Provide vtx0; can finish now
 	require.Equal(snow.NormalOp, bs.Context().State.Get().State)
 	require.Equal(choices.Accepted, vtx0.Status())
@@ -865,11 +706,7 @@
 			parsedVtx1 = true
 			return vtx1, nil
 		default:
-<<<<<<< HEAD
-			t.Fatal(errUnknownVertex)
-=======
 			require.FailNow(errUnknownVertex.Error())
->>>>>>> 732db544
 			panic(errUnknownVertex)
 		}
 	}
@@ -877,7 +714,6 @@
 	requestIDs := map[ids.ID]uint32{}
 	sender.SendGetAncestorsF = func(_ context.Context, vdr ids.NodeID, reqID uint32, vtxID ids.ID) {
 		require.Equal(peerID, vdr)
-<<<<<<< HEAD
 
 		requestIDs[vtxID] = reqID
 	}
@@ -903,19 +739,6 @@
 		return nil
 	}
 
-=======
-
-		requestIDs[vtxID] = reqID
-	}
-
-	require.NoError(bs.ForceAccepted(context.Background(), acceptedIDs)) // should request vtx0 and vtx1
-	require.Contains(requestIDs, vtxID1)
-
-	reqID := requestIDs[vtxID1]
-	require.NoError(bs.Ancestors(context.Background(), peerID, reqID, [][]byte{vtxBytes1, vtxBytes0}))
-	require.Contains(requestIDs, vtxID0)
-
->>>>>>> 732db544
 	reqID = requestIDs[vtxID0]
 	require.NoError(bs.GetAncestorsFailed(context.Background(), peerID, reqID))
 	require.Equal(snow.NormalOp, config.Ctx.State.Get().State)
@@ -1019,11 +842,7 @@
 			parsedVtx2 = true
 			return vtx2, nil
 		default:
-<<<<<<< HEAD
-			t.Fatal(errUnknownVertex)
-=======
 			require.FailNow(errUnknownVertex.Error())
->>>>>>> 732db544
 			panic(errUnknownVertex)
 		}
 	}
@@ -1031,7 +850,6 @@
 	requestIDs := map[ids.ID]uint32{}
 	sender.SendGetAncestorsF = func(_ context.Context, vdr ids.NodeID, reqID uint32, vtxID ids.ID) {
 		require.Equal(peerID, vdr)
-<<<<<<< HEAD
 
 		requestIDs[vtxID] = reqID
 	}
@@ -1053,15 +871,6 @@
 		return nil
 	}
 
-=======
-
-		requestIDs[vtxID] = reqID
-	}
-
-	require.NoError(bs.ForceAccepted(context.Background(), acceptedIDs)) // should request vtx2
-	require.Contains(requestIDs, vtxID2)
-
->>>>>>> 732db544
 	reqID := requestIDs[vtxID2]
 	require.NoError(bs.Ancestors(context.Background(), peerID, reqID, [][]byte{vtxBytes2, vtxBytes1, vtxBytes0}))
 	require.Equal(snow.NormalOp, config.Ctx.State.Get().State)
@@ -1226,11 +1035,7 @@
 			parsedVtx5 = true
 			return vtx5, nil
 		default:
-<<<<<<< HEAD
-			t.Fatal(errUnknownVertex)
-=======
 			require.FailNow(errUnknownVertex.Error())
->>>>>>> 732db544
 			panic(errUnknownVertex)
 		}
 	}
@@ -1265,7 +1070,6 @@
 	require.NoError(bs.Ancestors(context.Background(), peerID, vtx5ReqID, [][]byte{vtxBytes5, vtxBytes4, vtxBytes2, vtxBytes1}))
 	require.Contains(requestIDs, vtxID0)
 
-<<<<<<< HEAD
 	manager.StopVertexAcceptedF = func(context.Context) (bool, error) {
 		return vtx5.Status() == choices.Accepted, nil
 	}
@@ -1280,8 +1084,6 @@
 		return nil
 	}
 
-=======
->>>>>>> 732db544
 	vtx1ReqID := requestIDs[vtxID1]
 	require.NoError(bs.Ancestors(context.Background(), peerID, vtx1ReqID, [][]byte{vtxBytes1, vtxBytes0}))
 	require.Equal(snow.NormalOp, config.Ctx.State.Get().State)
