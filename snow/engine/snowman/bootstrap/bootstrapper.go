--- conflicted
+++ resolved
@@ -86,10 +86,6 @@
 			OnFinished: onFinished,
 		},
 		executedStateTransitions: math.MaxInt32,
-<<<<<<< HEAD
-		startingAcceptedFrontier: ids.Set{},
-=======
->>>>>>> 1c7a64b7
 	}
 
 	if err := b.metrics.Initialize("bs", config.Ctx.Registerer); err != nil {
@@ -142,20 +138,6 @@
 
 	b.started = true
 	return b.Startup()
-}
-
-// setStartingHeight stores the VM's last accepted block height in [startingHeight]
-func (b *bootstrapper) setStartingHeight() error {
-	lastAcceptedID, err := b.VM.LastAccepted()
-	if err != nil {
-		return fmt.Errorf("couldn't get last accepted ID: %w", err)
-	}
-	lastAccepted, err := b.VM.GetBlock(lastAcceptedID)
-	if err != nil {
-		return fmt.Errorf("couldn't get last accepted block: %w", err)
-	}
-	b.startingHeight = lastAccepted.Height()
-	return nil
 }
 
 // Ancestors handles the receipt of multiple containers. Should be received in response to a GetAncestors message to [vdr]
@@ -267,25 +249,6 @@
 
 func (b *bootstrapper) Context() *snow.ConsensusContext { return b.Config.Ctx }
 
-<<<<<<< HEAD
-func (b *bootstrapper) Start(startReqID uint32) error {
-	if err := b.setStartingHeight(); err != nil {
-		return err
-	}
-	b.Ctx.Log.Info("Starting bootstrap...")
-	b.Ctx.SetState(snow.Bootstrapping)
-	b.Config.SharedCfg.RequestID = startReqID
-
-	if !b.WeightTracker.EnoughConnectedWeight() {
-		return nil
-	}
-
-	b.started = true
-	return b.Startup()
-}
-
-=======
->>>>>>> 1c7a64b7
 func (b *bootstrapper) HealthCheck() (interface{}, error) {
 	vmIntf, vmErr := b.VM.HealthCheck()
 	intf := map[string]interface{}{
