// Copyright (C) 2019-2021, Ava Labs, Inc. All rights reserved.
// See the file LICENSE for licensing terms.

package bootstrap

import (
	"github.com/prometheus/client_golang/prometheus"

	"github.com/ava-labs/avalanchego/utils/metric"
	"github.com/ava-labs/avalanchego/utils/wrappers"
)

type metrics struct {
	numFetched, numDropped, numAccepted prometheus.Counter
	getAncestorsBlks                    metric.Averager
}

// Initialize implements the Engine interface
func (m *metrics) Initialize(
	namespace string,
	registerer prometheus.Registerer,
) error {
	m.numFetched = prometheus.NewCounter(prometheus.CounterOpts{
		Namespace: namespace,
		Name:      "fetched",
		Help:      "Number of blocks fetched during bootstrapping",
	})
	m.numDropped = prometheus.NewCounter(prometheus.CounterOpts{
		Namespace: namespace,
		Name:      "dropped",
		Help:      "Number of blocks dropped during bootstrapping",
	})
	m.numAccepted = prometheus.NewCounter(prometheus.CounterOpts{
		Namespace: namespace,
		Name:      "accepted",
		Help:      "Number of blocks accepted during bootstrapping",
	})

	errs := wrappers.Errs{}
	errs.Add(
		registerer.Register(m.numFetched),
		registerer.Register(m.numDropped),
		registerer.Register(m.numAccepted),
	)

<<<<<<< HEAD
	m.getAncestorsBlks = metric.NewAveragerWithErrs(
		namespace,
		"get_ancestors_blks",
		"blocks fetched in a call to GetAncestors",
		registerer,
		&errs,
	)

=======
>>>>>>> 3aed231b
	return errs.Err
}<|MERGE_RESOLUTION|>--- conflicted
+++ resolved
@@ -6,13 +6,11 @@
 import (
 	"github.com/prometheus/client_golang/prometheus"
 
-	"github.com/ava-labs/avalanchego/utils/metric"
 	"github.com/ava-labs/avalanchego/utils/wrappers"
 )
 
 type metrics struct {
 	numFetched, numDropped, numAccepted prometheus.Counter
-	getAncestorsBlks                    metric.Averager
 }
 
 // Initialize implements the Engine interface
@@ -43,16 +41,5 @@
 		registerer.Register(m.numAccepted),
 	)
 
-<<<<<<< HEAD
-	m.getAncestorsBlks = metric.NewAveragerWithErrs(
-		namespace,
-		"get_ancestors_blks",
-		"blocks fetched in a call to GetAncestors",
-		registerer,
-		&errs,
-	)
-
-=======
->>>>>>> 3aed231b
 	return errs.Err
 }