// Copyright (C) 2019-2022, Ava Labs, Inc. All rights reserved.
// See the file LICENSE for licensing terms.

package common

import (
	"context"
	"errors"
	"testing"
	"time"

	"github.com/ava-labs/avalanchego/ids"
	"github.com/ava-labs/avalanchego/snow"
	"github.com/ava-labs/avalanchego/version"
)

var (
	errTimeout                       = errors.New("unexpectedly called Timeout")
	errGossip                        = errors.New("unexpectedly called Gossip")
	errNotify                        = errors.New("unexpectedly called Notify")
	errGetStateSummaryFrontier       = errors.New("unexpectedly called GetStateSummaryFrontier")
	errGetStateSummaryFrontierFailed = errors.New("unexpectedly called GetStateSummaryFrontierFailed")
	errStateSummaryFrontier          = errors.New("unexpectedly called StateSummaryFrontier")
	errGetAcceptedStateSummary       = errors.New("unexpectedly called GetAcceptedStateSummary")
	errGetAcceptedStateSummaryFailed = errors.New("unexpectedly called GetAcceptedStateSummaryFailed")
	errAcceptedStateSummary          = errors.New("unexpectedly called AcceptedStateSummary")
	errGetAcceptedFrontier           = errors.New("unexpectedly called GetAcceptedFrontier")
	errGetAcceptedFrontierFailed     = errors.New("unexpectedly called GetAcceptedFrontierFailed")
	errAcceptedFrontier              = errors.New("unexpectedly called AcceptedFrontier")
	errGetAccepted                   = errors.New("unexpectedly called GetAccepted")
	errGetAcceptedFailed             = errors.New("unexpectedly called GetAcceptedFailed")
	errAccepted                      = errors.New("unexpectedly called Accepted")
	errGet                           = errors.New("unexpectedly called Get")
	errGetAncestors                  = errors.New("unexpectedly called GetAncestors")
	errGetFailed                     = errors.New("unexpectedly called GetFailed")
	errGetAncestorsFailed            = errors.New("unexpectedly called GetAncestorsFailed")
	errPut                           = errors.New("unexpectedly called Put")
	errAncestors                     = errors.New("unexpectedly called Ancestors")
	errPushQuery                     = errors.New("unexpectedly called PushQuery")
	errPullQuery                     = errors.New("unexpectedly called PullQuery")
	errQueryFailed                   = errors.New("unexpectedly called QueryFailed")
	errChits                         = errors.New("unexpectedly called Chits")
	errStart                         = errors.New("unexpectedly called Start")

	_ Engine = (*EngineTest)(nil)
)

// EngineTest is a test engine
type EngineTest struct {
	T *testing.T

	CantStart,

	CantIsBootstrapped,
	CantTimeout,
	CantGossip,
	CantHalt,
	CantShutdown,

	CantContext,

	CantNotify,

	CantGetStateSummaryFrontier,
	CantGetStateSummaryFrontierFailed,
	CantStateSummaryFrontier,

	CantGetAcceptedStateSummary,
	CantGetAcceptedStateSummaryFailed,
	CantAcceptedStateSummary,

	CantGetAcceptedFrontier,
	CantGetAcceptedFrontierFailed,
	CantAcceptedFrontier,

	CantGetAccepted,
	CantGetAcceptedFailed,
	CantAccepted,

	CantGet,
	CantGetAncestors,
	CantGetFailed,
	CantGetAncestorsFailed,
	CantPut,
	CantAncestors,

	CantPushQuery,
	CantPullQuery,
	CantQueryFailed,
	CantChits,

	CantConnected,
	CantDisconnected,

	CantHealth,

	CantCrossChainAppRequest,
	CantCrossChainAppRequestFailed,
	CantCrossChainAppResponse,

	CantAppRequest,
	CantAppResponse,
	CantAppGossip,
	CantAppRequestFailed,

	CantGetVM bool

	StartF                                             func(ctx context.Context, startReqID uint32) error
	IsBootstrappedF                                    func() bool
	ContextF                                           func() *snow.ConsensusContext
	HaltF                                              func()
	TimeoutF, GossipF, ShutdownF                       func(context.Context) error
	NotifyF                                            func(context.Context, Message) error
	GetF, GetAncestorsF, PullQueryF                    func(ctx context.Context, nodeID ids.NodeID, requestID uint32, containerID ids.ID) error
	PutF, PushQueryF                                   func(ctx context.Context, nodeID ids.NodeID, requestID uint32, container []byte) error
	AncestorsF                                         func(ctx context.Context, nodeID ids.NodeID, requestID uint32, containers [][]byte) error
	AcceptedFrontierF, GetAcceptedF, AcceptedF, ChitsF func(ctx context.Context, nodeID ids.NodeID, requestID uint32, containerIDs []ids.ID) error
	GetStateSummaryFrontierF, GetStateSummaryFrontierFailedF, GetAcceptedStateSummaryFailedF,
	GetAcceptedFrontierF, GetFailedF, GetAncestorsFailedF,
	QueryFailedF, GetAcceptedFrontierFailedF, GetAcceptedFailedF func(ctx context.Context, nodeID ids.NodeID, requestID uint32) error
<<<<<<< HEAD
	AppRequestFailedF                             func(ctx context.Context, nodeID ids.NodeID, requestID uint32) error
	StateSummaryFrontierF                         func(ctx context.Context, nodeID ids.NodeID, requestID uint32, summary []byte) error
	GetAcceptedStateSummaryF                      func(ctx context.Context, nodeID ids.NodeID, requestID uint32, keys []uint64) error
	AcceptedStateSummaryF                         func(ctx context.Context, nodeID ids.NodeID, requestID uint32, summaryIDs []ids.ID) error
	ConnectedF                                    func(ctx context.Context, nodeID ids.NodeID, nodeVersion *version.Application) error
	DisconnectedF                                 func(ctx context.Context, nodeID ids.NodeID) error
	HealthF                                       func(ctx context.Context) (interface{}, error)
	GetVMF                                        func() VM
	AppRequestF, AppResponseF                     func(ctx context.Context, nodeID ids.NodeID, requestID uint32, msg []byte) error
	AppGossipF                                    func(ctx context.Context, nodeID ids.NodeID, msg []byte) error
	CrossChainAppRequestF, CrossChainAppResponseF func(ctx context.Context, chainID ids.ID, requestID uint32, msg []byte) error
	CrossChainAppRequestFailedF                   func(ctx context.Context, chainID ids.ID, requestID uint32) error
=======
	AppRequestFailedF           func(ctx context.Context, nodeID ids.NodeID, requestID uint32) error
	StateSummaryFrontierF       func(ctx context.Context, nodeID ids.NodeID, requestID uint32, summary []byte) error
	GetAcceptedStateSummaryF    func(ctx context.Context, nodeID ids.NodeID, requestID uint32, keys []uint64) error
	AcceptedStateSummaryF       func(ctx context.Context, nodeID ids.NodeID, requestID uint32, summaryIDs []ids.ID) error
	ConnectedF                  func(nodeID ids.NodeID, nodeVersion *version.Application) error
	DisconnectedF               func(nodeID ids.NodeID) error
	HealthF                     func() (interface{}, error)
	GetVMF                      func() VM
	AppRequestF                 func(ctx context.Context, nodeID ids.NodeID, requestID uint32, deadline time.Time, msg []byte) error
	AppResponseF                func(ctx context.Context, nodeID ids.NodeID, requestID uint32, msg []byte) error
	AppGossipF                  func(ctx context.Context, nodeID ids.NodeID, msg []byte) error
	CrossChainAppRequestF       func(ctx context.Context, chainID ids.ID, requestID uint32, deadline time.Time, msg []byte) error
	CrossChainAppResponseF      func(ctx context.Context, chainID ids.ID, requestID uint32, msg []byte) error
	CrossChainAppRequestFailedF func(ctx context.Context, chainID ids.ID, requestID uint32) error
>>>>>>> 27203928
}

func (e *EngineTest) Default(cant bool) {
	e.CantStart = cant
	e.CantIsBootstrapped = cant
	e.CantTimeout = cant
	e.CantGossip = cant
	e.CantHalt = cant
	e.CantShutdown = cant
	e.CantContext = cant
	e.CantNotify = cant
	e.CantGetStateSummaryFrontier = cant
	e.CantGetStateSummaryFrontierFailed = cant
	e.CantStateSummaryFrontier = cant
	e.CantGetAcceptedStateSummary = cant
	e.CantGetAcceptedStateSummaryFailed = cant
	e.CantAcceptedStateSummary = cant
	e.CantGetAcceptedFrontier = cant
	e.CantGetAcceptedFrontierFailed = cant
	e.CantAcceptedFrontier = cant
	e.CantGetAccepted = cant
	e.CantGetAcceptedFailed = cant
	e.CantAccepted = cant
	e.CantGet = cant
	e.CantGetAncestors = cant
	e.CantGetAncestorsFailed = cant
	e.CantGetFailed = cant
	e.CantPut = cant
	e.CantAncestors = cant
	e.CantPushQuery = cant
	e.CantPullQuery = cant
	e.CantQueryFailed = cant
	e.CantChits = cant
	e.CantConnected = cant
	e.CantDisconnected = cant
	e.CantHealth = cant
	e.CantAppRequest = cant
	e.CantAppRequestFailed = cant
	e.CantAppResponse = cant
	e.CantAppGossip = cant
	e.CantGetVM = cant
	e.CantCrossChainAppRequest = cant
	e.CantCrossChainAppRequestFailed = cant
	e.CantCrossChainAppResponse = cant
}

func (e *EngineTest) Start(ctx context.Context, startReqID uint32) error {
	if e.StartF != nil {
		return e.StartF(ctx, startReqID)
	}
	if !e.CantStart {
		return nil
	}
	if e.T != nil {
		e.T.Fatalf("Unexpectedly called Start")
	}
	return errStart
}

func (e *EngineTest) Context() *snow.ConsensusContext {
	if e.ContextF != nil {
		return e.ContextF()
	}
	if !e.CantContext {
		return nil
	}
	if e.T != nil {
		e.T.Fatalf("Unexpectedly called Context")
	}
	return nil
}

func (e *EngineTest) Timeout(ctx context.Context) error {
	if e.TimeoutF != nil {
		return e.TimeoutF(ctx)
	}
	if !e.CantTimeout {
		return nil
	}
	if e.T != nil {
		e.T.Fatal(errTimeout)
	}
	return errTimeout
}

func (e *EngineTest) Gossip(ctx context.Context) error {
	if e.GossipF != nil {
		return e.GossipF(ctx)
	}
	if !e.CantGossip {
		return nil
	}
	if e.T != nil {
		e.T.Fatal(errGossip)
	}
	return errGossip
}

func (e *EngineTest) Halt() {
	if e.HaltF != nil {
		e.HaltF()
		return
	}
	if e.CantHalt && e.T != nil {
		e.T.Fatalf("Unexpectedly called Halt")
	}
}

func (e *EngineTest) Shutdown(ctx context.Context) error {
	if e.ShutdownF != nil {
		return e.ShutdownF(ctx)
	}
	if !e.CantShutdown {
		return nil
	}
	if e.T != nil {
		e.T.Fatal(errShutdown)
	}
	return errShutdown
}

func (e *EngineTest) Notify(ctx context.Context, msg Message) error {
	if e.NotifyF != nil {
		return e.NotifyF(ctx, msg)
	}
	if !e.CantNotify {
		return nil
	}
	if e.T != nil {
		e.T.Fatal(errNotify)
	}
	return errNotify
}

func (e *EngineTest) GetStateSummaryFrontier(ctx context.Context, validatorID ids.NodeID, requestID uint32) error {
	if e.GetStateSummaryFrontierF != nil {
		return e.GetStateSummaryFrontierF(ctx, validatorID, requestID)
	}
	if !e.CantGetStateSummaryFrontier {
		return nil
	}
	if e.T != nil {
		e.T.Fatalf("Unexpectedly called GetStateSummaryFrontier")
	}
	return errGetStateSummaryFrontier
}

func (e *EngineTest) StateSummaryFrontier(ctx context.Context, validatorID ids.NodeID, requestID uint32, summary []byte) error {
	if e.StateSummaryFrontierF != nil {
		return e.StateSummaryFrontierF(ctx, validatorID, requestID, summary)
	}
	if !e.CantStateSummaryFrontier {
		return nil
	}
	if e.T != nil {
		e.T.Fatalf("Unexpectedly called CantStateSummaryFrontier")
	}
	return errStateSummaryFrontier
}

func (e *EngineTest) GetStateSummaryFrontierFailed(ctx context.Context, validatorID ids.NodeID, requestID uint32) error {
	if e.GetStateSummaryFrontierFailedF != nil {
		return e.GetStateSummaryFrontierFailedF(ctx, validatorID, requestID)
	}
	if !e.CantGetStateSummaryFrontierFailed {
		return nil
	}
	if e.T != nil {
		e.T.Fatalf("Unexpectedly called GetStateSummaryFrontierFailed")
	}
	return errGetStateSummaryFrontierFailed
}

func (e *EngineTest) GetAcceptedStateSummary(ctx context.Context, validatorID ids.NodeID, requestID uint32, keys []uint64) error {
	if e.GetAcceptedStateSummaryF != nil {
		return e.GetAcceptedStateSummaryF(ctx, validatorID, requestID, keys)
	}
	if !e.CantGetAcceptedStateSummary {
		return nil
	}
	if e.T != nil {
		e.T.Fatalf("Unexpectedly called GetAcceptedStateSummary")
	}
	return errGetAcceptedStateSummary
}

func (e *EngineTest) AcceptedStateSummary(ctx context.Context, validatorID ids.NodeID, requestID uint32, summaryIDs []ids.ID) error {
	if e.AcceptedStateSummaryF != nil {
		return e.AcceptedStateSummaryF(ctx, validatorID, requestID, summaryIDs)
	}
	if !e.CantAcceptedStateSummary {
		return nil
	}
	if e.T != nil {
		e.T.Fatalf("Unexpectedly called AcceptedStateSummary")
	}
	return errAcceptedStateSummary
}

func (e *EngineTest) GetAcceptedStateSummaryFailed(ctx context.Context, validatorID ids.NodeID, requestID uint32) error {
	if e.GetAcceptedStateSummaryFailedF != nil {
		return e.GetAcceptedStateSummaryFailedF(ctx, validatorID, requestID)
	}
	if !e.CantGetAcceptedStateSummaryFailed {
		return nil
	}
	if e.T != nil {
		e.T.Fatalf("Unexpectedly called GetAcceptedStateSummaryFailed")
	}
	return errGetAcceptedStateSummaryFailed
}

func (e *EngineTest) GetAcceptedFrontier(ctx context.Context, nodeID ids.NodeID, requestID uint32) error {
	if e.GetAcceptedFrontierF != nil {
		return e.GetAcceptedFrontierF(ctx, nodeID, requestID)
	}
	if !e.CantGetAcceptedFrontier {
		return nil
	}
	if e.T != nil {
		e.T.Fatal(errGetAcceptedFrontier)
	}
	return errGetAcceptedFrontier
}

func (e *EngineTest) GetAcceptedFrontierFailed(ctx context.Context, nodeID ids.NodeID, requestID uint32) error {
	if e.GetAcceptedFrontierFailedF != nil {
		return e.GetAcceptedFrontierFailedF(ctx, nodeID, requestID)
	}
	if !e.CantGetAcceptedFrontierFailed {
		return nil
	}
	if e.T != nil {
		e.T.Fatal(errGetAcceptedFrontierFailed)
	}
	return errGetAcceptedFrontierFailed
}

func (e *EngineTest) AcceptedFrontier(ctx context.Context, nodeID ids.NodeID, requestID uint32, containerIDs []ids.ID) error {
	if e.AcceptedFrontierF != nil {
		return e.AcceptedFrontierF(ctx, nodeID, requestID, containerIDs)
	}
	if !e.CantAcceptedFrontier {
		return nil
	}
	if e.T != nil {
		e.T.Fatal(errAcceptedFrontier)
	}
	return errAcceptedFrontier
}

func (e *EngineTest) GetAccepted(ctx context.Context, nodeID ids.NodeID, requestID uint32, containerIDs []ids.ID) error {
	if e.GetAcceptedF != nil {
		return e.GetAcceptedF(ctx, nodeID, requestID, containerIDs)
	}
	if !e.CantGetAccepted {
		return nil
	}
	if e.T != nil {
		e.T.Fatal(errGetAccepted)
	}
	return errGetAccepted
}

func (e *EngineTest) GetAcceptedFailed(ctx context.Context, nodeID ids.NodeID, requestID uint32) error {
	if e.GetAcceptedFailedF != nil {
		return e.GetAcceptedFailedF(ctx, nodeID, requestID)
	}
	if !e.CantGetAcceptedFailed {
		return nil
	}
	if e.T != nil {
		e.T.Fatal(errGetAcceptedFailed)
	}
	return errGetAcceptedFailed
}

func (e *EngineTest) Accepted(ctx context.Context, nodeID ids.NodeID, requestID uint32, containerIDs []ids.ID) error {
	if e.AcceptedF != nil {
		return e.AcceptedF(ctx, nodeID, requestID, containerIDs)
	}
	if !e.CantAccepted {
		return nil
	}
	if e.T != nil {
		e.T.Fatal(errAccepted)
	}
	return errAccepted
}

func (e *EngineTest) Get(ctx context.Context, nodeID ids.NodeID, requestID uint32, containerID ids.ID) error {
	if e.GetF != nil {
		return e.GetF(ctx, nodeID, requestID, containerID)
	}
	if !e.CantGet {
		return nil
	}
	if e.T != nil {
		e.T.Fatal(errGet)
	}
	return errGet
}

func (e *EngineTest) GetAncestors(ctx context.Context, nodeID ids.NodeID, requestID uint32, containerID ids.ID) error {
	if e.GetAncestorsF != nil {
		return e.GetAncestorsF(ctx, nodeID, requestID, containerID)
	}
	if !e.CantGetAncestors {
		return nil
	}
	if e.T != nil {
		e.T.Fatal(errGetAncestors)
	}
	return errGetAncestors
}

func (e *EngineTest) GetFailed(ctx context.Context, nodeID ids.NodeID, requestID uint32) error {
	if e.GetFailedF != nil {
		return e.GetFailedF(ctx, nodeID, requestID)
	}
	if !e.CantGetFailed {
		return nil
	}
	if e.T != nil {
		e.T.Fatal(errGetFailed)
	}
	return errGetFailed
}

func (e *EngineTest) GetAncestorsFailed(ctx context.Context, nodeID ids.NodeID, requestID uint32) error {
	if e.GetAncestorsFailedF != nil {
		return e.GetAncestorsFailedF(ctx, nodeID, requestID)
	}
	if e.CantGetAncestorsFailed {
		return nil
	}
	if e.T != nil {
		e.T.Fatal(errGetAncestorsFailed)
	}
	return errGetAncestorsFailed
}

func (e *EngineTest) Put(ctx context.Context, nodeID ids.NodeID, requestID uint32, container []byte) error {
	if e.PutF != nil {
		return e.PutF(ctx, nodeID, requestID, container)
	}
	if !e.CantPut {
		return nil
	}
	if e.T != nil {
		e.T.Fatal(errPut)
	}
	return errPut
}

func (e *EngineTest) Ancestors(ctx context.Context, nodeID ids.NodeID, requestID uint32, containers [][]byte) error {
	if e.AncestorsF != nil {
		return e.AncestorsF(ctx, nodeID, requestID, containers)
	}
	if !e.CantAncestors {
		return nil
	}
	if e.T != nil {
		e.T.Fatal(errAncestors)
	}
	return errAncestors
}

func (e *EngineTest) PushQuery(ctx context.Context, nodeID ids.NodeID, requestID uint32, container []byte) error {
	if e.PushQueryF != nil {
		return e.PushQueryF(ctx, nodeID, requestID, container)
	}
	if !e.CantPushQuery {
		return nil
	}
	if e.T != nil {
		e.T.Fatal(errPushQuery)
	}
	return errPushQuery
}

func (e *EngineTest) PullQuery(ctx context.Context, nodeID ids.NodeID, requestID uint32, containerID ids.ID) error {
	if e.PullQueryF != nil {
		return e.PullQueryF(ctx, nodeID, requestID, containerID)
	}
	if !e.CantPullQuery {
		return nil
	}
	if e.T != nil {
		e.T.Fatal(errPullQuery)
	}
	return errPullQuery
}

func (e *EngineTest) QueryFailed(ctx context.Context, nodeID ids.NodeID, requestID uint32) error {
	if e.QueryFailedF != nil {
		return e.QueryFailedF(ctx, nodeID, requestID)
	}
	if !e.CantQueryFailed {
		return nil
	}
	if e.T != nil {
		e.T.Fatal(errQueryFailed)
	}
	return errQueryFailed
}

func (e *EngineTest) CrossChainAppRequest(ctx context.Context, chainID ids.ID, requestID uint32, deadline time.Time, request []byte) error {
	if e.CrossChainAppRequestF != nil {
		return e.CrossChainAppRequestF(ctx, chainID, requestID, deadline, request)
	}
	if !e.CantCrossChainAppRequest {
		return nil
	}
	if e.T != nil {
		e.T.Fatal(errCrossChainAppRequest)
	}
	return errCrossChainAppRequest
}

func (e *EngineTest) CrossChainAppRequestFailed(ctx context.Context, chainID ids.ID, requestID uint32) error {
	if e.CrossChainAppRequestFailedF != nil {
		return e.CrossChainAppRequestFailedF(ctx, chainID, requestID)
	}
	if !e.CantCrossChainAppRequestFailed {
		return nil
	}
	if e.T != nil {
		e.T.Fatal(errCrossChainAppRequestFailed)
	}
	return errCrossChainAppRequestFailed
}

func (e *EngineTest) CrossChainAppResponse(ctx context.Context, chainID ids.ID, requestID uint32, response []byte) error {
	if e.CrossChainAppResponseF != nil {
		return e.CrossChainAppResponseF(ctx, chainID, requestID, response)
	}
	if !e.CantCrossChainAppResponse {
		return nil
	}
	if e.T != nil {
		e.T.Fatal(errCrossChainAppResponse)
	}
	return errCrossChainAppResponse
}

func (e *EngineTest) AppRequest(ctx context.Context, nodeID ids.NodeID, requestID uint32, deadline time.Time, request []byte) error {
	if e.AppRequestF != nil {
		return e.AppRequestF(ctx, nodeID, requestID, deadline, request)
	}
	if !e.CantAppRequest {
		return nil
	}
	if e.T != nil {
		e.T.Fatal(errAppRequest)
	}
	return errAppRequest
}

func (e *EngineTest) AppResponse(ctx context.Context, nodeID ids.NodeID, requestID uint32, response []byte) error {
	if e.AppResponseF != nil {
		return e.AppResponseF(ctx, nodeID, requestID, response)
	}
	if !e.CantAppResponse {
		return nil
	}
	if e.T != nil {
		e.T.Fatal(errAppResponse)
	}
	return errAppResponse
}

func (e *EngineTest) AppRequestFailed(ctx context.Context, nodeID ids.NodeID, requestID uint32) error {
	if e.AppRequestFailedF != nil {
		return e.AppRequestFailedF(ctx, nodeID, requestID)
	}
	if !e.CantAppRequestFailed {
		return nil
	}
	if e.T != nil {
		e.T.Fatal(errAppRequestFailed)
	}
	return errAppRequestFailed
}

func (e *EngineTest) AppGossip(ctx context.Context, nodeID ids.NodeID, msg []byte) error {
	if e.AppGossipF != nil {
		return e.AppGossipF(ctx, nodeID, msg)
	}
	if !e.CantAppGossip {
		return nil
	}
	if e.T != nil {
		e.T.Fatal(errAppGossip)
	}
	return errAppGossip
}

func (e *EngineTest) Chits(ctx context.Context, nodeID ids.NodeID, requestID uint32, containerIDs []ids.ID) error {
	if e.ChitsF != nil {
		return e.ChitsF(ctx, nodeID, requestID, containerIDs)
	}
	if !e.CantChits {
		return nil
	}
	if e.T != nil {
		e.T.Fatal(errChits)
	}
	return errChits
}

func (e *EngineTest) Connected(ctx context.Context, nodeID ids.NodeID, nodeVersion *version.Application) error {
	if e.ConnectedF != nil {
		return e.ConnectedF(ctx, nodeID, nodeVersion)
	}
	if !e.CantConnected {
		return nil
	}
	if e.T != nil {
		e.T.Fatal(errConnected)
	}
	return errConnected
}

func (e *EngineTest) Disconnected(ctx context.Context, nodeID ids.NodeID) error {
	if e.DisconnectedF != nil {
		return e.DisconnectedF(ctx, nodeID)
	}
	if !e.CantDisconnected {
		return nil
	}
	if e.T != nil {
		e.T.Fatal(errDisconnected)
	}
	return errDisconnected
}

func (e *EngineTest) HealthCheck(ctx context.Context) (interface{}, error) {
	if e.HealthF != nil {
		return e.HealthF(ctx)
	}
	if !e.CantHealth {
		return nil, nil
	}
	if e.T != nil {
		e.T.Fatal(errHealthCheck)
	}
	return nil, errHealthCheck
}

func (e *EngineTest) GetVM() VM {
	if e.GetVMF != nil {
		return e.GetVMF()
	}
	if e.CantGetVM && e.T != nil {
		e.T.Fatalf("Unexpectedly called GetVM")
	}
	return nil
}<|MERGE_RESOLUTION|>--- conflicted
+++ resolved
@@ -118,27 +118,13 @@
 	GetStateSummaryFrontierF, GetStateSummaryFrontierFailedF, GetAcceptedStateSummaryFailedF,
 	GetAcceptedFrontierF, GetFailedF, GetAncestorsFailedF,
 	QueryFailedF, GetAcceptedFrontierFailedF, GetAcceptedFailedF func(ctx context.Context, nodeID ids.NodeID, requestID uint32) error
-<<<<<<< HEAD
-	AppRequestFailedF                             func(ctx context.Context, nodeID ids.NodeID, requestID uint32) error
-	StateSummaryFrontierF                         func(ctx context.Context, nodeID ids.NodeID, requestID uint32, summary []byte) error
-	GetAcceptedStateSummaryF                      func(ctx context.Context, nodeID ids.NodeID, requestID uint32, keys []uint64) error
-	AcceptedStateSummaryF                         func(ctx context.Context, nodeID ids.NodeID, requestID uint32, summaryIDs []ids.ID) error
-	ConnectedF                                    func(ctx context.Context, nodeID ids.NodeID, nodeVersion *version.Application) error
-	DisconnectedF                                 func(ctx context.Context, nodeID ids.NodeID) error
-	HealthF                                       func(ctx context.Context) (interface{}, error)
-	GetVMF                                        func() VM
-	AppRequestF, AppResponseF                     func(ctx context.Context, nodeID ids.NodeID, requestID uint32, msg []byte) error
-	AppGossipF                                    func(ctx context.Context, nodeID ids.NodeID, msg []byte) error
-	CrossChainAppRequestF, CrossChainAppResponseF func(ctx context.Context, chainID ids.ID, requestID uint32, msg []byte) error
-	CrossChainAppRequestFailedF                   func(ctx context.Context, chainID ids.ID, requestID uint32) error
-=======
 	AppRequestFailedF           func(ctx context.Context, nodeID ids.NodeID, requestID uint32) error
 	StateSummaryFrontierF       func(ctx context.Context, nodeID ids.NodeID, requestID uint32, summary []byte) error
 	GetAcceptedStateSummaryF    func(ctx context.Context, nodeID ids.NodeID, requestID uint32, keys []uint64) error
 	AcceptedStateSummaryF       func(ctx context.Context, nodeID ids.NodeID, requestID uint32, summaryIDs []ids.ID) error
-	ConnectedF                  func(nodeID ids.NodeID, nodeVersion *version.Application) error
-	DisconnectedF               func(nodeID ids.NodeID) error
-	HealthF                     func() (interface{}, error)
+	ConnectedF                  func(ctx context.Context, nodeID ids.NodeID, nodeVersion *version.Application) error
+	DisconnectedF               func(ctx context.Context, nodeID ids.NodeID) error
+	HealthF                     func(ctx context.Context) (interface{}, error)
 	GetVMF                      func() VM
 	AppRequestF                 func(ctx context.Context, nodeID ids.NodeID, requestID uint32, deadline time.Time, msg []byte) error
 	AppResponseF                func(ctx context.Context, nodeID ids.NodeID, requestID uint32, msg []byte) error
@@ -146,7 +132,6 @@
 	CrossChainAppRequestF       func(ctx context.Context, chainID ids.ID, requestID uint32, deadline time.Time, msg []byte) error
 	CrossChainAppResponseF      func(ctx context.Context, chainID ids.ID, requestID uint32, msg []byte) error
 	CrossChainAppRequestFailedF func(ctx context.Context, chainID ids.ID, requestID uint32) error
->>>>>>> 27203928
 }
 
 func (e *EngineTest) Default(cant bool) {
