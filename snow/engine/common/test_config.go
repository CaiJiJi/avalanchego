--- conflicted
+++ resolved
@@ -18,18 +18,6 @@
 	}
 
 	return Config{
-<<<<<<< HEAD
-		Ctx:                           snow.DefaultConsensusContextTest(),
-		Validators:                    validators.NewSet(),
-		Beacons:                       validators.NewSet(),
-		Sender:                        &SenderTest{},
-		Bootstrapable:                 &BootstrapableTest{},
-		Subnet:                        subnet,
-		Timer:                         &TimerTest{},
-		MultiputMaxContainersSent:     2000,
-		MultiputMaxContainersReceived: 2000,
-		SharedCfg:                     &SharedConfig{},
-=======
 		Ctx:                            snow.DefaultConsensusContextTest(),
 		Validators:                     validators.NewSet(),
 		Beacons:                        validators.NewSet(),
@@ -40,6 +28,5 @@
 		AncestorsMaxContainersSent:     2000,
 		AncestorsMaxContainersReceived: 2000,
 		SharedCfg:                      &SharedConfig{},
->>>>>>> 3aed231b
 	}
 }