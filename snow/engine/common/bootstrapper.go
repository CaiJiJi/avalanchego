--- conflicted
+++ resolved
@@ -358,13 +358,8 @@
 
 // Ask up to [MaxOutstandingBroadcastRequests] bootstrap validators to send
 // their filtered accepted frontier
-<<<<<<< HEAD
-func (b *bootstrapper) sendGetAccepted() {
+func (b *bootstrapper) sendGetAccepted(ctx context.Context) {
 	vdrs := set.NewSet[ids.NodeID](1)
-=======
-func (b *bootstrapper) sendGetAccepted(ctx context.Context) {
-	vdrs := ids.NewNodeIDSet(1)
->>>>>>> 3cdcd771
 	for b.pendingSendAccepted.Len() > 0 && b.pendingReceiveAccepted.Len() < MaxOutstandingBroadcastRequests {
 		vdr, _ := b.pendingSendAccepted.Pop()
 		// Add the validator to the set to send the messages to
