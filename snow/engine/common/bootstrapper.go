// Copyright (C) 2019-2021, Ava Labs, Inc. All rights reserved.
// See the file LICENSE for licensing terms.

package common

import (
	"time"

	stdmath "math"

	"github.com/ava-labs/avalanchego/ids"
	"github.com/ava-labs/avalanchego/message"
	"github.com/ava-labs/avalanchego/snow"
	"github.com/ava-labs/avalanchego/snow/validators"
	"github.com/ava-labs/avalanchego/utils/math"
)

const (
	// StatusUpdateFrequency is how many containers should be processed between
	// logs
	StatusUpdateFrequency = 5000

	// MaxOutstandingGetAncestorsRequests is the maximum number of GetAncestors
	// sent but not responded to/failed
	MaxOutstandingGetAncestorsRequests = 10

	// MaxOutstandingBootstrapRequests is the maximum number of
	// GetAcceptedFrontier and GetAccepted messages sent but not responded
	// to/failed
	MaxOutstandingBootstrapRequests = 50

	// MaxTimeFetchingAncestors is the maximum amount of time to spend fetching
	// vertices during a call to GetAncestors
	MaxTimeFetchingAncestors = 50 * time.Millisecond
)

var _ Bootstrapper = &bootstrapper{}

type Bootstrapper interface {
<<<<<<< HEAD
	Handler
=======
	AcceptedFrontierHandler
	AcceptedHandler
>>>>>>> 3aed231b
	Haltable
	Start(startReqID uint32) error
	Startup() error
	RestartBootstrap(reset bool) error
}

// bootstrapper implements the Handler interface.
// It collects mechanisms common to both snowman and avalanche bootstrappers
type bootstrapper struct {
<<<<<<< HEAD
	MsgHandlerNoOps
=======
>>>>>>> 3aed231b
	Config
	Halter

	gR GearRequester
	// Holds the beacons that were sampled for the accepted frontier
	sampledBeacons validators.Set
	// IDs of all the returned accepted frontiers
	acceptedFrontierSet ids.Set
	// IDs of the returned accepted containers and the stake weight that has
	// marked them as accepted
	acceptedVotes    map[ids.ID]uint64
	acceptedFrontier []ids.ID

	// True if RestartBootstrap has been called at least once
	Restarted bool

	// number of times the bootstrap has been attempted
	bootstrapAttempts int
}

func NewCommonBootstrapper(config Config) Bootstrapper {
	return &bootstrapper{
<<<<<<< HEAD
		Config:          config,
		MsgHandlerNoOps: NewMsgHandlerNoOps(config.Ctx),
=======
		Config: config,
>>>>>>> 3aed231b
		gR: NewGearRequester(
			config.Ctx.Log,
			[]message.Op{
				message.AcceptedFrontier,
				message.Accepted,
			}),
<<<<<<< HEAD
	}
}

func (b *bootstrapper) Start(startReqID uint32) error {
	b.Ctx.Log.Info("Starting bootstrap...")
	b.Ctx.SetState(snow.Bootstrapping)
	b.Config.SharedCfg.RequestID = startReqID

	if b.Config.StartupAlpha > 0 {
		return nil
	}

	return b.Startup()
}

// GetAcceptedFrontier implements the Handler interface.
func (b *bootstrapper) GetAcceptedFrontier(validatorID ids.ShortID, requestID uint32) error {
	acceptedFrontier, err := b.Bootstrapable.CurrentAcceptedFrontier()
	if err != nil {
		return err
	}
	b.Sender.SendAcceptedFrontier(validatorID, requestID, acceptedFrontier)
	return nil
}

// GetAcceptedFrontierFailed implements the Handler interface.
func (b *bootstrapper) GetAcceptedFrontierFailed(validatorID ids.ShortID, requestID uint32) error {
	// ignores any late responses
	if requestID != b.Config.SharedCfg.RequestID {
		b.Ctx.Log.Debug("Received an Out-of-Sync GetAcceptedFrontierFailed - validator: %v - expectedRequestID: %v, requestID: %v",
			validatorID, b.Config.SharedCfg.RequestID, requestID)
		return nil
	}

	if err := b.gR.AddFailed(message.AcceptedFrontier, validatorID); err != nil {
		return err
	}

	return b.AcceptedFrontier(validatorID, requestID, nil)
}

// AcceptedFrontier implements the Handler interface.
=======
	}
}

// AcceptedFrontier implements the AcceptedFrontierHandler interface.
>>>>>>> 3aed231b
func (b *bootstrapper) AcceptedFrontier(validatorID ids.ShortID, requestID uint32, containerIDs []ids.ID) error {
	// ignores any late responses
	if requestID != b.Config.SharedCfg.RequestID {
		b.Ctx.Log.Debug("Received an Out-of-Sync AcceptedFrontier - validator: %v - expectedRequestID: %v, requestID: %v",
			validatorID, b.Config.SharedCfg.RequestID, requestID)
		return nil
	}

	if !b.gR.ConsumeRequested(message.AcceptedFrontier, validatorID) {
		return nil
	}

	b.acceptedFrontierSet.Add(containerIDs...)
	if err := b.sendGetAcceptedFrontiers(); err != nil {
		return err
	}

	// still waiting on requests
	if b.gR.CountRequested(message.AcceptedFrontier) != 0 {
		return nil
	}

	// We've received the accepted frontier from every bootstrap validator
	// Ask each bootstrap validator to filter the list of containers that we were
	// told are on the accepted frontier such that the list only contains containers
	// they think are accepted
	var err error

	// Create a newAlpha taking using the sampled beacon
	// Keep the proportion of b.Alpha in the newAlpha
	// newAlpha := totalSampledWeight * b.Alpha / totalWeight

	newAlpha := float64(b.sampledBeacons.Weight()*b.Alpha) / float64(b.Beacons.Weight())

	failedAcceptedFrontier := b.gR.GetAllFailed(message.AcceptedFrontier)
	failedBeaconWeight, err := b.Beacons.SubsetWeight(failedAcceptedFrontier)
	if err != nil {
		return err
	}

	// fail the bootstrap if the weight is not enough to bootstrap
	if float64(b.sampledBeacons.Weight())-newAlpha < float64(failedBeaconWeight) {
		if b.Config.RetryBootstrap {
			b.Ctx.Log.Debug("Not enough frontiers received, restarting bootstrap... - Beacons: %d - Failed Bootstrappers: %d "+
				"- bootstrap attempt: %d", b.Beacons.Len(), failedAcceptedFrontier.Len(), b.bootstrapAttempts)
			return b.RestartBootstrap(false)
		}

		b.Ctx.Log.Debug("Didn't receive enough frontiers - failed validators: %d, "+
			"bootstrap attempt: %d", failedAcceptedFrontier.Len(), b.bootstrapAttempts)
	}

	b.Config.SharedCfg.RequestID++
	b.acceptedFrontier = b.acceptedFrontierSet.List()
	return b.sendGetAccepted()
<<<<<<< HEAD
}

// GetAccepted implements the Handler interface.
func (b *bootstrapper) GetAccepted(validatorID ids.ShortID, requestID uint32, containerIDs []ids.ID) error {
	b.Sender.SendAccepted(validatorID, requestID, b.Bootstrapable.FilterAccepted(containerIDs))
	return nil
}

// GetAcceptedFailed implements the Handler interface.
func (b *bootstrapper) GetAcceptedFailed(validatorID ids.ShortID, requestID uint32) error {
	// ignores any late responses
	if requestID != b.Config.SharedCfg.RequestID {
		b.Ctx.Log.Debug("Received an Out-of-Sync GetAcceptedFailed - validator: %v - expectedRequestID: %v, requestID: %v",
=======
}

// GetAcceptedFrontierFailed implements the AcceptedFrontierHandler interface.
func (b *bootstrapper) GetAcceptedFrontierFailed(validatorID ids.ShortID, requestID uint32) error {
	// ignores any late responses
	if requestID != b.Config.SharedCfg.RequestID {
		b.Ctx.Log.Debug("Received an Out-of-Sync GetAcceptedFrontierFailed - validator: %v - expectedRequestID: %v, requestID: %v",
>>>>>>> 3aed231b
			validatorID, b.Config.SharedCfg.RequestID, requestID)
		return nil
	}

<<<<<<< HEAD
	if err := b.gR.AddFailed(message.Accepted, validatorID); err != nil {
		return err
	}

	return b.Accepted(validatorID, requestID, nil)
}

// Accepted implements the Handler interface.
=======
	if err := b.gR.AddFailed(message.AcceptedFrontier, validatorID); err != nil {
		return err
	}

	return b.AcceptedFrontier(validatorID, requestID, nil)
}

// Accepted implements the AcceptedHandler interface.
>>>>>>> 3aed231b
func (b *bootstrapper) Accepted(validatorID ids.ShortID, requestID uint32, containerIDs []ids.ID) error {
	// ignores any late responses
	if requestID != b.Config.SharedCfg.RequestID {
		b.Ctx.Log.Debug("Received an Out-of-Sync Accepted - validator: %v - expectedRequestID: %v, requestID: %v",
			validatorID, b.Config.SharedCfg.RequestID, requestID)
		return nil
	}

	if !b.gR.ConsumeRequested(message.Accepted, validatorID) {
		return nil
	}

	weight := uint64(0)
	if w, ok := b.Beacons.GetWeight(validatorID); ok {
		weight = w
	}

	for _, containerID := range containerIDs {
		previousWeight := b.acceptedVotes[containerID]
		newWeight, err := math.Add64(weight, previousWeight)
		if err != nil {
			b.Ctx.Log.Error("Error calculating the Accepted votes - weight: %v, previousWeight: %v", weight, previousWeight)
			newWeight = stdmath.MaxUint64
		}
		b.acceptedVotes[containerID] = newWeight
	}

	if err := b.sendGetAccepted(); err != nil {
		return err
	}

	// wait on pending responses
	if b.gR.CountRequested(message.Accepted) != 0 {
		return nil
	}

	// We've received the filtered accepted frontier from every bootstrap validator
	// Accept all containers that have a sufficient weight behind them
	accepted := make([]ids.ID, 0, len(b.acceptedVotes))
	for containerID, weight := range b.acceptedVotes {
		if weight >= b.Alpha {
			accepted = append(accepted, containerID)
		}
	}

	// if we don't have enough weight for the bootstrap to be accepted then retry or fail the bootstrap
	size := len(accepted)
	failedAccepted := b.gR.GetAllFailed(message.Accepted)
	if size == 0 && b.Beacons.Len() > 0 {
		// retry the bootstrap if the weight is not enough to bootstrap
		failedBeaconWeight, err := b.Beacons.SubsetWeight(failedAccepted)
		if err != nil {
			return err
		}

		// in a zero network there will be no accepted votes but the voting weight will be greater than the failed weight
		if b.Config.RetryBootstrap && b.Beacons.Weight()-b.Alpha < failedBeaconWeight {
			b.Ctx.Log.Debug("Not enough votes received, restarting bootstrap... - Beacons: %d - Failed Bootstrappers: %d "+
				"- bootstrap attempt: %d", b.Beacons.Len(), failedAccepted.Len(), b.bootstrapAttempts)
			return b.RestartBootstrap(false)
		}
	}

	if !b.Config.SharedCfg.Restarted {
		b.Ctx.Log.Info("Bootstrapping started syncing with %d vertices in the accepted frontier", size)
	} else {
		b.Ctx.Log.Debug("Bootstrapping started syncing with %d vertices in the accepted frontier", size)
	}

	return b.Bootstrapable.ForceAccepted(accepted)
}

<<<<<<< HEAD
func (b *bootstrapper) RestartBootstrap(reset bool) error {
	// resets the attempts when we're pulling blocks/vertices we don't want to
	// fail the bootstrap at that stage
	if reset {
		b.Ctx.Log.Debug("Checking for new frontiers")

		b.Config.SharedCfg.Restarted = true
		b.bootstrapAttempts = 0
	}
=======
// GetAcceptedFailed implements the AcceptedHandler interface.
func (b *bootstrapper) GetAcceptedFailed(validatorID ids.ShortID, requestID uint32) error {
	// ignores any late responses
	if requestID != b.Config.SharedCfg.RequestID {
		b.Ctx.Log.Debug("Received an Out-of-Sync GetAcceptedFailed - validator: %v - expectedRequestID: %v, requestID: %v",
			validatorID, b.Config.SharedCfg.RequestID, requestID)
		return nil
	}

	if err := b.gR.AddFailed(message.Accepted, validatorID); err != nil {
		return err
	}

	return b.Accepted(validatorID, requestID, nil)
}

func (b *bootstrapper) Start(startReqID uint32) error {
	b.Ctx.Log.Info("Starting bootstrap...")
	b.Ctx.SetState(snow.Bootstrapping)
	b.Config.SharedCfg.RequestID = startReqID
>>>>>>> 3aed231b

	if b.Config.StartupAlpha > 0 {
		return nil
	}

	return b.Startup()
}

func (b *bootstrapper) Startup() error {
	beacons, err := b.Beacons.Sample(b.Config.SampleK)
	if err != nil {
		return err
	}

	b.sampledBeacons = validators.NewSet()
	err = b.sampledBeacons.Set(beacons)
	if err != nil {
		return err
	}

	b.gR.ClearToRequest(message.AcceptedFrontier)
	for _, vdr := range beacons {
		vdrID := vdr.ID()
		if err := b.gR.PushToRequest(message.AcceptedFrontier, vdrID); err != nil {
			return err
		}
	}
	b.gR.ClearRequested(message.AcceptedFrontier)
	b.gR.ClearFailed(message.AcceptedFrontier)
	b.acceptedFrontierSet.Clear()

	b.gR.ClearToRequest(message.Accepted)
	for _, vdr := range b.Beacons.List() {
		vdrID := vdr.ID()
		if err := b.gR.PushToRequest(message.Accepted, vdrID); err != nil {
			return err
		}
	}

	b.gR.ClearRequested(message.Accepted)
	b.gR.ClearFailed(message.Accepted)
	b.acceptedVotes = make(map[ids.ID]uint64)

	b.bootstrapAttempts++
	if !b.gR.HasToRequest(message.AcceptedFrontier) {
		b.Ctx.Log.Info("Bootstrapping skipped due to no provided bootstraps")
		return b.Bootstrapable.ForceAccepted(nil)
	}

	b.Config.SharedCfg.RequestID++
	return b.sendGetAcceptedFrontiers()
<<<<<<< HEAD
=======
}

func (b *bootstrapper) RestartBootstrap(reset bool) error {
	// resets the attempts when we're pulling blocks/vertices we don't want to
	// fail the bootstrap at that stage
	if reset {
		b.Ctx.Log.Debug("Checking for new frontiers")

		b.Config.SharedCfg.Restarted = true
		b.bootstrapAttempts = 0
	}

	if b.bootstrapAttempts > 0 && b.bootstrapAttempts%b.RetryBootstrapWarnFrequency == 0 {
		b.Ctx.Log.Debug("continuing to attempt to bootstrap after %d failed attempts. Is this node connected to the internet?",
			b.bootstrapAttempts)
	}

	return b.Startup()
>>>>>>> 3aed231b
}

// Ask up to [MaxOutstandingBootstrapRequests] bootstrap validators to send
// their accepted frontier with the current accepted frontier
func (b *bootstrapper) sendGetAcceptedFrontiers() error {
	validators := ids.NewShortSet(1)

	frontiersToRequest := MaxOutstandingBootstrapRequests - b.gR.CountRequested(message.AcceptedFrontier)
	vdrsList := b.gR.PopToRequest(message.AcceptedFrontier, frontiersToRequest)
	if err := b.gR.RecordRequested(message.AcceptedFrontier, vdrsList); err != nil {
		return err
	}
	validators.Add(vdrsList...)

	if validators.Len() > 0 {
		b.Sender.SendGetAcceptedFrontier(validators, b.Config.SharedCfg.RequestID)
	}

	return nil
}

// Ask up to [MaxOutstandingBootstrapRequests] bootstrap validators to send
// their filtered accepted frontier
func (b *bootstrapper) sendGetAccepted() error {
	vdrs := ids.NewShortSet(1)

	acceptedFrontiersToRequest := MaxOutstandingBootstrapRequests - b.gR.CountRequested(message.Accepted)
	vdrsList := b.gR.PopToRequest(message.Accepted, acceptedFrontiersToRequest)
	if err := b.gR.RecordRequested(message.Accepted, vdrsList); err != nil {
		return err
	}
	vdrs.Add(vdrsList...)

	if vdrs.Len() > 0 {
		b.Ctx.Log.Debug("sent %d more GetAccepted messages with %d more to send",
			vdrs.Len(), b.gR.CountRequested(message.Accepted))
		b.Sender.SendGetAccepted(vdrs, b.Config.SharedCfg.RequestID, b.acceptedFrontier)
	}

	return nil
<<<<<<< HEAD
}

// Needed to disambiguate with MsgHandlerNoOps
func (b *bootstrapper) Halt() {
	b.Halter.Halt()
}

// Needed to disambiguate with MsgHandlerNoOps
func (b *bootstrapper) Halted() bool {
	return b.Halter.Halted()
=======
>>>>>>> 3aed231b
}<|MERGE_RESOLUTION|>--- conflicted
+++ resolved
@@ -37,12 +37,8 @@
 var _ Bootstrapper = &bootstrapper{}
 
 type Bootstrapper interface {
-<<<<<<< HEAD
-	Handler
-=======
 	AcceptedFrontierHandler
 	AcceptedHandler
->>>>>>> 3aed231b
 	Haltable
 	Start(startReqID uint32) error
 	Startup() error
@@ -52,10 +48,6 @@
 // bootstrapper implements the Handler interface.
 // It collects mechanisms common to both snowman and avalanche bootstrappers
 type bootstrapper struct {
-<<<<<<< HEAD
-	MsgHandlerNoOps
-=======
->>>>>>> 3aed231b
 	Config
 	Halter
 
@@ -78,67 +70,17 @@
 
 func NewCommonBootstrapper(config Config) Bootstrapper {
 	return &bootstrapper{
-<<<<<<< HEAD
-		Config:          config,
-		MsgHandlerNoOps: NewMsgHandlerNoOps(config.Ctx),
-=======
 		Config: config,
->>>>>>> 3aed231b
 		gR: NewGearRequester(
 			config.Ctx.Log,
 			[]message.Op{
 				message.AcceptedFrontier,
 				message.Accepted,
 			}),
-<<<<<<< HEAD
-	}
-}
-
-func (b *bootstrapper) Start(startReqID uint32) error {
-	b.Ctx.Log.Info("Starting bootstrap...")
-	b.Ctx.SetState(snow.Bootstrapping)
-	b.Config.SharedCfg.RequestID = startReqID
-
-	if b.Config.StartupAlpha > 0 {
-		return nil
-	}
-
-	return b.Startup()
-}
-
-// GetAcceptedFrontier implements the Handler interface.
-func (b *bootstrapper) GetAcceptedFrontier(validatorID ids.ShortID, requestID uint32) error {
-	acceptedFrontier, err := b.Bootstrapable.CurrentAcceptedFrontier()
-	if err != nil {
-		return err
-	}
-	b.Sender.SendAcceptedFrontier(validatorID, requestID, acceptedFrontier)
-	return nil
-}
-
-// GetAcceptedFrontierFailed implements the Handler interface.
-func (b *bootstrapper) GetAcceptedFrontierFailed(validatorID ids.ShortID, requestID uint32) error {
-	// ignores any late responses
-	if requestID != b.Config.SharedCfg.RequestID {
-		b.Ctx.Log.Debug("Received an Out-of-Sync GetAcceptedFrontierFailed - validator: %v - expectedRequestID: %v, requestID: %v",
-			validatorID, b.Config.SharedCfg.RequestID, requestID)
-		return nil
-	}
-
-	if err := b.gR.AddFailed(message.AcceptedFrontier, validatorID); err != nil {
-		return err
-	}
-
-	return b.AcceptedFrontier(validatorID, requestID, nil)
-}
-
-// AcceptedFrontier implements the Handler interface.
-=======
 	}
 }
 
 // AcceptedFrontier implements the AcceptedFrontierHandler interface.
->>>>>>> 3aed231b
 func (b *bootstrapper) AcceptedFrontier(validatorID ids.ShortID, requestID uint32, containerIDs []ids.ID) error {
 	// ignores any late responses
 	if requestID != b.Config.SharedCfg.RequestID {
@@ -194,21 +136,6 @@
 	b.Config.SharedCfg.RequestID++
 	b.acceptedFrontier = b.acceptedFrontierSet.List()
 	return b.sendGetAccepted()
-<<<<<<< HEAD
-}
-
-// GetAccepted implements the Handler interface.
-func (b *bootstrapper) GetAccepted(validatorID ids.ShortID, requestID uint32, containerIDs []ids.ID) error {
-	b.Sender.SendAccepted(validatorID, requestID, b.Bootstrapable.FilterAccepted(containerIDs))
-	return nil
-}
-
-// GetAcceptedFailed implements the Handler interface.
-func (b *bootstrapper) GetAcceptedFailed(validatorID ids.ShortID, requestID uint32) error {
-	// ignores any late responses
-	if requestID != b.Config.SharedCfg.RequestID {
-		b.Ctx.Log.Debug("Received an Out-of-Sync GetAcceptedFailed - validator: %v - expectedRequestID: %v, requestID: %v",
-=======
 }
 
 // GetAcceptedFrontierFailed implements the AcceptedFrontierHandler interface.
@@ -216,21 +143,10 @@
 	// ignores any late responses
 	if requestID != b.Config.SharedCfg.RequestID {
 		b.Ctx.Log.Debug("Received an Out-of-Sync GetAcceptedFrontierFailed - validator: %v - expectedRequestID: %v, requestID: %v",
->>>>>>> 3aed231b
 			validatorID, b.Config.SharedCfg.RequestID, requestID)
 		return nil
 	}
 
-<<<<<<< HEAD
-	if err := b.gR.AddFailed(message.Accepted, validatorID); err != nil {
-		return err
-	}
-
-	return b.Accepted(validatorID, requestID, nil)
-}
-
-// Accepted implements the Handler interface.
-=======
 	if err := b.gR.AddFailed(message.AcceptedFrontier, validatorID); err != nil {
 		return err
 	}
@@ -239,7 +155,6 @@
 }
 
 // Accepted implements the AcceptedHandler interface.
->>>>>>> 3aed231b
 func (b *bootstrapper) Accepted(validatorID ids.ShortID, requestID uint32, containerIDs []ids.ID) error {
 	// ignores any late responses
 	if requestID != b.Config.SharedCfg.RequestID {
@@ -312,17 +227,6 @@
 	return b.Bootstrapable.ForceAccepted(accepted)
 }
 
-<<<<<<< HEAD
-func (b *bootstrapper) RestartBootstrap(reset bool) error {
-	// resets the attempts when we're pulling blocks/vertices we don't want to
-	// fail the bootstrap at that stage
-	if reset {
-		b.Ctx.Log.Debug("Checking for new frontiers")
-
-		b.Config.SharedCfg.Restarted = true
-		b.bootstrapAttempts = 0
-	}
-=======
 // GetAcceptedFailed implements the AcceptedHandler interface.
 func (b *bootstrapper) GetAcceptedFailed(validatorID ids.ShortID, requestID uint32) error {
 	// ignores any late responses
@@ -343,7 +247,6 @@
 	b.Ctx.Log.Info("Starting bootstrap...")
 	b.Ctx.SetState(snow.Bootstrapping)
 	b.Config.SharedCfg.RequestID = startReqID
->>>>>>> 3aed231b
 
 	if b.Config.StartupAlpha > 0 {
 		return nil
@@ -395,8 +298,6 @@
 
 	b.Config.SharedCfg.RequestID++
 	return b.sendGetAcceptedFrontiers()
-<<<<<<< HEAD
-=======
 }
 
 func (b *bootstrapper) RestartBootstrap(reset bool) error {
@@ -415,7 +316,6 @@
 	}
 
 	return b.Startup()
->>>>>>> 3aed231b
 }
 
 // Ask up to [MaxOutstandingBootstrapRequests] bootstrap validators to send
@@ -456,17 +356,4 @@
 	}
 
 	return nil
-<<<<<<< HEAD
-}
-
-// Needed to disambiguate with MsgHandlerNoOps
-func (b *bootstrapper) Halt() {
-	b.Halter.Halt()
-}
-
-// Needed to disambiguate with MsgHandlerNoOps
-func (b *bootstrapper) Halted() bool {
-	return b.Halter.Halted()
-=======
->>>>>>> 3aed231b
 }