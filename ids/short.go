--- conflicted
+++ resolved
@@ -109,11 +109,7 @@
 }
 
 func (id ShortID) Less(other ShortID) bool {
-<<<<<<< HEAD
-	return bytes.Compare(id.Bytes(), other.Bytes()) == -1
-=======
 	return bytes.Compare(id[:], other[:]) == -1
->>>>>>> b958ed70
 }
 
 // IsUniqueShortIDs returns true iff [ids] are unique
